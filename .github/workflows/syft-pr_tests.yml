--- conflicted
+++ resolved
@@ -158,13 +158,6 @@
           bandit -r src
           safety check
 
-<<<<<<< HEAD
-      - name: Run normal tests
-        run: |
-          pytest -m 'fast or slow' --cov syft --cov-fail-under 70 -n auto
-
-=======
->>>>>>> be534ad8
       - name: Install libomp for XGBoost
         if: startsWith(runner.os, 'macos')
         run: |
@@ -180,174 +173,7 @@
           pytest -m libs -n auto -k "not tenseal" --suppress-no-test-exit-code --durations=50
           pytest -m libs -n 1 -k "tenseal" --suppress-no-test-exit-code --durations=50
 
-<<<<<<< HEAD
-  # python-nb-examples:
-  #   needs: [python-linting]
-  #   runs-on: ${{ matrix.os }}
-  #   strategy:
-  #     max-parallel: 1
-  #     matrix:
-  #       python-version: [3.8]
-  #       torch-version: [1.8.1]
-  #       os: [ubuntu-latest]
-  #   steps:
-  #     - uses: actions/checkout@v2
-
-  #     - name: Set up Python ${{ matrix.python-version }}
-  #       uses: actions/setup-python@v2
-  #       with:
-  #         python-version: ${{ matrix.python-version }}
-
-  #     - name: Upgrade pip
-  #       run: |
-  #         pip install --upgrade --user pip
-
-  #     - name: Get pip cache dir
-  #       id: pip-cache
-  #       run: |
-  #         echo "::set-output name=dir::$(pip cache dir)"
-
-  #     - name: pip cache
-  #       uses: actions/cache@v2
-  #       with:
-  #         path: ${{ steps.pip-cache.outputs.dir }}
-  #         key: ${{ runner.os }}-pip-py${{ matrix.python-version }}-${{ hashFiles('./setup.cfg') }}
-  #         restore-keys: |
-  #           ${{ runner.os }}-pip-py${{ matrix.python-version }}-
-
-  #     - name: Install Dependencies
-  #       run: |
-  #         pip install packaging --default-timeout=60
-  #         python scripts/adjust_torch_versions.py ./setup.cfg ${{ matrix.torch-version }}
-  #         grep -A 3 "torch_ecosystem" setup.cfg
-  #         pip install -e .[ci-all] -f https://download.pytorch.org/whl/torch_stable.html
-  #         python scripts/parse_setup.py setup.cfg | xargs pip install --no-deps || true
-
-  #     - name: Run notebook API examples
-  #       if: ${{ matrix.os == 'ubuntu-latest' }}
-  #       run: |
-  #         ./scripts/nb_test.sh
-  #         pytest examples/api -n auto
-
-  #     - name: Test syft-network
-  #       run: |
-  #         python ./scripts/start_signaling_server.py --dry_run=True
-
-  #     - name: Run notebook Duet examples
-  #       run: |
-  #         python ./scripts/mnist.py
-  #         python ./scripts/nb_duet_test.py
-  #         pytest -m duet -n 1 --suppress-no-test-exit-code
-
-  # pygrid-unit-tests:
-  #   needs: [python-linting]
-  #   runs-on: ubuntu-latest
-  #   strategy:
-  #     max-parallel: 1
-  #     matrix:
-  #       python-version: [3.8]
-  #       torch-version: [1.8.1]
-
-  #   steps:
-  #     - uses: actions/checkout@v2
-
-  #     - name: Set up Python ${{ matrix.python-version }}
-  #       uses: actions/setup-python@v2
-  #       with:
-  #         python-version: ${{ matrix.python-version }}
-
-  #     - name: Upgrade pip
-  #       run: |
-  #         pip install --upgrade --user pip
-
-  #     - name: Get pip cache dir
-  #       id: pip-cache
-  #       run: |
-  #         echo "::set-output name=dir::$(pip cache dir)"
-
-  #     - name: pip cache
-  #       uses: actions/cache@v2
-  #       with:
-  #         path: ${{ steps.pip-cache.outputs.dir }}
-  #         key: ${{ runner.os }}-pip-py${{ matrix.python-version }}-${{ hashFiles('/setup.cfg') }}
-  #         restore-keys: |
-  #           ${{ runner.os }}-pip-py${{ matrix.python-version }}-
-
-  #     - uses: actions/checkout@v2
-  #       with:
-  #         repository: "OpenMined/PyGrid"
-  #         ref: "dev"
-  #         path: "packages/grid"
-
-  #     - name: Install Dependencies
-  #       run: |
-  #         pip install packaging --default-timeout=60
-  #         python scripts/adjust_torch_versions.py ./setup.cfg ${{ matrix.torch-version }}
-  #         grep -A 3 "torch_ecosystem" setup.cfg
-  #         pip install -e .[ci-all] -f https://download.pytorch.org/whl/torch_stable.html
-  #         python scripts/parse_setup.py setup.cfg | xargs pip install --no-deps || true
-
-  #     - name: Test PyGrid
-  #       continue-on-error: true
-  #       run: |
-  #         pytest ../grid/apps/domain/tests
-  #         pytest ../grid/apps/network/tests
-  #         pytest ../grid/apps/worker/tests
-
-  # pygrid-integration-tests:
-  #   needs: [python-linting]
-  #   runs-on: ubuntu-latest
-  #   strategy:
-  #     max-parallel: 1
-  #     matrix:
-  #       python-version: [3.8]
-  #       torch-version: [1.8.1]
-
-  #   steps:
-  #     - uses: actions/checkout@v2
-
-  #     - name: Set up Python ${{ matrix.python-version }}
-  #       uses: actions/setup-python@v2
-  #       with:
-  #         python-version: ${{ matrix.python-version }}
-
-  #     - name: Upgrade pip
-  #       run: |
-  #         pip install --upgrade --user pip --default-timeout=60
-
-  #     - name: Get pip cache dir
-  #       id: pip-cache
-  #       run: |
-  #         echo "::set-output name=dir::$(pip cache dir)"
-
-  #     - name: pip cache
-  #       uses: actions/cache@v2
-  #       with:
-  #         path: ${{ steps.pip-cache.outputs.dir }}
-  #         key: ${{ runner.os }}-pip-py${{ matrix.python-version }}-${{ hashFiles('./setup.cfg') }}
-  #         restore-keys: |
-  #           ${{ runner.os }}-pip-py${{ matrix.python-version }}-
-
-  #     - uses: actions/checkout@v2
-  #       with:
-  #         repository: "OpenMined/PyGrid"
-  #         ref: "dev"
-  #         path: "packages/grid"
-
-  #     - name: Install Dependencies
-  #       run: |
-  #         pip install packaging --default-timeout=60
-  #         python scripts/adjust_torch_versions.py ./setup.cfg ${{ matrix.torch-version }}
-  #         grep -A 3 "torch_ecosystem" setup.cfg
-  #         pip install -e .[ci-all] -f https://download.pytorch.org/whl/torch_stable.html
-  #         python scripts/parse_setup.py setup.cfg | xargs pip install --no-deps || true
-
-  #     - name: Test PyGrid
-  #       continue-on-error: true
-  #       run: |
-  #         python ./scripts/mnist.py
-  #         pytest -m grid
-=======
+
   python-nb-examples:
     needs: [python-linting]
     runs-on: ${{ matrix.os }}
@@ -503,4 +329,3 @@
         run: |
           python ./scripts/mnist.py
           pytest -m grid -p no:randomly -p no:xdist
->>>>>>> be534ad8
