--- conflicted
+++ resolved
@@ -18,19 +18,6 @@
     syft.test.fast
     syft.test.fast.coverage
     syft.test.security
-<<<<<<< HEAD
-=======
-    syft.benchmark
-    syft.docs
-    stack.test.integration
-    stack.test.integration.tls
-    stack.test.integration.windows
-    stack.test.integration.k8s
-    stack.test.integration.smpc
-    stack.test.course
-    grid.test.backend
-    grid.test.frontend
->>>>>>> ff355228
 requires =
     tox-run-command
     pip >= 21.2.1
