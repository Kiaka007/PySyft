"""
This file tests the ability for serde.py to convert complex types into
simple python types which are serializable by standard serialization tools.
For more on how/why this works, see serde.py directly.
"""
from syft import serde
<<<<<<< HEAD
from syft.serde import (
    _simplify,
    apply_lz4_compression,
    apply_no_compression,
    apply_zstd_compression,
)
from syft.serde import serialize
from syft.serde import deserialize
from syft.serde import _compress
from syft.serde import _decompress
from syft.serde import LZ4
from syft.serde import NO_COMPRESSION
from syft.serde import ZSTD
=======
>>>>>>> 56b057f5


import syft
from syft.exceptions import CompressionNotFoundException
from syft.frameworks.torch import pointers

import msgpack
import numpy
import pytest
import torch
from torch import Tensor


def test_tuple_simplify():
    """This tests our ability to simplify tuple types.

    This test is pretty simple since tuples just serialize to
    themselves, with a tuple wrapper with the correct ID (1)
    for tuples so that the detailer knows how to interpret it."""

    input = ("hello", "world")
    target = (2, ((18, (b"hello",)), (18, (b"world",))))
    assert serde._simplify(input) == target


def test_list_simplify():
    """This tests our ability to simplify list types.

    This test is pretty simple since lists just serialize to
    themselves, with a tuple wrapper with the correct ID (2)
    for lists so that the detailer knows how to interpret it."""

    input = ["hello", "world"]
    target = (3, [(18, (b"hello",)), (18, (b"world",))])
    assert serde._simplify(input) == target


def test_set_simplify():
    """This tests our ability to simplify set objects.

    This test is pretty simple since sets just serialize to
    lists, with a tuple wrapper with the correct ID (3)
    for sets so that the detailer knows how to interpret it."""

    input = set(["hello", "world"])
    target = (4, [(18, (b"hello",)), (18, (b"world",))])
    assert serde._simplify(input)[0] == target[0]
    assert set(serde._simplify(input)[1]) == set(target[1])


def test_float_simplify():
    """This tests our ability to simplify float objects.

    This test is pretty simple since floats just serialize to
    themselves, with no tuple/id necessary."""

    input = 5.6
    target = 5.6
    assert serde._simplify(input) == target


def test_int_simplify():
    """This tests our ability to simplify int objects.

    This test is pretty simple since ints just serialize to
    themselves, with no tuple/id necessary."""

    input = 5
    target = 5
    assert serde._simplify(input) == target


def test_string_simplify():
    """This tests our ability to simplify string objects.

    This test is pretty simple since strings just serialize to
    themselves, with no tuple/id necessary."""

    input = "hello"
    target = (18, (b"hello",))
    assert serde._simplify(input) == target


def test_dict_simplify():
    """This tests our ability to simplify dict objects.

    This test is pretty simple since dicts just serialize to
    themselves, with a tuple wrapper with the correct ID (4)
    for dicts so that the detailer knows how to interpret it."""

    input = {"hello": "world"}
    target = (5, [((18, (b"hello",)), (18, (b"world",)))])
    assert serde._simplify(input) == target


def test_range_simplify():
    """This tests our ability to simplify range objects.

    This test is pretty simple since range objs just serialize to
    themselves, with a tuple wrapper with the correct ID (5)
    for dicts so that the detailer knows how to interpret it."""

    input = range(1, 3, 4)
    target = (6, (1, 3, 4))
    assert serde._simplify(input) == target


def test_torch_tensor_simplify():
    """This tests our ability to simplify torch.Tensor objects

    At the time of writing, tensors simplify to a tuple where the
    first value in the tuple is the tensor's ID and the second
    value is a serialized version of the Tensor (serialized
    by PyTorch's torch.save method)
    """

    # create a tensor
    input = Tensor(numpy.random.random((100, 100)))

    # simplify the tnesor
    output = serde._simplify(input)

    # make sure outer type is correct
    assert type(output) == tuple

    # make sure the object type ID is correct
    # (0 for torch.Tensor)
    assert output[0] == 0

    # make sure inner type is correct
    assert type(output[1]) == tuple

    # make sure ID is correctly encoded
    assert output[1][0] == input.id

    # make sure tensor data type is correct
    assert type(output[1][1]) == bytes


def test_ndarray_simplify():
    """This tests our ability to simplify numpy.array objects

    At the time of writing, arrays simplify to an object inside
    of a tuple which specifies the ID for the np.array type (6) so
    that the detailer knows to turn the simplifed form to a np.array
    """

    input = numpy.random.random((100, 100))
    output = serde._simplify(input)

    # make sure simplified type ID is correct
    assert output[0] == 7

    # make sure serialized form is correct
    assert type(output[1][0]) == bytes
    assert output[1][1] == input.shape
    assert output[1][2] == input.dtype.name


def test_ellipsis_simplify():
    """Make sure ellipsis simplifies correctly."""

    # the id indicating an ellipsis is here
    assert serde._simplify(Ellipsis)[0] == 9

    # the simplified ellipsis (empty object)
    assert serde._simplify(Ellipsis)[1] == b""


def test_torch_device_simplify():
    """Test the simplification of torch.device"""
    device = torch.device("cpu")

    # the id indicating an torch.device is here
    assert serde._simplify(device)[0] == 10

    # the simplified torch.device
    assert serde._simplify(device)[1] == "cpu"


def test_pointer_tensor_simplify():
    """Test the simplification of PointerTensor"""

    alice = syft.VirtualWorker(syft.torch.hook, id="alice")
    input_tensor = pointers.PointerTensor(id=1000, location=alice, owner=alice)

    output = serde._simplify(input_tensor)

    assert output[1][0] == input_tensor.id
    assert output[1][1] == input_tensor.id_at_location
    assert output[1][2] == input_tensor.owner.id


@pytest.mark.parametrize("compress", [True, False])
def test_torch_Tensor(compress):
    if compress:
        syft.serde._apply_compress_scheme = serde.apply_lz4_compression
    else:
        syft.serde._apply_compress_scheme = serde.apply_no_compression

    t = Tensor(numpy.random.random((100, 100)))
    t_serialized = serde.serialize(t)
    t_serialized_deserialized = serde.deserialize(t_serialized)
    assert (t == t_serialized_deserialized).all()


@pytest.mark.parametrize("compress", [True, False])
def test_torch_Tensor_convenience(compress):
    """This test evaluates torch.Tensor.serialize()

    As opposed to using syft.serde.serialize(), torch objects
    have a convenience function which lets you call .serialize()
    directly on the tensor itself. This tests to makes sure it
    works correctly."""
    if compress:
        syft.serde._apply_compress_scheme = serde.apply_lz4_compression
    else:
        syft.serde._apply_compress_scheme = serde.apply_no_compression

    t = Tensor(numpy.random.random((100, 100)))
    t_serialized = t.serialize()
    t_serialized_deserialized = serde.deserialize(t_serialized)
    assert (t == t_serialized_deserialized).all()


@pytest.mark.parametrize("compress", [True, False])
def test_tuple(compress):
    # Test with a simple datatype
    if compress:
        syft.serde._apply_compress_scheme = serde.apply_lz4_compression
    else:
        syft.serde._apply_compress_scheme = serde.apply_no_compression

    tuple = (1, 2)
    tuple_serialized = serde.serialize(tuple)
    tuple_serialized_deserialized = serde.deserialize(tuple_serialized)
    assert tuple == tuple_serialized_deserialized

    # Test with a complex data structure
    tensor_one = Tensor(numpy.random.random((100, 100)))
    tensor_two = Tensor(numpy.random.random((100, 100)))
    tuple = (tensor_one, tensor_two)
    tuple_serialized = serde.serialize(tuple)
    tuple_serialized_deserialized = serde.deserialize(tuple_serialized)
    # `assert tuple_serialized_deserialized == tuple` does not work, therefore it's split
    # into 3 assertions
    assert type(tuple_serialized_deserialized) == type(tuple)
    assert (tuple_serialized_deserialized[0] == tensor_one).all()
    assert (tuple_serialized_deserialized[1] == tensor_two).all()


@pytest.mark.parametrize("compress", [True, False])
def test_bytearray(compress):
    if compress:
        syft.serde._apply_compress_scheme = serde.apply_lz4_compression
    else:
        syft.serde._apply_compress_scheme = serde.apply_no_compression

    bytearr = bytearray("This is a teststring", "utf-8")
    bytearr_serialized = serde.serialize(bytearr)
    bytearr_serialized_desirialized = serde.deserialize(bytearr_serialized)
    assert bytearr == bytearr_serialized_desirialized

    bytearr = bytearray(numpy.random.random((100, 100)))
    bytearr_serialized = serde.serialize(bytearr)
    bytearr_serialized_desirialized = serde.deserialize(bytearr_serialized)
    assert bytearr == bytearr_serialized_desirialized


@pytest.mark.parametrize("compress", [True, False])
def test_ndarray_serde(compress):
    if compress:
        syft.serde._apply_compress_scheme = serde.apply_lz4_compression
    else:
        syft.serde._apply_compress_scheme = serde.apply_no_compression
    arr = numpy.random.random((100, 100))
    arr_serialized = serde.serialize(arr)

    arr_serialized_deserialized = serde.deserialize(arr_serialized)

    assert numpy.array_equal(arr, arr_serialized_deserialized)


@pytest.mark.parametrize("compress_scheme", [serde.LZ4, serde.ZSTD, serde.NO_COMPRESSION])
def test_compress_decompress(compress_scheme):
    if compress_scheme == serde.LZ4:
        syft.serde._apply_compress_scheme = serde.apply_lz4_compression
    elif compress_scheme == serde.ZSTD:
        syft.serde._apply_compress_scheme = serde.apply_zstd_compression
    else:
        syft.serde._apply_compress_scheme = serde.apply_no_compression

    original = msgpack.dumps([1, 2, 3])
    compressed = serde._compress(original)
    decompressed = serde._decompress(compressed)
    assert type(compressed) == bytes
    assert original == decompressed


@pytest.mark.parametrize("compress_scheme", [serde.LZ4, serde.ZSTD, serde.NO_COMPRESSION])
def test_compressed_serde(compress_scheme):
    if compress_scheme == serde.LZ4:
        syft.serde._apply_compress_scheme = serde.apply_lz4_compression
    elif compress_scheme == serde.ZSTD:
        syft.serde._apply_compress_scheme = serde.apply_zstd_compression
    else:
        syft.serde._apply_compress_scheme = serde.apply_no_compression

    arr = numpy.random.random((100, 100))
    arr_serialized = serde.serialize(arr)

    arr_serialized_deserialized = serde.deserialize(arr_serialized)
    assert numpy.array_equal(arr, arr_serialized_deserialized)


@pytest.mark.parametrize("compress_scheme", [1, 2, 3, 100])
def test_invalid_decompression_scheme(compress_scheme):
    # using numpy.ones because numpy.random.random is not compressed.
    arr = numpy.ones((100, 100))

    def some_other_compression_scheme(decompressed_input):
        # Simulate compression by removing some values
        return decompressed_input[:10], compress_scheme

    syft.serde._apply_compress_scheme = some_other_compression_scheme
    arr_serialized = serde.serialize(arr)
    with pytest.raises(CompressionNotFoundException):
        _ = serde.deserialize(arr_serialized)


@pytest.mark.parametrize("compress", [True, False])
def test_dict(compress):
    # Test with integers
    if compress:
        syft.serde._apply_compress_scheme = serde.apply_lz4_compression
    else:
        syft.serde._apply_compress_scheme = serde.apply_no_compression
    _dict = {1: 1, 2: 2, 3: 3}
    dict_serialized = serde.serialize(_dict)
    dict_serialized_deserialized = serde.deserialize(dict_serialized)
    assert _dict == dict_serialized_deserialized

    # Test with strings
    _dict = {"one": 1, "two": 2, "three": 3}
    dict_serialized = serde.serialize(_dict)
    dict_serialized_deserialized = serde.deserialize(dict_serialized)
    assert _dict == dict_serialized_deserialized

    # Test with a complex data structure
    tensor_one = Tensor(numpy.random.random((100, 100)))
    tensor_two = Tensor(numpy.random.random((100, 100)))
    _dict = {0: tensor_one, 1: tensor_two}
    dict_serialized = serde.serialize(_dict)
    dict_serialized_deserialized = serde.deserialize(dict_serialized)
    # `assert dict_serialized_deserialized == _dict` does not work, therefore it's split
    # into 3 assertions
    assert type(dict_serialized_deserialized) == type(_dict)
    assert (dict_serialized_deserialized[0] == tensor_one).all()
    assert (dict_serialized_deserialized[1] == tensor_two).all()


@pytest.mark.parametrize("compress", [True, False])
def test_range_serde(compress):
    if compress:
        syft.serde._apply_compress_scheme = serde.apply_lz4_compression
    else:
        syft.serde._apply_compress_scheme = serde.apply_no_compression

    _range = range(1, 2, 3)

    range_serialized = serde.serialize(_range)

    range_serialized_deserialized = serde.deserialize(range_serialized)

    assert _range == range_serialized_deserialized


@pytest.mark.parametrize("compress", [True, False])
def test_list(compress):
    if compress:
        syft.serde._apply_compress_scheme = serde.apply_lz4_compression
    else:
        syft.serde._apply_compress_scheme = serde.apply_no_compression

    # Test with integers
    _list = [1, 2]
    list_serialized = serde.serialize(_list)
    list_serialized_deserialized = serde.deserialize(list_serialized)
    assert _list == list_serialized_deserialized

    # Test with strings
    _list = ["hello", "world"]
    list_serialized = serde.serialize(_list)
    list_serialized_deserialized = serde.deserialize(list_serialized)
    assert _list == list_serialized_deserialized

    # Test with a complex data structure
    tensor_one = Tensor(numpy.random.random((100, 100)))
    tensor_two = Tensor(numpy.random.random((100, 100)))
    _list = (tensor_one, tensor_two)
    list_serialized = serde.serialize(_list)
    list_serialized_deserialized = serde.deserialize(list_serialized)
    # `assert list_serialized_deserialized == _list` does not work, therefore it's split
    # into 3 assertions
    assert type(list_serialized_deserialized) == type(_list)
    assert (list_serialized_deserialized[0] == tensor_one).all()
    assert (list_serialized_deserialized[1] == tensor_two).all()


@pytest.mark.parametrize("compress", [True, False])
def test_set(compress):
    if compress:
        syft.serde._apply_compress_scheme = serde.apply_lz4_compression
    else:
        syft.serde._apply_compress_scheme = serde.apply_no_compression

    # Test with integers
    _set = set([1, 2])
    set_serialized = serde.serialize(_set)
    set_serialized_deserialized = serde.deserialize(set_serialized)
    assert _set == set_serialized_deserialized

    # Test with strings
    _set = set(["hello", "world"])
    set_serialized = serde.serialize(_set)
    set_serialized_deserialized = serde.deserialize(set_serialized)
    assert _set == set_serialized_deserialized

    # Test with a complex data structure
    tensor_one = Tensor(numpy.random.random((100, 100)))
    tensor_two = Tensor(numpy.random.random((100, 100)))
    _set = (tensor_one, tensor_two)
    set_serialized = serde.serialize(_set)
    set_serialized_deserialized = serde.deserialize(set_serialized)
    # `assert set_serialized_deserialized == _set` does not work, therefore it's split
    # into 3 assertions
    assert type(set_serialized_deserialized) == type(_set)
    assert (set_serialized_deserialized[0] == tensor_one).all()
    assert (set_serialized_deserialized[1] == tensor_two).all()


@pytest.mark.parametrize("compress", [True, False])
def test_slice(compress):
    if compress:
        syft.serde._apply_compress_scheme = serde.apply_lz4_compression
    else:
        syft.serde._apply_compress_scheme = serde.apply_no_compression

    s = slice(0, 100, 2)
    x = numpy.random.rand(100)
    s_serialized = serde.serialize(s)
    s_serialized_deserialized = serde.deserialize(s_serialized)

    assert type(s) == type(s_serialized_deserialized)
    assert (x[s] == x[s_serialized_deserialized]).all()

    s = slice(40, 50)
    x = numpy.random.rand(100)
    s_serialized = serde.serialize(s)
    s_serialized_deserialized = serde.deserialize(s_serialized)

    assert type(s) == type(s_serialized_deserialized)
    assert (x[s] == x[s_serialized_deserialized]).all()


@pytest.mark.parametrize("compress", [True, False])
def test_float(compress):
    if compress:
        syft.serde._apply_compress_scheme = serde.apply_lz4_compression
    else:
        syft.serde._apply_compress_scheme = serde.apply_no_compression

    x = 0.5
    y = 1.5

    x_serialized = serde.serialize(x)
    x_serialized_deserialized = serde.deserialize(x_serialized)

    y_serialized = serde.serialize(y)
    y_serialized_deserialized = serde.deserialize(y_serialized)

    assert x_serialized_deserialized == x
    assert y_serialized_deserialized == y


def test_compressed_float():
    x = 0.5
    y = 1.5

    x_serialized = serde.serialize(x)
    x_serialized_deserialized = serde.deserialize(x_serialized)

    y_serialized = serde.serialize(y)
    y_serialized_deserialized = serde.deserialize(y_serialized)

    assert x_serialized_deserialized == x
    assert y_serialized_deserialized == y


@pytest.mark.parametrize(
    "compress, compress_scheme",
    [
        (True, serde.LZ4),
        (False, serde.LZ4),
        (True, serde.ZSTD),
        (False, serde.ZSTD),
        (True, serde.NO_COMPRESSION),
        (False, serde.NO_COMPRESSION),
    ],
)
def test_hooked_tensor(compress, compress_scheme):
    if compress:
        if compress_scheme == serde.LZ4:
            syft.serde._apply_compress_scheme = serde.apply_lz4_compression
        elif compress_scheme == serde.ZSTD:
            syft.serde._apply_compress_scheme = serde.apply_zstd_compression
        else:
            syft.serde._apply_compress_scheme = serde.apply_no_compression
    else:
        syft.serde._apply_compress_scheme = serde.apply_no_compression

    t = Tensor(numpy.random.random((100, 100)))
    t_serialized = serde.serialize(t)
    t_serialized_deserialized = serde.deserialize(t_serialized)
    assert (t == t_serialized_deserialized).all()


def test_pointer_tensor(hook, workers):
    syft.serde._apply_compress_scheme = serde.apply_no_compression
    t = pointers.PointerTensor(
        id=1000, location=workers["alice"], owner=workers["alice"], id_at_location=12345
    )
    t_serialized = serde.serialize(t)
    t_serialized_deserialized = serde.deserialize(t_serialized)
    print(f"t.location - {t.location}")
    print(f"t_serialized_deserialized.location - {t_serialized_deserialized.location}")
    assert t.id == t_serialized_deserialized.id
    assert t.location.id == t_serialized_deserialized.location.id
    assert t.id_at_location == t_serialized_deserialized.id_at_location


@pytest.mark.parametrize("id", [1000, "1000"])
def test_pointer_tensor_detail(id):
    alice = syft.VirtualWorker(syft.torch.hook, id=id)
    x = torch.tensor([1, -1, 3, 4])
    x_ptr = x.send(alice)
    x_ptr = 2 * x_ptr
    x_back = x_ptr.get()
    assert (x_back == 2 * x).all()


def test_numpy_tensor_serde():
    syft.serde._serialize_tensor = syft.serde.numpy_tensor_serializer
    syft.serde._deserialize_tensor = syft.serde.numpy_tensor_deserializer

    tensor = torch.tensor(numpy.random.random((10, 10)), requires_grad=False)

    tensor_serialized = serde.serialize(tensor)
    tensor_deserialized = serde.deserialize(tensor_serialized)

    # Back to Pytorch serializer
    syft.serde._serialize_tensor = syft.serde.torch_tensor_serializer
    syft.serde._deserialize_tensor = syft.serde.torch_tensor_deserializer

    assert torch.eq(tensor_deserialized, tensor).all()


@pytest.mark.parametrize("compress", [True, False])
def test_additive_sharing_tensor_serde(compress, workers):
    alice, bob, james = workers["alice"], workers["bob"], workers["james"]

    x = torch.tensor([[3.1, 4.3]]).fix_prec().share(alice, bob, crypto_provider=james)

    additive_sharing_tensor = x.child.child.child
    data = syft.serde._simplify_additive_shared_tensor(additive_sharing_tensor)
    additive_sharing_tensor_reconstructed = syft.serde._detail_additive_shared_tensor(
        syft.hook.local_worker, data
    )

    assert additive_sharing_tensor_reconstructed.field == additive_sharing_tensor.field

    assert (
        additive_sharing_tensor_reconstructed.child.keys() == additive_sharing_tensor.child.keys()
    )


def test_serde_object_wrapper_int():
    obj = 4
    obj_wrapper = pointers.ObjectWrapper(obj, id=100)
    msg = serde.serialize(obj_wrapper)

    obj_wrapper_received = serde.deserialize(msg)

    assert obj_wrapper.obj == obj_wrapper_received.obj
<<<<<<< HEAD
=======
    assert obj_wrapper.id == obj_wrapper_received.id


@pytest.mark.skip(reason="bug in pytorch version 1.1.0, jit.trace returns raw C function")
def test_serialize_and_deserialize_torch_scriptmodule():  # pragma: no cover
    @torch.jit.script
    def foo(x):
        return x + 2

    bin_message = serde._simplify_script_module(foo)
    foo_loaded = serde._detail_script_module(None, bin_message)

    assert foo.code == foo_loaded.code


@pytest.mark.skip(reason="bug in pytorch version 1.1.0, jit.trace returns raw C function")
def test_torch_jit_script_module_serde():  # pragma: no cover
    @torch.jit.script
    def foo(x):
        return x + 2

    msg = serde.serialize(foo)
    foo_received = serde.deserialize(msg)

    assert foo.code == foo_received.code


def test_serde_object_wrapper_traced_module():

    data = torch.tensor([[-1, 2.0], [0, 1.1], [-1, 2.1], [0, 1.2]])

    class Net(torch.nn.Module):
        def __init__(self):
            super(Net, self).__init__()
            self.fc1 = torch.nn.Linear(2, 3)

        def forward(self, x):
            x = torch.nn.functional.relu(self.fc1(x))
            return x

    obj = torch.jit.trace(Net(), data)

    obj_wrapper = pointers.ObjectWrapper(obj, id=200)
    msg = serde.serialize(obj_wrapper)

    obj_wrapper_received = serde.deserialize(msg)

    pred_before = obj(data)

    pred_after = obj_wrapper_received.obj(data)

    assert (pred_before == pred_after).all()
>>>>>>> 56b057f5
    assert obj_wrapper.id == obj_wrapper_received.id<|MERGE_RESOLUTION|>--- conflicted
+++ resolved
@@ -4,22 +4,6 @@
 For more on how/why this works, see serde.py directly.
 """
 from syft import serde
-<<<<<<< HEAD
-from syft.serde import (
-    _simplify,
-    apply_lz4_compression,
-    apply_no_compression,
-    apply_zstd_compression,
-)
-from syft.serde import serialize
-from syft.serde import deserialize
-from syft.serde import _compress
-from syft.serde import _decompress
-from syft.serde import LZ4
-from syft.serde import NO_COMPRESSION
-from syft.serde import ZSTD
-=======
->>>>>>> 56b057f5
 
 
 import syft
@@ -614,8 +598,6 @@
     obj_wrapper_received = serde.deserialize(msg)
 
     assert obj_wrapper.obj == obj_wrapper_received.obj
-<<<<<<< HEAD
-=======
     assert obj_wrapper.id == obj_wrapper_received.id
 
 
@@ -668,5 +650,4 @@
     pred_after = obj_wrapper_received.obj(data)
 
     assert (pred_before == pred_after).all()
->>>>>>> 56b057f5
     assert obj_wrapper.id == obj_wrapper_received.id