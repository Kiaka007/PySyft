--- conflicted
+++ resolved
@@ -77,12 +77,8 @@
 """
 
 PATHS = [
-<<<<<<< HEAD
+    "examples/data-science/pandas",
     "examples/differential-privacy",
-=======
-    "examples/homomorphic-encryption",
-    "examples/data-science/pandas",
->>>>>>> d31923ee
     "examples/duet/dcgan",
     "examples/duet/mnist_lightning",
     "examples/duet/mnist",
