--- conflicted
+++ resolved
@@ -647,7 +647,6 @@
         self.assertTrue(np.array_equal(t2.data, np.array([[0, 1, 1], [0, 1, 2]])))
 
 
-<<<<<<< HEAD
 class cumprodTest(unittest.TestCase):
     def testCumprod(self):
         t1 = TensorBase(np.array([[1, 2, 3], [4, 5, 6]]))
@@ -663,7 +662,8 @@
         self.assertTrue(np.equal(t1.cumprod_(dim=0), t2).all())
         t1 = TensorBase(np.array([[1.0, 2.0, 3.0], [4.0, 5.0, 6.0]]))
         self.assertTrue(np.equal(t1.cumprod_(dim=1), t3).all())
-=======
+
+        
 class splitTests(unittest.TestCase):
     def testSplit(self):
         t1 = TensorBase(np.arange(8.0))
@@ -684,7 +684,6 @@
         t2 = TensorBase(np.zeros((3, 4)))
         t3 = t1.expand_as(t2)
         self.assertTrue(np.array_equal(t2.data.shape, t3.data.shape))
->>>>>>> 02ba82e9
 
 
 if __name__ == "__main__":
