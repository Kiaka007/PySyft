from syft import TensorBase
import syft
import unittest
from syft import tensor
import numpy as np
import math


# Here's our "unit tests".
class DimTests(unittest.TestCase):
    def testDimOne(self):
        t = TensorBase(np.array([1, 2, 3]))
        self.assertTrue(t.dim() == 1)

    def testView(self):
        t = TensorBase([1.0, 2.0, 3.0])
        self.assertTrue(syft.equal(t.view(-1, 1), TensorBase(np.array([[1], [2], [3]]))))

    def testAsView(self):
        t = TensorBase(np.array([1.0, 2.0, 3.0]))
        t1 = t.view([-1, 1])
        print(t.data.dtype)
        self.assertTrue(syft.equal(t.view_as(t1), TensorBase(np.array([[1.0], [2.0], [3.0]]))))

    def testResize(self):
        t = TensorBase(np.array([1.0, 2.0, 3.0]))
        t.resize_([1, 2])
        self.assertEqual(t.data.shape, (1, 2))

    def testResizeAs(self):
        t = TensorBase(np.array([1, 2, 3]))
        t2 = TensorBase(np.array([[1], [2]]))
        t.resize_as_(t2)
        self.assertEqual(t.data.shape, (2, 1))

    def testSize(self):
        t = TensorBase([1, 2, 3])
        t1 = TensorBase([1.0, 2.0, 3.0])
        self.assertEqual(t.size(), t1.size())


class AddTests(unittest.TestCase):
    def testSimple(self):
        t = TensorBase(np.array([1, 2, 3]))
        self.assertTrue(syft.equal(t + np.array([1, 2, 3]), [2, 4, 6]))

    def testInplace(self):
        t = TensorBase(np.array([1, 2, 3]))
        t += np.array([1, 2, 3])
        self.assertTrue(syft.equal(t.data, [2, 4, 6]))

    def testScalar(self):
        t = TensorBase(np.array([1, 2, 3]))
        self.assertTrue(syft.equal(t + 2, [3, 4, 5]))


class CeilTests(unittest.TestCase):
    def testCeil(self):
        t = TensorBase(np.array([1.4, 2.7, 6.2]))
        tdash = t.ceil()
        self.assertTrue(syft.equal(tdash.data, TensorBase([2, 3, 7])))
        self.assertTrue(syft.equal(t.data, TensorBase([1.4, 2.7, 6.2])))

    def testCeil_(self):
        t = TensorBase(np.array([1.4, 2.7, 6.2]))
        self.assertTrue(syft.equal(t.ceil_(), [2, 3, 7]))
        self.assertTrue(syft.equal(t.data, [2, 3, 7]))


class ZeroTests(unittest.TestCase):
    def testZero(self):
        t = TensorBase(np.array([13, 42, 1024]))
        self.assertTrue(syft.equal(t.zero_(), [0, 0, 0]))

        t = TensorBase(np.array([13.1, 42.2, 1024.4]))
        self.assertTrue(syft.equal(t.zero_(), [0.0, 0.0, 0.0]))


class FloorTests(unittest.TestCase):
    def testFloor_(self):
        t = TensorBase(np.array([1.4, 2.7, 6.2]))
        self.assertTrue(syft.equal(t.floor_(), [1., 2., 6.]))
        self.assertTrue(syft.equal(t.data, [1., 2., 6.]))


class SubTests(unittest.TestCase):
    def testSimple(self):
        t = TensorBase(np.array([1, 2, 3]))
        self.assertTrue(syft.equal(t - np.array([1, 2, 3]), [0, 0, 0]))

    def testInplace(self):
        t = TensorBase(np.array([1, 2, 3]))
        t -= np.array([1, 2, 3])
        self.assertTrue(syft.equal(t.data, [0, 0, 0]))

    def testScalar(self):
        t = TensorBase(np.array([1, 2, 3]))
        self.assertTrue(syft.equal(t - 1, [0, 1, 2]))


class MaxTests(unittest.TestCase):
    def testNoDim(self):
        t = TensorBase(np.array([[0.77937768, 0.51022484, 0.49155195, 0.02769902], [0.03777148, 0.13020167, 0.02155692, 0.69574893]]))
        self.assertTrue(t.max() == 0.77937768)

    def testAxis(self):
        t = TensorBase(np.array([[0.77937768, 0.51022484, 0.49155195, 0.02769902], [0.03777148, 0.13020167, 0.02155692, 0.69574893]]))
        result = t.max(axis=1)
        self.assertTrue(syft.equal(result, [0.77937768, 0.69574893]))
        result = t.max(axis=0)
        self.assertTrue(syft.equal(result, [0.77937768, 0.51022484, 0.49155195, 0.69574893]))


class MultTests(unittest.TestCase):
    def testSimple(self):
        t = TensorBase(np.array([1, 2, 3]))
        self.assertTrue(syft.equal(t * np.array([1, 2, 3]), [1, 4, 9]))

    def testInplace(self):
        t = TensorBase(np.array([1, 2, 3]))
        t *= np.array([1, 2, 3])
        self.assertTrue(syft.equal(t.data, [1, 4, 9]))

    def testScalar(self):
        t = TensorBase(np.array([1, 2, 3]))
        self.assertTrue(syft.equal(t * 2, [2, 4, 6]))


class DivTests(unittest.TestCase):
    def testSimple(self):
        t = TensorBase(np.array([2, 4, 8]))
        self.assertTrue(syft.equal(t / np.array([2, 2, 2]), [1, 2, 4]))

    def testInplace(self):
        t = TensorBase(np.array([2, 4, 8]))
        t /= np.array([2, 2, 2])
        self.assertTrue(syft.equal(t.data, [1, 2, 4]))

        t = TensorBase(np.array([1, 7, 11]))
        t /= np.array([3, 2, 9])
        self.assertTrue(syft.equal(t, [1 / 3, 7 / 2, 11 / 9]))

    def testScalar(self):
        t = TensorBase(np.array([2, 4, 6]))
        self.assertTrue(syft.equal(t / 2, [1, 2, 3]))


class AbsTests(unittest.TestCase):
    def testabs(self):
        t = TensorBase(np.array([-1, -2, 3]))
        self.assertTrue(np.array_equal(t.abs(), [1, 2, 3]))

    def testabs_(self):
        t = TensorBase(np.array([-1, -2, 3]))
        self.assertTrue(np.array_equal(t.abs_(), t.data))


class ShapeTests(unittest.TestCase):
    def testShape(self):
        t = TensorBase(np.array([[0, 1], [0, 5]]))
        self.assertTrue(syft.equal(t.shape(), (2, 2)))


class SqrtTests(unittest.TestCase):
    def testSqrt(self):
        t = TensorBase(np.array([[0, 4], [9, 16]]))

        self.assertTrue(syft.equal(t.sqrt(), ([[0, 2], [3, 4]])))

    def testSqrt_(self):
        t = TensorBase(np.array([[0, 4], [9, 16]]))
        t.sqrt_()
        self.assertTrue(syft.equal(t, ([[0, 2], [3, 4]])))


class SumTests(unittest.TestCase):
    def testDimNoneInt(self):
        t = TensorBase(np.array([1, 2, 3]))
        self.assertTrue(syft.equal(t.sum(), 6))

    def testDimIsNotNoneInt(self):
        t = TensorBase(np.array([[0, 1], [0, 5]]))
        self.assertTrue(syft.equal(t.sum(dim=1), [1, 5]))


class EqualTests(unittest.TestCase):
    def testEqual(self):
        t1 = TensorBase(np.array([1.2, 2, 3]))
        t2 = TensorBase(np.array([1.2, 2, 3]))
        self.assertTrue(syft.equal(t1, t2))

    def testEqOp(self):
        t1 = TensorBase(np.array([1, 2.4, 3]))
        t2 = TensorBase(np.array([1, 2.4, 3]))
        self.assertTrue(t1 == t2)

    def testNotEqual(self):
        t1 = TensorBase(np.array([1, 2, 3]))
        t2 = TensorBase(np.array([1, 4, 3]))
        self.assertFalse(syft.equal(t1, t2))

    def testIneqOp(self):
        t1 = TensorBase(np.array([1, 2, 3]))
        t2 = TensorBase(np.array([1, 4, 5]))
        self.assertTrue(t1 != t2)


class IndexTests(unittest.TestCase):
    def testIndexing(self):
        t1 = TensorBase(np.array([1.2, 2, 3]))
        self.assertEqual(1.2, t1[0])
        self.assertEqual(3, t1[-1])


class sigmoidTests(unittest.TestCase):
    def testSigmoid(self):
        t1 = TensorBase(np.array([1.2, 3.3, 4]))
        self.assertTrue(syft.equal(t1.sigmoid_(), TensorBase(
            [0.76852478, 0.96442881, 0.98201379])))


class addmm(unittest.TestCase):
    def testaddmm1d(self):
        t1 = TensorBase(np.array([1, 2, 3]))
        t2 = TensorBase(np.array([2, 3, 4]))
        mat = TensorBase(np.array([5]))
        out = t1.addmm(t2, mat, beta=2, alpha=2)
        self.assertTrue(np.array_equal(out.data, [50]))

    def testaddmm2d(self):
        t1 = TensorBase(np.array([[1, 2], [1, 2]]))
        t2 = TensorBase(np.array([[1, 2], [1, 2]]))
        mat = TensorBase(np.array([[2, 3], [3, 4]]))
        out = t1.addmm(t2, mat, beta=2, alpha=2)
        self.assertTrue(np.array_equal(out.data, [[10, 18], [12, 20]]))

    def testaddmm_1d(self):
        t1 = TensorBase(np.array([1, 2, 3]))
        t2 = TensorBase(np.array([2, 3, 4]))
        mat = TensorBase(np.array([5]))
        t1.addmm_(t2, mat, beta=2, alpha=2)
        self.assertTrue(np.array_equal(t1.data, [50]))

    def testaddmm_2d(self):
        t1 = TensorBase(np.array([[1, 2], [1, 2]]))
        t2 = TensorBase(np.array([[1, 2], [1, 2]]))
        mat = TensorBase(np.array([[2, 3], [3, 4]]))
        t1.addmm_(t2, mat, beta=2, alpha=2)
        self.assertTrue(np.array_equal(t1.data, [[10, 18], [12, 20]]))


class addcmulTests(unittest.TestCase):
    def testaddcmul1d(self):
        t1 = TensorBase(np.array([1, 2, 3]))
        t2 = TensorBase(np.array([2, 3, 4]))
        mat = TensorBase(np.array([5]))
        out = t1.addcmul(t2, mat, value=2)
        self.assertTrue(np.array_equal(out.data, [9, 17, 29]))

    def testaddcmul2d(self):
        t1 = TensorBase(np.array([[1, 2], [1, 2]]))
        t2 = TensorBase(np.array([[1, 2], [1, 2]]))
        mat = TensorBase(np.array([[2, 3], [3, 4]]))
        out = t1.addcmul(t2, mat, value=2)
        self.assertTrue(np.array_equal(out.data, [[4, 11], [5, 12]]))

    def testaddcmul_1d(self):
        t1 = TensorBase(np.array([1, 2, 3]))
        t2 = TensorBase(np.array([2, 3, 4]))
        mat = TensorBase(np.array([5]))
        t1.addcmul_(t2, mat, value=2)
        self.assertTrue(np.array_equal(t1.data, [9, 17, 29]))

    def testaddcmul_2d(self):
        t1 = TensorBase(np.array([[1, 2], [1, 2]]))
        t2 = TensorBase(np.array([[1, 2], [1, 2]]))
        mat = TensorBase(np.array([[2, 3], [3, 4]]))
        t1.addcmul_(t2, mat, value=2)
        self.assertTrue(np.array_equal(t1.data, [[4, 11], [5, 12]]))


class addcdivTests(unittest.TestCase):
    def testaddcdiv1d(self):
        t1 = TensorBase(np.array([1, 2, 3]))
        t2 = TensorBase(np.array([2, 5, 4]))
        mat = TensorBase(np.array([5]))
        out = t1.addcdiv(t2, mat, value=2)
        self.assertTrue(np.array_equal(out.data, [6., 5.8, 6.5]))

    def testaddcdiv2d(self):
        t1 = TensorBase(np.array([[1, 2], [1, 2]]))
        t2 = TensorBase(np.array([[1, 2], [1, 2]]))
        mat = TensorBase(np.array([[2, 3], [3, 4]]))
        out = t1.addcdiv(t2, mat, value=2)
        self.assertTrue(np.array_equal(out.data, [[4., 5.], [5., 6.]]))

    def testaddcdiv_1d(self):
        t1 = TensorBase(np.array([1, 2, 3]))
        t2 = TensorBase(np.array([2, 5, 4]))
        mat = TensorBase(np.array([5]))
        t1.addcdiv_(t2, mat, value=2)
        self.assertTrue(np.array_equal(t1.data, [6., 5.8, 6.5]))

    def testaddcdiv_2d(self):
        t1 = TensorBase(np.array([[1, 2], [1, 2]]))
        t2 = TensorBase(np.array([[1, 2], [1, 2]]))
        mat = TensorBase(np.array([[2, 3], [3, 4]]))
        t1.addcdiv_(t2, mat, value=2)
        self.assertTrue(np.array_equal(t1.data, [[4., 5.], [5., 6.]]))


class addmvTests(unittest.TestCase):
    def testaddmv(self):
        t1 = TensorBase(np.array([1, 2]))
        vec = TensorBase(np.array([1, 2, 3, 4]))
        mat = TensorBase(np.array([[2, 3, 3, 4], [5, 6, 6, 7]]))
        out = t1.addmv(mat, vec, beta=2, alpha=2)
        self.assertTrue(np.array_equal(out.data, [68, 130]))

    def testaddmv_(self):
        t1 = TensorBase(np.array([1, 2]))
        vec = TensorBase(np.array([1, 2, 3, 4]))
        mat = TensorBase(np.array([[2, 3, 3, 4], [5, 6, 6, 7]]))
        t1.addmv_(mat, vec, beta=2, alpha=2)
        self.assertTrue(np.array_equal(t1.data, [68, 130]))


class addbmmTests(unittest.TestCase):
    def testaddbmm(self):
        t1 = TensorBase(np.array([[[3, 4], [5, 6]], [[7, 8], [1, 2]]]))
        t2 = TensorBase(np.array([[[3, 5], [5, 7]], [[7, 9], [1, 3]]]))
        mat = TensorBase(np.array([[2, 3], [3, 4]]))
        out = t1.addbmm(t2, mat, beta=2, alpha=2)
        self.assertTrue(np.array_equal(out.data, [[176, 266], [114, 172]]))

    def testaddbmm_(self):
        t1 = TensorBase(np.array([[[3, 4], [5, 6]], [[7, 8], [1, 2]]]))
        t2 = TensorBase(np.array([[[3, 5], [5, 7]], [[7, 9], [1, 3]]]))
        mat = TensorBase(np.array([[2, 3], [3, 4]]))
        t1.addbmm_(t2, mat, beta=2, alpha=2)
        self.assertTrue(np.array_equal(t1.data, [[176, 266], [114, 172]]))


class baddbmmTests(unittest.TestCase):
    def testbaddbmm(self):
        t1 = TensorBase(np.array([[[3, 4], [5, 6]], [[7, 8], [1, 2]]]))
        t2 = TensorBase(np.array([[[3, 5], [5, 7]], [[7, 9], [1, 3]]]))
        mat = TensorBase(np.array([[[2, 3], [3, 4]], [[4, 5], [5, 6]]]))
        out = t1.baddbmm(t2, mat, beta=2, alpha=2)
        self.assertTrue(np.array_equal(out.data, [[[62, 92], [96, 142]],
                                                  [[122, 184], [28, 42]]]))

    def testbaddbmm_(self):
        t1 = TensorBase(np.array([[[3, 4], [5, 6]], [[7, 8], [1, 2]]]))
        t2 = TensorBase(np.array([[[3, 5], [5, 7]], [[7, 9], [1, 3]]]))
        mat = TensorBase(np.array([[[2, 3], [3, 4]], [[4, 5], [5, 6]]]))
        t1.baddbmm_(t2, mat, beta=2, alpha=2)
        self.assertTrue(np.array_equal(t1.data, [[[62, 92], [96, 142]],
                                                 [[122, 184], [28, 42]]]))


class PermuteTests(unittest.TestCase):
    def dest3d(self):
        t = TensorBase(np.ones((2, 3, 5)))
        tdash = t.permute((2, 0, 1))
        self.assertTrue(tdash.data.shape == [5, 2, 3])
        self.assertTrue(t.data.shape == [2, 3, 5])


class transposeTests(unittest.TestCase):
    def testTranspose(self):
        t1 = TensorBase(np.array([[[3, 4], [5, 6]], [[7, 8], [1, 2]]]))
        out1 = t1.transpose(0, 1)
        self.assertTrue(np.array_equal(out1.data, [[[3, 4], [7, 8]],
                                                   [[5, 6], [1, 2]]]))
        out2 = t1.transpose(0, 2)
        self.assertTrue(np.array_equal(out2.data, [[[3, 7], [5, 1]],
                                                   [[4, 8], [6, 2]]]))
        out3 = t1.transpose(1, 2)
        self.assertTrue(np.array_equal(out3.data, [[[3, 5], [4, 6]],
                                                   [[7, 1], [8, 2]]]))

    def testTranspose_(self):
        t1 = TensorBase(np.array([[[3, 4], [5, 6]], [[7, 8], [1, 2]]]))
        t1.transpose_(0, 1)
        self.assertTrue(np.array_equal(t1.data, [[[3, 4], [7, 8]],
                                                 [[5, 6], [1, 2]]]))
        t2 = TensorBase(np.array([[[3, 4], [5, 6]], [[7, 8], [1, 2]]]))
        t2.transpose_(0, 2)
        self.assertTrue(np.array_equal(t2.data, [[[3, 7], [5, 1]],
                                                 [[4, 8], [6, 2]]]))
        t3 = TensorBase(np.array([[[3, 4], [5, 6]], [[7, 8], [1, 2]]]))
        t3.transpose_(1, 2)
        self.assertTrue(np.array_equal(t3.data, [[[3, 5], [4, 6]],
                                                 [[7, 1], [8, 2]]]))

    def testT(self):
        t1 = TensorBase(np.array([[[3, 4], [5, 6]], [[7, 8], [1, 2]]]))
        out1 = t1.t()
        self.assertTrue(np.array_equal(out1.data, [[[3, 4], [7, 8]],
                                                   [[5, 6], [1, 2]]]))

    def testT_(self):
        t1 = TensorBase(np.array([[[3, 4], [5, 6]], [[7, 8], [1, 2]]]))
        t1.transpose_(0, 1)
        self.assertTrue(np.array_equal(t1.data, [[[3, 4], [7, 8]],
                                                 [[5, 6], [1, 2]]]))


class unsqueezeTests(unittest.TestCase):
    def testUnsqueeze(self):
        t1 = TensorBase(np.arange(3 * 4 * 5).reshape((3, 4, 5)))
        for i in range(len(t1.data.shape)):
            out = t1.unsqueeze(i)
            expected_shape = list(t1.data.shape)
            expected_shape.insert(i, 1)
            self.assertTrue(np.array_equal(out.data.shape, expected_shape))

    def testUnsqueeze_(self):
        test_shape = (3, 4, 5)
        for i in range(len(test_shape)):
            t1 = TensorBase(np.arange(3 * 4 * 5).reshape(test_shape))
            expected_shape = list(t1.data.shape)
            expected_shape.insert(i, 1)
            t1.unsqueeze_(i)
            self.assertTrue(np.array_equal(t1.data.shape, expected_shape))


class expTests(unittest.TestCase):
    def testexp(self):
        t3 = TensorBase(np.array([[[1, 3], [3, 5]],
                                  [[5, 7], [9, 1]]]))
        out = t3.exp()
        self.assertTrue(np.allclose(out.data, [[[2.71828183e+00, 2.00855369e+01], [2.00855369e+01, 1.48413159e+02]],
                                               [[1.48413159e+02, 1.09663316e+03], [8.10308393e+03, 2.71828183e+00]]]))

    def testexp_(self):
        t3 = TensorBase(np.array([[[1, 3], [3, 5]],
                                  [[5, 7], [9, 1]]]))
        t3.exp_()
        self.assertTrue(np.allclose(t3.data, [[[2.71828183e+00, 2.00855369e+01], [2.00855369e+01, 1.48413159e+02]],
                                              [[1.48413159e+02, 1.09663316e+03], [8.10308393e+03, 2.71828183e+00]]]))


class fracTests(unittest.TestCase):
    def testfrac(self):
        t3 = TensorBase(np.array([1.23, 4.56, 7.89]))
        out = t3.frac()
        self.assertTrue(np.allclose(out.data, [0.23, 0.56, 0.89]))

    def testfrac_(self):
        t3 = TensorBase(np.array([1.23, 4.56, 7.89]))
        t3.frac_()
        self.assertTrue(np.allclose(t3.data, [0.23, 0.56, 0.89]))


class rsqrtTests(unittest.TestCase):
    def testrsqrt(self):
        t1 = TensorBase(np.array([2, 3, 4]))
        out = t1.rsqrt()
        self.assertTrue(np.allclose(out.data, [0.70710678, 0.57735027, 0.5]))

    def testrsqrt_(self):
        t1 = TensorBase(np.array([2, 3, 4]))
        t1.rsqrt_()
        self.assertTrue(np.allclose(t1.data, [0.70710678, 0.57735027, 0.5]))


class signTests(unittest.TestCase):
    def testsign(self):
        t1 = TensorBase(np.array([1, 2, -1, -2]))
        out = t1.sign()
        self.assertTrue(np.array_equal(out.data, [1, 1, -1, -1]))

    def testsign_(self):
        t1 = TensorBase(np.array([1, 2, -1, -2]))
        t1.sign_()
        self.assertTrue(np.array_equal(t1.data, [1, 1, -1, -1]))


class numpyTests(unittest.TestCase):
    def testnumpy(self):
        t1 = TensorBase(np.array([[1, 2], [3, 4]]))
        self.assertTrue(np.array_equal(t1.to_numpy(), np.array([[1, 2], [3, 4]])))


class reciprocalTests(unittest.TestCase):
    def testreciprocal(self):
        t1 = TensorBase(np.array([2, 3, 4]))
        out = t1.reciprocal()
        self.assertTrue(np.allclose(out.data, [0.5, 0.33333333, 0.25]))

    def testrsqrt_(self):
        t1 = TensorBase(np.array([2, 3, 4]))
        t1.reciprocal_()
        self.assertTrue(np.allclose(t1.data, [0.5, 0.33333333, 0.25]))


class logTests(unittest.TestCase):
    def testLog(self):
        t1 = TensorBase(np.array([math.exp(1), math.exp(2), math.exp(3)]))
        self.assertTrue(np.array_equal((t1.log()).data, [1., 2., 3.]))

    def testLog_(self):
        t1 = TensorBase(np.array([math.exp(1), math.exp(2), math.exp(3)]))
        self.assertTrue(np.array_equal((t1.log_()).data, [1., 2., 3.]))

    def testLog1p(self):
        t1 = TensorBase(np.array([1, 2, 3]))
        self.assertTrue(np.allclose((t1.log1p()).data, [0.69314718, 1.09861229, 1.38629436]))

    def testLog1p_(self):
        t1 = TensorBase(np.array([1, 2, 3]))
        self.assertTrue(np.allclose((t1.log1p_()).data, [0.69314718, 1.09861229, 1.38629436]))


class clampTests(unittest.TestCase):
    def testClampInt(self):
        t1 = TensorBase(np.arange(10))
        t2 = t1.clamp(minimum=2, maximum=7)
        expected_tensor = TensorBase(np.array([2, 2, 2, 3, 4, 5, 6, 7, 7, 7]))
        self.assertEqual(t2, expected_tensor)

    def testClampFloat(self):
        t1 = TensorBase(np.arange(1, step=0.1))
        t2 = t1.clamp(minimum=0.2, maximum=0.7)
        expected_tensor = TensorBase(np.array([0.2, 0.2, 0.2, 0.3, 0.4, 0.5, 0.6, 0.7, 0.7, 0.7]))
        self.assertEqual(t2, expected_tensor)

    def testClampIntInPlace(self):
        t1 = TensorBase(np.arange(10))
        t1.clamp_(minimum=2, maximum=7)
        expected_tensor = TensorBase(np.array([2, 2, 2, 3, 4, 5, 6, 7, 7, 7]))
        self.assertEqual(t1, expected_tensor)

    def testClampFloatInPlace(self):
        t1 = TensorBase(np.arange(1, step=0.1))
        t1.clamp_(minimum=0.2, maximum=0.7)
        expected_tensor = TensorBase(np.array([0.2, 0.2, 0.2, 0.3, 0.4, 0.5, 0.6, 0.7, 0.7, 0.7]))
        self.assertEqual(t1, expected_tensor)


class cloneTests(unittest.TestCase):
    def testClone(self):
        t1 = TensorBase(np.random.randint(0, 10, size=(5, 10)))
        t2 = t1.clone()
        self.assertEqual(t1, t2)
        self.assertIsNot(t1, t2)


class chunkTests(unittest.TestCase):
    def testChunk(self):
        t1 = TensorBase(np.random.randint(0, 10, size=(5, 10)))
        t2, t3 = t1.chunk(2, 0)
        self.assertNotEqual(t2.shape(), t3.shape())

    def testChunkSameSize(self):
        t1 = TensorBase(np.random.randint(0, 10, size=(4, 10)))
        t2, t3 = t1.chunk(2, 0, same_size=True)
        self.assertEqual(t2.shape(), t3.shape())


class gtTests(unittest.TestCase):
    def testGtWithTensor(self):
        t1 = TensorBase(np.arange(10))
        t2 = TensorBase(np.arange(10)[-1::-1])
        truth_values = t1.gt(t2)
        self.assertEqual(truth_values, [False, False, False, False, False, True, True, True, True, True])

    def testGtWithNumber(self):
        t1 = TensorBase(np.arange(10))
        truth_values = t1.gt(-1)
        self.assertEqual(truth_values, [True] * 10)

    def testGtInPlaceWithTensor(self):
        t1 = TensorBase(np.arange(10))
        t2 = TensorBase(np.arange(10)[-1::-1])
        t1.gt_(t2)
        self.assertEqual(t1, [False, False, False, False, False, True, True, True, True, True])

    def testGtInPlaceWithNumber(self):
        t1 = TensorBase(np.arange(10))
        t1.gt_(-1)
        self.assertEqual(t1, [True] * 10)


class bernoulliTests(unittest.TestCase):
    def testBernoulli(self):
        p = TensorBase(np.random.uniform(size=(3, 2)))
        t1 = TensorBase(np.zeros((5, 5)))
        t2 = t1.bernoulli(p)
        self.assertTupleEqual((3, 2), t2.shape())
        self.assertTrue(np.all(t2.data >= 0) and np.all(t2.data <= 1))

    def testBernoulli_(self):
        p = TensorBase(np.random.uniform(size=(3, 2)))
        t1 = TensorBase(np.zeros((5, 5)))
        t1.bernoulli_(p)
        self.assertTupleEqual((3, 2), t1.shape())
        self.assertTrue(np.all(t1.data >= 0) and np.all(t1.data <= 1))


class uniformTests(unittest.TestCase):
    def testUniform(self):
        t1 = TensorBase(np.zeros(4))
        out = t1.uniform(low=0, high=3)
        self.assertTrue(np.all(out.data > 0) and np.all(out.data < 3))

    def testUniform_(self):
        t1 = TensorBase(np.zeros(4))
        t1.uniform_(low=0, high=3)
        self.assertTrue(np.all(t1.data > 0) and np.all(t1.data < 3))


class fillTests(unittest.TestCase):
    def testFill_(self):
        t1 = TensorBase(np.array([1, 2, 3, 4]))
        t1.fill_(5)
        self.assertTrue(np.all(t1.data == 5))


class topkTests(unittest.TestCase):
    def testTopK(self):
        t1 = TensorBase(np.array([[900, 800, 1000, 2000, 5, 10, 20, 40, 50], [10, 11, 12, 13, 5, 6, 7, 8, 9], [30, 40, 50, 10, 8, 1, 2, 3, 4]]))
        t2 = t1.topk(3, largest=True)
        self.assertTrue(np.array_equal(t2.data, np.array([[900, 1000, 2000], [11, 12, 13], [30, 40, 50]])))


class tolistTests(unittest.TestCase):
    def testToList(self):
        t1 = TensorBase(np.array([200, 300, 90, 100, 600]))
        t1_list = t1.tolist()
        self.assertTrue(isinstance(t1_list, list))


class traceTests(unittest.TestCase):
    def testTrace(self):
        t1 = TensorBase(np.arange(1, 10).reshape(3, 3))
        self.assertTrue(np.equal(t1.trace().data, 15))


class roundTests(unittest.TestCase):
    def testRound(self):
        t1 = TensorBase(np.array([10.4, 9.6, 100.12, 4.0]))
        t2 = t1.round(0)
        self.assertTrue(np.array_equal(t2.data, np.array([10., 10., 100., 4.])))

    def testRound_(self):
        t1 = TensorBase(np.array([10.4, 9.6, 100.12, 4.0]))
        t1.round_(0)
        self.assertTrue(np.array_equal(t1.data, np.array([10., 10., 100., 4.])))


class repeatTests(unittest.TestCase):
    def testRepeat(self):
        t1 = TensorBase(np.array([1, 2, 3]))
        t2 = t1.repeat(reps=(4, 2))
        self.assertTrue(np.array_equal(t2.data, np.array([[1, 2, 3, 1, 2, 3], [1, 2, 3, 1, 2, 3], [1, 2, 3, 1, 2, 3], [1, 2, 3, 1, 2, 3]])))


class powTests(unittest.TestCase):
    def testPow(self):
        t1 = TensorBase(np.array([2, 4, 6]))
        t2 = t1.pow(2)
        self.assertTrue(np.array_equal(t2.data, np.array([4, 16, 36])))

    def testPow_(self):
        t1 = TensorBase(np.array([2, 4, 6]))
        t1.pow_(2)
        self.assertTrue(np.array_equal(t1.data, np.array([4, 16, 36])))


class prodTests(unittest.TestCase):
    def testProd(self):
        t1 = TensorBase(np.array([1, 2, 3]))
        t2 = t1.prod()
        self.assertTrue(np.equal(t2.data, 6))


class randomTests(unittest.TestCase):
    def testRandom_(self):
        np.random.seed(0)
        t1 = TensorBase(np.zeros(4))
        t1.random_(low=0, high=5, size=4)
        self.assertTrue(np.array_equal(t1.data, np.array([4, 0, 3, 3])))


class nonzeroTests(unittest.TestCase):
    def testNonZero(self):
        t1 = TensorBase(np.array([[1, 0, 0], [0, 2, 5]]))
        t2 = t1.nonzero()
        self.assertTrue(np.array_equal(t2.data, np.array([[0, 1, 1], [0, 1, 2]])))


class cumprodTest(unittest.TestCase):
    def testCumprod(self):
        t1 = TensorBase(np.array([[1, 2, 3], [4, 5, 6]]))
        t2 = TensorBase(np.array([[1.0, 2.0, 3.0], [4.0, 10.0, 18.0]]))
        t3 = TensorBase(np.array([[1, 2, 6], [4, 20, 120]]))
        self.assertTrue(np.equal(t1.cumprod(dim=0), t2).all())
        self.assertTrue(np.equal(t1.cumprod(dim=1), t3).all())

    def testCumprod_(self):
        t1 = TensorBase(np.array([[1, 2, 3], [4, 5, 6]]))
        t2 = TensorBase(np.array([[1.0, 2.0, 3.0], [4.0, 10.0, 18.0]]))
        t3 = TensorBase(np.array([[1, 2, 6], [4, 20, 120]]))
        self.assertTrue(np.equal(t1.cumprod_(dim=0), t2).all())
        t1 = TensorBase(np.array([[1.0, 2.0, 3.0], [4.0, 5.0, 6.0]]))
        self.assertTrue(np.equal(t1.cumprod_(dim=1), t3).all())


class splitTests(unittest.TestCase):
    def testSplit(self):
        t1 = TensorBase(np.arange(8.0))
        t2 = t1.split(4)
        self.assertTrue(np.array_equal(t2, tuple((np.array([0., 1.]), np.array([2., 3.]), np.array([4., 5.]), np.array([6., 7.])))))


class squeezeTests(unittest.TestCase):
    def testSqueeze(self):
        t1 = TensorBase(np.zeros((2, 1, 2, 1, 2)))
        t2 = t1.squeeze()
        self.assertTrue(np.array_equal(t2.data, np.array([[[0., 0.], [0., 0.]], [[0., 0.], [0., 0.]]])))


class expandAsTests(unittest.TestCase):
    def testExpandAs(self):
        t1 = TensorBase(np.array([[1], [2], [3]]))
        t2 = TensorBase(np.zeros((3, 4)))
        t3 = t1.expand_as(t2)
        self.assertTrue(np.array_equal(t2.data.shape, t3.data.shape))


class meanTests(unittest.TestCase):
    def testMean(self):
        t1 = TensorBase(np.arange(8).reshape(2, 2, 2))
        t2 = t1.mean(1, True)
        self.assertTrue(np.array_equal(t2.data, np.array([[[1., 2.]], [[5., 6.]]])))


class notEqualTests(unittest.TestCase):
    def testNe(self):
        t1 = TensorBase([1, 2, 3, 4])
        t2 = TensorBase([1., 2., 3., 5.])
        self.assertEqual(t1.ne(t2), TensorBase([1, 1, 1, 0]))

    def testNe_(self):
        t1 = TensorBase([1, 2, 3, 4])
        t2 = TensorBase([1., 2., 3., 5.])
        t1.ne_(t2)
        self.assertTrue(syft.equal(t1, TensorBase([1, 1, 1, 0])))


class index_selectTests(unittest.TestCase):
    def testIndex_select(self):
        t = TensorBase(np.reshape(np.arange(0, 2 * 3 * 4), (2, 3, 4)))
        idx = np.array([1, 0])
        dim = 2
        result = t.index_select(dim=dim, index=idx)
        expected = np.array([[[1, 0], [5, 4], [9, 8]], [[13, 12], [17, 16], [21, 20]]])
        self.assertTrue(np.array_equal(result.data, expected))


class gatherTests(unittest.TestCase):
    def testGatherNumerical1(self):
        t = TensorBase(np.array([[65, 17], [14, 25], [76, 22]]))
        idx = TensorBase(np.array([[0], [1], [0]]))
        dim = 1
        result = t.gather(dim=dim, index=idx)
        self.assertTrue(np.array_equal(result.data, np.array([[65], [25], [76]])))

    def testGatherNumerical2(self):
        t = TensorBase(np.array([[47, 74, 44], [56, 9, 37]]))
        idx = TensorBase(np.array([[0, 0, 1], [1, 1, 0], [0, 1, 0]]))
        dim = 0
        result = t.gather(dim=dim, index=idx)
        expexted = [[47, 74, 37], [56, 9, 44.], [47, 9, 44]]
        self.assertTrue(np.array_equal(result.data, np.array(expexted)))


class scatterTests(unittest.TestCase):
    def testScatter_Numerical0(self):
        t = TensorBase(np.zeros((3, 5)))
        idx = TensorBase(np.array([[0, 0, 0, 0, 0]]))
        src = 1.0
        dim = 0
        t.scatter_(dim=dim, index=idx, src=src)
        self.assertTrue(np.array_equal(t.data, np.array([[1, 1, 1, 1, 1], [0, 0, 0, 0, 0], [0, 0, 0, 0, 0]])))

    def testScatter_Numerical1(self):
        t = TensorBase(np.zeros((3, 5)))
        idx = TensorBase(np.array([[0], [0], [0]]))
        src = 1.0
        dim = 1
        t.scatter_(dim=dim, index=idx, src=src)
        self.assertTrue(np.array_equal(t.data, np.array([[1, 0, 0, 0, 0], [1, 0, 0, 0, 0], [1, 0, 0, 0, 0]])))

    def testScatter_Numerical2(self):
        t = TensorBase(np.zeros((3, 5)))
        idx = TensorBase(np.array([[0], [0], [0]]))
        src = 1.0
        dim = -1
        t.scatter_(dim=dim, index=idx, src=src)
        self.assertTrue(np.array_equal(t.data, np.array([[1, 0, 0, 0, 0], [1, 0, 0, 0, 0], [1, 0, 0, 0, 0]])))

    def testScatter_Numerical3(self):
        t = TensorBase(np.zeros((3, 5)))
        idx = TensorBase(np.array([[0, 0, 0, 0, 0]]))
        src = TensorBase(np.array([[1, 2, 3, 4, 5], [6, 7, 8, 9, 10]]))
        dim = 0
        t.scatter_(dim=dim, index=idx, src=src)
        self.assertTrue(np.array_equal(t.data, np.array([[1, 2, 3, 4, 5], [0, 0, 0, 0, 0], [0, 0, 0, 0, 0]])))

    def testScatter_Numerical4(self):
        t = TensorBase(np.zeros((3, 5)))
        idx = TensorBase(np.array([[0, 0, 0, 0, 0]]))
        src = TensorBase(np.array([[1, 2, 3, 4, 5], [6, 7, 8, 9, 10]]))
        dim = -2
        t.scatter_(dim=dim, index=idx, src=src)
        self.assertTrue(np.array_equal(t.data, np.array([[1, 2, 3, 4, 5], [0, 0, 0, 0, 0], [0, 0, 0, 0, 0]])))

    def testScatter_Numerical5(self):
        t = TensorBase(np.zeros((3, 5)))
        idx = TensorBase(np.array([[0, 0, 0, 0, 0], [0, 0, 0, 0, 0]]))
        src = TensorBase(np.array([[1, 2, 3, 4, 5], [6, 7, 8, 9, 10]]))
        dim = 0
        t.scatter_(dim=dim, index=idx, src=src)
        self.assertTrue(np.array_equal(t.data, np.array([[6, 7, 8, 9, 10], [0, 0, 0, 0, 0], [0, 0, 0, 0, 0]])))

    def testScatter_Numerical6(self):
        t = TensorBase(np.zeros((3, 4, 5)))
        idx = [[[3, 0, 1, 1, 2], [0, 3, 3, 3, 3]], [[2, 0, 0, 0, 0], [2, 1, 0, 2, 0]],
               [[0, 0, 1, 0, 2], [1, 3, 2, 2, 2]]]
        src = [[[7, 84, 99, 71, 44], [79, 57, 2, 37, 62]], [[31, 44, 43, 54, 56], [72, 52, 21, 89, 95]],
               [[5, 3, 99, 4, 52], [32, 88, 58, 62, 9]]]
        dim = 1
        t.scatter_(dim=dim, index=idx, src=src)
        expected = [[[79, 84, 0, 0, 0], [0, 0, 99, 71, 0], [0, 0, 0, 0, 44], [7, 57, 2, 37, 62]],
                    [[0, 44, 21, 54, 95], [0, 52, 0, 0, 0], [72, 0, 0, 89, 0], [0, 0, 0, 0, 0]],
                    [[5, 3, 0, 4, 0], [32, 0, 99, 0, 0], [0, 0, 58, 62, 9], [0, 88, 0, 0, 0]]]
        self.assertTrue(np.array_equal(t.data, np.array(expected)))

    def testScatter_IndexType(self):
        t = TensorBase(np.zeros((3, 5)))
        idx = TensorBase(np.array([[0.0, 0.0, 0.0, 0.0, 0.0]]))
        src = TensorBase(np.array([[1, 2, 3, 4, 5], [6, 7, 8, 9, 10]]))
        dim = 0
        with self.assertRaises(Exception):
            t.scatter_(dim=dim, index=idx, src=src)

    def testScatter_IndexOutOfRange(self):
        t = TensorBase(np.zeros((3, 5)))
        idx = TensorBase(np.array([[5, 0, 0, 0, 0]]))
        src = TensorBase(np.array([[1, 2, 3, 4, 5], [6, 7, 8, 9, 10]]))
        dim = 0
        with self.assertRaises(Exception):
            t.scatter_(dim=dim, index=idx, src=src)

    def testScatter_DimOutOfRange(self):
        t = TensorBase(np.zeros((3, 5)))
        idx = TensorBase(np.array([[0, 0, 0, 0, 0]]))
        src = TensorBase(np.array([[1, 2, 3, 4, 5], [6, 7, 8, 9, 10]]))
        dim = 4
        with self.assertRaises(Exception):
            t.scatter_(dim=dim, index=idx, src=src)

    def testScatter_index_src_dimension_mismatch(self):
        t = TensorBase(np.zeros((3, 5)))
        idx = TensorBase(np.array([[0, 0, 0, 0, 0], [0, 0, 0, 0, 0]]))
        src = TensorBase(np.array([[1, 2, 3, 4, 5]]))
        dim = 1
        with self.assertRaises(Exception):
            t.scatter_(dim=dim, index=idx, src=src)


<<<<<<< HEAD
class remainderTests(unittest.TestCase):
    def testRemainder(self):
        t = TensorBase([[-2, -3], [4, 1]])
        result = t.remainder(1.5)
        self.assertTrue(np.array_equal(result.data, np.array([[1, 0], [1, 1]])))

    def testRemainder_broadcasting(self):
        t = TensorBase([[-2, -3], [4, 1]])
        result = t.remainder([2, -3])
        self.assertTrue(np.array_equal(result.data, np.array([[0, 0], [0, -2]])))

    def testRemainder_(self):
        t = TensorBase([[-2, -3], [4, 1]])
        t.remainder_(2)
        self.assertTrue(np.array_equal(t.data, np.array([[0, 1], [0, 1]])))
=======
class testMv(unittest.TestCase):
    def mvTest(self):
        mat = TensorBase([[1, 2, 3], [2, 3, 4], [4, 5, 6]])
        vector = TensorBase([1, 2, 3])
        self.assertEqual(tensor.mv(mat, vector), TensorBase([14, 20, 32]))

    def mvTensorTest(self):
        mat = TensorBase([[1, 2, 3], [1, 2, 3]])
        vec = TensorBase([1, 2, 3])
        self.assertEqual(mat.mv(vec), TensorBase([14, 14]))


class masked_scatter_Tests(unittest.TestCase):
    def testMasked_scatter_1(self):
        t = TensorBase(np.ones((2, 3)))
        source = TensorBase([1, 2, 3, 4, 5, 6])
        mask = TensorBase([[0, 1, 0], [1, 0, 1]])
        t.masked_scatter_(mask, source)
        self.assertTrue(np.array_equal(t, TensorBase([[1, 1, 1], [2, 1, 3]])))

    def testMasked_scatter_braodcasting1(self):
        t = TensorBase(np.ones((2, 3)))
        source = TensorBase([1, 2, 3, 4, 5, 6])
        mask = TensorBase([0, 1, 0])
        t.masked_scatter_(mask, source)
        self.assertTrue(np.array_equal(t, TensorBase([[1, 1, 1], [1, 2, 1]])))

    def testMasked_scatter_braodcasting2(self):
        t = TensorBase(np.ones((2, 3)))
        source = TensorBase([1, 2, 3, 4, 5, 6])
        mask = TensorBase([[1], [0]])
        t.masked_scatter_(mask, source)
        self.assertTrue(np.array_equal(t, TensorBase([[1, 2, 3], [1, 1, 1]])))


class eqTests(unittest.TestCase):
    def testEqWithTensor(self):
        t1 = TensorBase(np.arange(5))
        t2 = TensorBase(np.arange(5)[-1::-1])
        truth_values = t1.eq(t2)
        self.assertEqual(truth_values, [False, False, True, False, False])

    def testEqWithNumber(self):
        t1 = TensorBase(np.arange(5))
        truth_values = t1.eq(1)
        self.assertEqual(truth_values, [False, True, False, False, False])

    def testEqInPlaceWithTensor(self):
        t1 = TensorBase(np.arange(5))
        t2 = TensorBase(np.arange(5)[-1::-1])
        t1.eq_(t2)
        self.assertEqual(t1, [False, False, True, False, False])

    def testEqInPlaceWithNumber(self):
        t1 = TensorBase(np.arange(5))
        t1.eq_(1)
        self.assertEqual(t1, [False, True, False, False, False])
>>>>>>> 50c50da0


if __name__ == "__main__":
    unittest.main()<|MERGE_RESOLUTION|>--- conflicted
+++ resolved
@@ -873,7 +873,6 @@
             t.scatter_(dim=dim, index=idx, src=src)
 
 
-<<<<<<< HEAD
 class remainderTests(unittest.TestCase):
     def testRemainder(self):
         t = TensorBase([[-2, -3], [4, 1]])
@@ -889,7 +888,8 @@
         t = TensorBase([[-2, -3], [4, 1]])
         t.remainder_(2)
         self.assertTrue(np.array_equal(t.data, np.array([[0, 1], [0, 1]])))
-=======
+
+
 class testMv(unittest.TestCase):
     def mvTest(self):
         mat = TensorBase([[1, 2, 3], [2, 3, 4], [4, 5, 6]])
@@ -947,7 +947,6 @@
         t1 = TensorBase(np.arange(5))
         t1.eq_(1)
         self.assertEqual(t1, [False, True, False, False, False])
->>>>>>> 50c50da0
 
 
 if __name__ == "__main__":
