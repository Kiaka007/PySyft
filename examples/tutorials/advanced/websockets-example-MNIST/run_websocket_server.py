--- conflicted
+++ resolved
@@ -39,12 +39,12 @@
     "verbose": args.verbose,
 }
 
-<<<<<<< HEAD
 
-=======
->>>>>>> e81bfdff
 if os.name != "nt":
     server = start_proc(WebsocketServerWorker, kwargs)
 else:
     server = WebsocketServerWorker(**kwargs)
-    server.start()+    server.start()
+
+
+    