# dot files / folders
.cache/
.coverage
.DS_Store
.eggs/
.idea/
.mypy_cache
.python-version
.vscode/
.tox/*

# python stuff
*__pycache__*
*.pyc
*.swp
*.swo
*.ipynb_checkpoints*
**.pytest_cache/
**/pip-wheel-metadata

# logs and database files
**/*.log
**/*.sqlite
**/*.sqlite-journal

# docker compose volumes
docker/data/*

# hagrid temps
packages/hagrid/syft
packages/hagrid/grid

# vagrant
.vagrant

<<<<<<< HEAD
# venv
venv

# docs
docs/build
docs/source/_build
=======
# helmcharts
helm-charts/**/*.tgz
helm-charts/**/*.lock
.helm/**

# docker cache
.docker-cache/
>>>>>>> 4ff4854f
<|MERGE_RESOLUTION|>--- conflicted
+++ resolved
@@ -33,19 +33,17 @@
 # vagrant
 .vagrant
 
-<<<<<<< HEAD
 # venv
 venv
 
 # docs
 docs/build
 docs/source/_build
-=======
+
 # helmcharts
 helm-charts/**/*.tgz
 helm-charts/**/*.lock
 .helm/**
 
 # docker cache
-.docker-cache/
->>>>>>> 4ff4854f
+.docker-cache/