{
 "cells": [
  {
   "cell_type": "code",
   "execution_count": 1,
   "id": "089dcd10",
   "metadata": {},
   "outputs": [],
   "source": [
    "import pandas as pd\n",
    "import syft as sy\n",
    "import numpy as np\n",
    "sy.logger.remove()"
   ]
  },
  {
   "cell_type": "code",
   "execution_count": 2,
   "id": "97665a15-947e-4210-bd03-a9a4ef7eefb7",
   "metadata": {},
   "outputs": [],
   "source": [
    "from syft.core.node.common.node_service.object_search.obj_search_service import ObjectSearchMessage"
   ]
  },
  {
   "cell_type": "markdown",
   "id": "6025d4af",
   "metadata": {},
   "source": [
    "### Logging into the domain Nodes"
   ]
  },
  {
   "cell_type": "code",
   "execution_count": 3,
   "id": "0db3e249",
   "metadata": {},
   "outputs": [
    {
     "name": "stdout",
     "output_type": "stream",
     "text": [
<<<<<<< HEAD
      "Connecting to http://localhost:8081... done! \t Logging into funny_li... done!\n",
      "Connecting to http://localhost:8082... done! \t Logging into nifty_hinton... done!\n"
=======
      "Connecting to http://localhost:8081... done! \t Logging into keen_silver... done!\n",
      "Connecting to http://localhost:8082... done! \t Logging into hungry_vapnik... done!\n"
>>>>>>> 259da4bb
     ]
    }
   ],
   "source": [
    "# We will login into Canada and Italy domain node\n",
    "ca = sy.login(email=\"sheldon@caltech.edu\", password=\"bazinga\", port=8081)\n",
    "it = sy.login(email=\"sheldon@caltech.edu\", password=\"bazinga\", port=8082)"
   ]
  },
  {
   "cell_type": "code",
<<<<<<< HEAD
   "execution_count": 4,
=======
   "execution_count": 11,
>>>>>>> 259da4bb
   "id": "f451587a",
   "metadata": {},
   "outputs": [
    {
     "data": {
      "text/html": [
       "<style>\n",
       "                #myInput {\n",
       "                  background-position: 10px 12px; /* Position the search icon */\n",
       "                  background-repeat: no-repeat; /* Do not repeat the icon image */\n",
       "                  background-color: #bbb;\n",
       "                  width: 98%; /* Full-width */\n",
       "                  font-size: 14px; /* Increase font-size */\n",
       "                  padding: 12px 20px 12px 40px; /* Add some padding */\n",
       "                  border: 1px solid #ddd; /* Add a grey border */\n",
       "                  margin-bottom: 12px; /* Add some space below the input */\n",
       "                }\n",
       "\n",
       "                #myTable {\n",
       "                  border-collapse: collapse; /* Collapse borders */\n",
       "                  width: 100%; /* Full-width */\n",
       "                  border: 1px solid #ddd; /* Add a grey border */\n",
       "                  font-size: 14px; /* Increase font-size */\n",
       "                }\n",
       "\n",
       "                #myTable th, #myTable td {\n",
       "                  text-align: left; /* Left-align text */\n",
       "                  padding: 10px; /* Add padding */\n",
       "                }\n",
       "\n",
       "                #myTable tr {\n",
       "                  /* Add a bottom border to all table rows */\n",
       "                  border-bottom: 1px solid #ddd;\n",
       "                }\n",
       "\n",
       "                #myTable tr.header, #myTable tr:hover {\n",
       "                  /* Add a grey background color to the table header and on hover */\n",
       "                  background-color: #777;\n",
       "                }\n",
       "                </style>\n",
       "\n",
       "                <table id=\"myTable\" style=\"width:1000px\">\n",
       "                  <tr class=\"header\">\n",
       "                    <th style=\"width:30px\">Idx</th>\n",
       "                    <th style=\"width:20%;\">Name</th>\n",
       "                    <th style=\"width:35%;\">Description</th>\n",
       "                    <th style=\"width:20%;\">Assets</th>\n",
       "                    <th style=\"width:300px;\">Id</th>\n",
       "                  </tr>\n",
       "                \n",
       "\n",
       "          <tr>\n",
       "            <td>[0]</td>\n",
       "            <td>Canada Trade Data - First few rows4</td>\n",
       "            <td>A collection of reports from Canada's statistics \n",
       "                    bureau about how much it thinks it imports and exports from other countries.</td>\n",
       "            <td>[\"Canada Trade\"] -> Tensor<br /><br /></td>\n",
<<<<<<< HEAD
       "            <td>43ce3714-39ed-4c1a-b670-b6b2179f3542</td>\n",
=======
       "            <td>26035d6e-bad6-489a-8bdb-2e734628b651</td>\n",
>>>>>>> 259da4bb
       "          </tr>\n",
       "        </table>\n",
       "\n",
       "        <script>\n",
       "        function myFunction() {\n",
       "          // Declare variables\n",
       "          var input, filter, table, tr, td, i, txtValue;\n",
       "          input = document.getElementById(\"myInput\");\n",
       "          filter = input.value.toUpperCase();\n",
       "          table = document.getElementById(\"myTable\");\n",
       "          tr = table.getElementsByTagName(\"tr\");\n",
       "\n",
       "          // Loop through all table rows, and hide those who don't match the search query\n",
       "          for (i = 0; i < tr.length; i++) {\n",
       "            name_td = tr[i].getElementsByTagName(\"td\")[1];\n",
       "            desc_td = tr[i].getElementsByTagName(\"td\")[2];\n",
       "            asset_td = tr[i].getElementsByTagName(\"td\")[3];\n",
       "            id_td = tr[i].getElementsByTagName(\"td\")[4];\n",
       "            if (name_td || desc_td || asset_td || id_td) {\n",
       "              name_txtValue = name_td.textContent || name_td.innerText;\n",
       "              desc_txtValue = desc_td.textContent || name_td.innerText;\n",
       "              asset_txtValue = asset_td.textContent || name_td.innerText;\n",
       "              id_txtValue = id_td.textContent || name_td.innerText;\n",
       "              name_bool = name_txtValue.toUpperCase().indexOf(filter) > -1;\n",
       "              desc_bool = desc_txtValue.toUpperCase().indexOf(filter) > -1;\n",
       "              asset_bool = asset_txtValue.toUpperCase().indexOf(filter) > -1;\n",
       "              id_bool = id_txtValue.toUpperCase().indexOf(filter) > -1;\n",
       "              if (name_bool || desc_bool || asset_bool || id_bool) {\n",
       "                tr[i].style.display = \"\";\n",
       "              } else {\n",
       "                tr[i].style.display = \"none\";\n",
       "              }\n",
       "            }\n",
       "          }\n",
       "        }\n",
       "        </script>"
      ],
      "text/plain": [
<<<<<<< HEAD
       "<syft.core.node.common.client_manager.dataset_api.DatasetRequestAPI at 0x7fa2214f3430>"
      ]
     },
     "execution_count": 4,
=======
       "<syft.core.node.common.client_manager.dataset_api.DatasetRequestAPI at 0x7f8b39ca4550>"
      ]
     },
     "execution_count": 11,
>>>>>>> 259da4bb
     "metadata": {},
     "output_type": "execute_result"
    }
   ],
   "source": [
    "ca.datasets"
   ]
  },
  {
   "cell_type": "code",
<<<<<<< HEAD
   "execution_count": 5,
=======
   "execution_count": 12,
>>>>>>> 259da4bb
   "id": "5642a57e",
   "metadata": {},
   "outputs": [
    {
     "data": {
      "text/html": [
       "<style>\n",
       "                #myInput {\n",
       "                  background-position: 10px 12px; /* Position the search icon */\n",
       "                  background-repeat: no-repeat; /* Do not repeat the icon image */\n",
       "                  background-color: #bbb;\n",
       "                  width: 98%; /* Full-width */\n",
       "                  font-size: 14px; /* Increase font-size */\n",
       "                  padding: 12px 20px 12px 40px; /* Add some padding */\n",
       "                  border: 1px solid #ddd; /* Add a grey border */\n",
       "                  margin-bottom: 12px; /* Add some space below the input */\n",
       "                }\n",
       "\n",
       "                #myTable {\n",
       "                  border-collapse: collapse; /* Collapse borders */\n",
       "                  width: 100%; /* Full-width */\n",
       "                  border: 1px solid #ddd; /* Add a grey border */\n",
       "                  font-size: 14px; /* Increase font-size */\n",
       "                }\n",
       "\n",
       "                #myTable th, #myTable td {\n",
       "                  text-align: left; /* Left-align text */\n",
       "                  padding: 10px; /* Add padding */\n",
       "                }\n",
       "\n",
       "                #myTable tr {\n",
       "                  /* Add a bottom border to all table rows */\n",
       "                  border-bottom: 1px solid #ddd;\n",
       "                }\n",
       "\n",
       "                #myTable tr.header, #myTable tr:hover {\n",
       "                  /* Add a grey background color to the table header and on hover */\n",
       "                  background-color: #777;\n",
       "                }\n",
       "                </style>\n",
       "\n",
       "                <table id=\"myTable\" style=\"width:1000px\">\n",
       "                  <tr class=\"header\">\n",
       "                    <th style=\"width:30px\">Idx</th>\n",
       "                    <th style=\"width:20%;\">Name</th>\n",
       "                    <th style=\"width:35%;\">Description</th>\n",
       "                    <th style=\"width:20%;\">Assets</th>\n",
       "                    <th style=\"width:300px;\">Id</th>\n",
       "                  </tr>\n",
       "                \n",
       "\n",
       "          <tr>\n",
       "            <td>[0]</td>\n",
       "            <td>Italy Trade Data - First few rows</td>\n",
       "            <td>A collection of reports from iStat's statistics \n",
       "                    bureau about how much it thinks it imports and exports from other countries.</td>\n",
       "            <td>[\"Italy Trade\"] -> Tensor<br /><br /></td>\n",
<<<<<<< HEAD
       "            <td>fa549778-f696-4cfd-8270-b8012734b45a</td>\n",
=======
       "            <td>218c0515-458f-46b5-a938-1a8e7a92099f</td>\n",
>>>>>>> 259da4bb
       "          </tr>\n",
       "        </table>\n",
       "\n",
       "        <script>\n",
       "        function myFunction() {\n",
       "          // Declare variables\n",
       "          var input, filter, table, tr, td, i, txtValue;\n",
       "          input = document.getElementById(\"myInput\");\n",
       "          filter = input.value.toUpperCase();\n",
       "          table = document.getElementById(\"myTable\");\n",
       "          tr = table.getElementsByTagName(\"tr\");\n",
       "\n",
       "          // Loop through all table rows, and hide those who don't match the search query\n",
       "          for (i = 0; i < tr.length; i++) {\n",
       "            name_td = tr[i].getElementsByTagName(\"td\")[1];\n",
       "            desc_td = tr[i].getElementsByTagName(\"td\")[2];\n",
       "            asset_td = tr[i].getElementsByTagName(\"td\")[3];\n",
       "            id_td = tr[i].getElementsByTagName(\"td\")[4];\n",
       "            if (name_td || desc_td || asset_td || id_td) {\n",
       "              name_txtValue = name_td.textContent || name_td.innerText;\n",
       "              desc_txtValue = desc_td.textContent || name_td.innerText;\n",
       "              asset_txtValue = asset_td.textContent || name_td.innerText;\n",
       "              id_txtValue = id_td.textContent || name_td.innerText;\n",
       "              name_bool = name_txtValue.toUpperCase().indexOf(filter) > -1;\n",
       "              desc_bool = desc_txtValue.toUpperCase().indexOf(filter) > -1;\n",
       "              asset_bool = asset_txtValue.toUpperCase().indexOf(filter) > -1;\n",
       "              id_bool = id_txtValue.toUpperCase().indexOf(filter) > -1;\n",
       "              if (name_bool || desc_bool || asset_bool || id_bool) {\n",
       "                tr[i].style.display = \"\";\n",
       "              } else {\n",
       "                tr[i].style.display = \"none\";\n",
       "              }\n",
       "            }\n",
       "          }\n",
       "        }\n",
       "        </script>"
      ],
      "text/plain": [
<<<<<<< HEAD
       "<syft.core.node.common.client_manager.dataset_api.DatasetRequestAPI at 0x7fa252a02970>"
      ]
     },
     "execution_count": 5,
=======
       "<syft.core.node.common.client_manager.dataset_api.DatasetRequestAPI at 0x7f8ac8eb3a90>"
      ]
     },
     "execution_count": 12,
>>>>>>> 259da4bb
     "metadata": {},
     "output_type": "execute_result"
    }
   ],
   "source": [
    "it.datasets"
   ]
  },
  {
   "cell_type": "code",
<<<<<<< HEAD
   "execution_count": 6,
=======
   "execution_count": 13,
>>>>>>> 259da4bb
   "id": "04f6749d-a513-4c39-b54c-a39b7af73ea2",
   "metadata": {},
   "outputs": [
    {
     "data": {
      "text/plain": [
<<<<<<< HEAD
       "0.8049019480586708"
      ]
     },
     "execution_count": 6,
=======
       "200.0"
      ]
     },
     "execution_count": 13,
>>>>>>> 259da4bb
     "metadata": {},
     "output_type": "execute_result"
    }
   ],
   "source": [
    "ca.privacy_budget"
   ]
  },
  {
   "cell_type": "code",
<<<<<<< HEAD
   "execution_count": 7,
=======
   "execution_count": 14,
>>>>>>> 259da4bb
   "id": "e65df309-4619-4585-8c32-bc829352fe76",
   "metadata": {},
   "outputs": [
    {
     "data": {
      "text/plain": [
<<<<<<< HEAD
       "0.8049019480586708"
      ]
     },
     "execution_count": 7,
=======
       "200.0"
      ]
     },
     "execution_count": 14,
>>>>>>> 259da4bb
     "metadata": {},
     "output_type": "execute_result"
    }
   ],
   "source": [
    "it.privacy_budget"
   ]
  },
  {
   "cell_type": "code",
<<<<<<< HEAD
   "execution_count": 8,
=======
   "execution_count": 15,
>>>>>>> 259da4bb
   "id": "217d5f06",
   "metadata": {},
   "outputs": [],
   "source": [
    "ca_data = ca.datasets[-1]['Canada Trade']\n",
    "it_data = it.datasets[-1]['Italy Trade']"
   ]
  },
  {
   "cell_type": "code",
<<<<<<< HEAD
   "execution_count": 9,
=======
   "execution_count": 16,
>>>>>>> 259da4bb
   "id": "4ad83994-3789-4b77-a0e3-ef31e9d373d3",
   "metadata": {},
   "outputs": [],
   "source": [
    "a = ca_data + it_data"
   ]
  },
  {
   "cell_type": "code",
<<<<<<< HEAD
   "execution_count": 10,
=======
   "execution_count": 17,
>>>>>>> 259da4bb
   "id": "1b88f9ce-b7c2-41fe-8542-c468bf253d56",
   "metadata": {},
   "outputs": [],
   "source": [
    "result = a.publish(sigma=3)"
   ]
  },
  {
   "cell_type": "code",
<<<<<<< HEAD
   "execution_count": 11,
=======
   "execution_count": 18,
>>>>>>> 259da4bb
   "id": "80ba2cd2-de97-4948-9bf6-7e13adb5f40a",
   "metadata": {},
   "outputs": [
    {
     "data": {
      "text/plain": [
<<<<<<< HEAD
       "array([ 6, -2, -3, -6,  0,  2,  0, -5,  5,  5], dtype=int32)"
      ]
     },
     "execution_count": 11,
=======
       "array([-1,  1, 22, -3,  9, 17,  2,  6, -5,  1], dtype=int32)"
      ]
     },
     "execution_count": 18,
>>>>>>> 259da4bb
     "metadata": {},
     "output_type": "execute_result"
    }
   ],
   "source": [
    "result.get()"
   ]
  },
  {
   "cell_type": "code",
<<<<<<< HEAD
   "execution_count": 12,
=======
   "execution_count": 19,
>>>>>>> 259da4bb
   "id": "7996121a-535c-4bef-b5d3-7800f851d150",
   "metadata": {},
   "outputs": [],
   "source": [
    "import time"
   ]
  },
  {
   "cell_type": "code",
<<<<<<< HEAD
   "execution_count": 13,
=======
   "execution_count": 20,
>>>>>>> 259da4bb
   "id": "4326bfea-7713-447a-880a-0ee3aa05dac8",
   "metadata": {
    "tags": []
   },
   "outputs": [
    {
     "name": "stdout",
     "output_type": "stream",
     "text": [
<<<<<<< HEAD
=======
      "((ShareTensor(child=[ True  True False  True  True False False False False False]), ShareTensor(child=[False  True  True False False False False  True False  True]), ShareTensor(child=[ True  True False False  True False False False  True  True])), (ShareTensor(child=[False False  True  True  True False False False False False]), ShareTensor(child=[ True  True  True False False False  True  True False False]), ShareTensor(child=[False  True False False  True False  True  True  True  True])), (ShareTensor(child=[False False False  True  True  True False False False False]), ShareTensor(child=[ True False False  True False False  True False  True  True]), ShareTensor(child=[False False False False False  True False False False  True])), (ShareTensor(child=[ True  True False  True False False  True  True  True  True]), ShareTensor(child=[False False  True  True  True False False  True False False]), ShareTensor(child=[False False  True False  True  True  True  True  True  True])), (ShareTensor(child=[ True False  True False False False False False  True  True]), ShareTensor(child=[False  True False  True False  True False  True  True  True]), ShareTensor(child=[False False False False False  True  True False  True False])), (ShareTensor(child=[ True  True  True False  True  True  True False False False]), ShareTensor(child=[ True  True  True  True  True False  True False False  True]), ShareTensor(child=[ True  True  True False  True False  True  True  True  True])), (ShareTensor(child=[False False False  True  True  True  True  True False  True]), ShareTensor(child=[ True False  True  True False False  True  True  True  True]), ShareTensor(child=[ True  True False False False  True  True False False  True])), (ShareTensor(child=[False False  True False  True False  True False False  True]), ShareTensor(child=[ True False False False False False  True False False  True]), ShareTensor(child=[ True  True False  True False False False  True  True False])), (ShareTensor(child=[ True  True False  True False False False False  True False]), ShareTensor(child=[False  True  True  True  True False False False False False]), ShareTensor(child=[False False  True  True  True  True  True False  True  True])), (ShareTensor(child=[False  True  True  True False  True  True False False  True]), ShareTensor(child=[False False  True  True  True False  True False  True  True]), ShareTensor(child=[False  True  True  True  True  True False  True False  True])), (ShareTensor(child=[ True False  True  True False False False False  True  True]), ShareTensor(child=[ True False False  True False  True False False False False]), ShareTensor(child=[ True  True  True False  True False False  True False  True])), (ShareTensor(child=[False False False False False  True  True False False  True]), ShareTensor(child=[ True False  True False False  True False False  True  True]), ShareTensor(child=[False False  True  True False  True  True False False  True])), (ShareTensor(child=[ True False  True False False False False False  True False]), ShareTensor(child=[ True  True False False  True  True False  True False False]), ShareTensor(child=[False  True False  True  True False  True  True False False])), (ShareTensor(child=[ True False  True  True  True  True  True  True  True  True]), ShareTensor(child=[ True  True False False False  True False False  True  True]), ShareTensor(child=[False  True  True  True  True  True  True  True False False])), (ShareTensor(child=[False  True False False False  True  True False  True  True]), ShareTensor(child=[ True  True  True False False False  True False False False]), ShareTensor(child=[ True  True False False  True  True False  True  True  True])), (ShareTensor(child=[False  True False  True  True  True False  True False False]), ShareTensor(child=[False  True False  True  True False  True  True False  True]), ShareTensor(child=[False  True  True False  True  True False False  True False])), (ShareTensor(child=[ True False False False False False  True False False False]), ShareTensor(child=[ True  True  True False  True  True False  True False  True]), ShareTensor(child=[ True  True  True False  True  True  True  True False False])), (ShareTensor(child=[ True False  True  True False False  True  True False  True]), ShareTensor(child=[False  True False False  True False False  True False False]), ShareTensor(child=[False  True False False  True  True False  True  True False])), (ShareTensor(child=[ True  True False  True False  True False False False False]), ShareTensor(child=[False False  True  True False False False False False  True]), ShareTensor(child=[ True  True  True False  True False  True  True False  True])), (ShareTensor(child=[False False  True False  True False False  True False  True]), ShareTensor(child=[False  True False False  True False  True  True False False]), ShareTensor(child=[ True False False False  True False False  True False  True])), (ShareTensor(child=[False False  True False False  True False  True False  True]), ShareTensor(child=[ True  True  True  True False  True False  True False False]), ShareTensor(child=[False  True  True False False  True  True False  True  True])), (ShareTensor(child=[False  True  True  True False  True False  True False False]), ShareTensor(child=[ True  True False False False False  True False False  True]), ShareTensor(child=[False False  True False  True  True False  True False  True])), (ShareTensor(child=[ True  True False False  True  True False False  True  True]), ShareTensor(child=[False  True False False False  True  True False  True  True]), ShareTensor(child=[False False False False False False  True  True False False])), (ShareTensor(child=[False False False False False False False False False False]), ShareTensor(child=[ True  True  True  True False False  True False  True False]), ShareTensor(child=[ True  True  True False  True  True  True  True False False])), (ShareTensor(child=[ True False  True  True False False False  True False  True]), ShareTensor(child=[ True  True  True False  True  True False False False False]), ShareTensor(child=[ True  True False False  True False False False False False])), (ShareTensor(child=[False False  True  True  True False False False  True  True]), ShareTensor(child=[False False  True  True  True False  True  True  True  True]), ShareTensor(child=[False False  True False False  True False  True  True  True])), (ShareTensor(child=[ True False  True  True False False False False False  True]), ShareTensor(child=[False False  True False  True False  True False  True  True]), ShareTensor(child=[ True False False False  True  True  True  True False False])), (ShareTensor(child=[False  True False False False  True  True  True False  True]), ShareTensor(child=[False  True  True  True False  True  True False False  True]), ShareTensor(child=[ True  True False False False False False  True False False])), (ShareTensor(child=[False False  True False  True  True False  True False  True]), ShareTensor(child=[ True False  True False False False  True  True  True False]), ShareTensor(child=[ True False  True  True  True  True False False False  True])), (ShareTensor(child=[ True  True False False False False False  True False  True]), ShareTensor(child=[False  True  True  True False  True False  True False False]), ShareTensor(child=[False  True  True False  True  True  True False  True  True])), (ShareTensor(child=[ True False  True False  True False  True  True False False]), ShareTensor(child=[ True False False False  True False False False  True  True]), ShareTensor(child=[False False  True False  True False  True  True False  True])), (ShareTensor(child=[False False False False  True  True False  True  True  True]), ShareTensor(child=[ True  True  True  True False False False  True False False]), ShareTensor(child=[ True  True False False  True False  True  True False  True])), (ShareTensor(child=[ True False  True  True False  True  True False  True False]), ShareTensor(child=[ True False  True False False False  True False False False]), ShareTensor(child=[False  True  True False  True False False  True  True False])), (ShareTensor(child=[ True  True  True  True False False False False False False]), ShareTensor(child=[False False False  True False  True  True  True False False]), ShareTensor(child=[False False False False False  True False False False False])), (ShareTensor(child=[False False False  True  True  True False  True False False]), ShareTensor(child=[False False False  True False False  True False  True  True]), ShareTensor(child=[ True False False False  True  True False  True  True False])), (ShareTensor(child=[ True False  True False  True False False  True False  True]), ShareTensor(child=[False False  True  True False  True False  True  True  True]), ShareTensor(child=[ True  True False False  True  True False False  True  True])), (ShareTensor(child=[False  True False False False  True False False  True  True]), ShareTensor(child=[False  True False False  True False False False  True False]), ShareTensor(child=[False False False  True  True False False  True  True  True])), (ShareTensor(child=[ True  True False False  True  True  True False False  True]), ShareTensor(child=[ True  True  True  True  True  True False  True  True False]), ShareTensor(child=[False False  True False False False False  True False  True])), (ShareTensor(child=[False  True  True  True False False  True  True False  True]), ShareTensor(child=[False False False  True  True  True  True  True  True False]), ShareTensor(child=[ True  True  True False  True  True  True False False False])), (ShareTensor(child=[False  True False  True False False  True  True  True False]), ShareTensor(child=[False False  True  True  True False  True  True  True False]), ShareTensor(child=[False  True False  True False  True False False False  True])), (ShareTensor(child=[ True  True  True False  True  True  True  True  True False]), ShareTensor(child=[ True  True False  True  True  True False False False  True]), ShareTensor(child=[False  True  True False  True  True False  True False  True])), (ShareTensor(child=[False  True  True  True False  True  True  True False  True]), ShareTensor(child=[False  True False False  True  True  True False  True False]), ShareTensor(child=[False  True  True False False  True False  True False False])), (ShareTensor(child=[ True  True  True False  True  True False  True  True False]), ShareTensor(child=[ True False  True False  True False False False  True  True]), ShareTensor(child=[False False False False False False False False False False])), (ShareTensor(child=[False False False  True False False False False False False]), ShareTensor(child=[False False False  True False  True  True False  True False]), ShareTensor(child=[False False False  True  True False False False  True  True])), (ShareTensor(child=[ True  True  True False False False False  True  True False]), ShareTensor(child=[ True False  True  True False  True False  True False False]), ShareTensor(child=[False False False False  True  True False False  True False])), (ShareTensor(child=[False  True False  True False  True  True False  True False]), ShareTensor(child=[ True  True False False  True False False False False  True]), ShareTensor(child=[False False  True  True  True False False  True  True False])), (ShareTensor(child=[ True  True  True  True False False  True False False False]), ShareTensor(child=[False  True  True False  True  True False False False False]), ShareTensor(child=[False False False  True False False  True  True  True False])), (ShareTensor(child=[False  True  True False  True  True  True False False  True]), ShareTensor(child=[False  True False False False  True  True  True False False]), ShareTensor(child=[False False False False  True False  True False False  True])), (ShareTensor(child=[False  True False False  True False False False False  True]), ShareTensor(child=[ True  True False  True False  True False  True False False]), ShareTensor(child=[ True  True False False False False  True False False False])), (ShareTensor(child=[ True False False False False  True  True  True False  True]), ShareTensor(child=[ True False  True  True False  True  True False  True False]), ShareTensor(child=[ True  True False False False False  True False  True  True])), (ShareTensor(child=[ True  True  True False  True False  True False  True False]), ShareTensor(child=[False  True  True  True False False  True False  True  True]), ShareTensor(child=[False False  True  True False False False  True  True False])), (ShareTensor(child=[False False  True False  True  True False False  True  True]), ShareTensor(child=[ True  True False  True False  True False False False  True]), ShareTensor(child=[False False  True False False  True False False False  True])), (ShareTensor(child=[False False  True  True False False False  True False False]), ShareTensor(child=[False False False False  True False  True False False False]), ShareTensor(child=[ True False  True False  True False  True  True  True False])), (ShareTensor(child=[False False  True  True  True  True  True False False  True]), ShareTensor(child=[ True  True  True False False  True  True False  True  True]), ShareTensor(child=[False  True  True False False  True False  True  True False])), (ShareTensor(child=[ True False False  True  True False  True False  True False]), ShareTensor(child=[False  True False  True False False False  True False  True]), ShareTensor(child=[ True  True  True  True  True  True  True  True False  True])), (ShareTensor(child=[ True  True  True  True  True  True  True  True False False]), ShareTensor(child=[ True False  True  True  True  True False  True False  True]), ShareTensor(child=[ True  True False  True False False False False  True False])), (ShareTensor(child=[ True False  True  True False  True  True False  True  True]), ShareTensor(child=[False  True False False False  True  True  True  True  True]), ShareTensor(child=[ True  True  True False False False  True  True  True False])), (ShareTensor(child=[False False  True  True False  True False  True False  True]), ShareTensor(child=[ True  True  True False False  True  True  True False False]), ShareTensor(child=[False False  True  True False  True  True False False  True])), (ShareTensor(child=[False  True  True  True  True  True False  True  True  True]), ShareTensor(child=[ True False False False False  True False  True False  True]), ShareTensor(child=[ True  True False False  True False  True  True  True  True])), (ShareTensor(child=[ True False  True  True False  True False False  True  True]), ShareTensor(child=[False False  True  True  True  True False  True  True False]), ShareTensor(child=[ True  True False  True  True  True  True  True  True False])), (ShareTensor(child=[ True  True  True False False  True False  True False False]), ShareTensor(child=[ True False  True False False False False False  True  True]), ShareTensor(child=[ True False False  True False  True  True False False False])), (ShareTensor(child=[ True  True  True  True  True  True False False  True False]), ShareTensor(child=[ True False  True False False  True  True False  True False]), ShareTensor(child=[ True False False False False False False False  True False])), (ShareTensor(child=[ True  True  True  True False  True False False False  True]), ShareTensor(child=[ True False False  True False False  True  True False False]), ShareTensor(child=[ True  True  True  True False False  True False False False])), (ShareTensor(child=[False False  True  True False  True  True  True False  True]), ShareTensor(child=[ True False  True False False False False False  True  True]), ShareTensor(child=[ True  True False  True  True False False False False False])))\n",
      "Ring size 2\n",
      "((ShareTensor(child=[ True  True  True False False False False  True  True False]), ShareTensor(child=[False  True  True  True False  True  True False False False]), ShareTensor(child=[ True  True False  True  True False False  True  True  True])), (ShareTensor(child=[ True  True False  True  True  True False  True False False]), ShareTensor(child=[ True False  True  True  True False False False  True False]), ShareTensor(child=[False False False False  True False  True False  True  True])), (ShareTensor(child=[ True  True  True  True False False False  True  True False]), ShareTensor(child=[ True  True  True  True False  True False False  True False]), ShareTensor(child=[False  True  True False False False False False False  True])), (ShareTensor(child=[False  True  True  True  True  True  True False  True  True]), ShareTensor(child=[False  True  True  True False  True False False  True False]), ShareTensor(child=[False False  True False False False  True False  True  True])), (ShareTensor(child=[ True  True  True  True False  True False False False  True]), ShareTensor(child=[False  True  True  True  True False False  True False False]), ShareTensor(child=[False False False False False False  True False False False])), (ShareTensor(child=[False False  True False  True False False  True  True False]), ShareTensor(child=[ True False  True False False  True False  True False False]), ShareTensor(child=[ True False  True False  True  True False False  True  True])), (ShareTensor(child=[False  True  True False  True  True  True  True  True  True]), ShareTensor(child=[False False  True False  True  True False  True  True False]), ShareTensor(child=[ True  True False  True False  True  True False False  True])), (ShareTensor(child=[False  True  True False False  True False False False  True]), ShareTensor(child=[False  True False  True  True False  True False False  True]), ShareTensor(child=[ True False False  True  True False False  True  True False])), (ShareTensor(child=[False  True False False  True False  True  True  True  True]), ShareTensor(child=[ True  True  True  True False False False  True False  True]), ShareTensor(child=[ True False  True  True False  True  True  True  True False])), (ShareTensor(child=[False  True  True  True  True False False False False False]), ShareTensor(child=[False  True False False False False  True  True False  True]), ShareTensor(child=[False  True  True  True False  True False  True False  True])), (ShareTensor(child=[False False False  True False  True  True False  True False]), ShareTensor(child=[False False  True  True  True  True False  True  True False]), ShareTensor(child=[False  True False False  True False False  True False  True])), (ShareTensor(child=[False  True  True False  True  True False  True False  True]), ShareTensor(child=[ True False  True  True False  True  True False False False]), ShareTensor(child=[False False  True  True False  True False False False  True])), (ShareTensor(child=[False  True  True  True  True  True  True  True  True  True]), ShareTensor(child=[ True False False  True  True False  True  True False  True]), ShareTensor(child=[False False False False  True  True False  True False  True])), (ShareTensor(child=[False  True  True False False False  True  True False False]), ShareTensor(child=[ True  True  True  True False  True  True  True False False]), ShareTensor(child=[False  True  True False  True  True  True  True  True  True])), (ShareTensor(child=[False False False  True False  True False False  True False]), ShareTensor(child=[False  True False  True False False  True False  True False]), ShareTensor(child=[ True  True False  True  True  True False  True  True  True])), (ShareTensor(child=[ True  True  True  True False  True False  True  True False]), ShareTensor(child=[ True  True False  True  True  True  True False  True  True]), ShareTensor(child=[ True  True  True False  True  True False False False False])), (ShareTensor(child=[False  True  True  True  True  True False  True  True  True]), ShareTensor(child=[False  True False  True  True  True False  True False  True]), ShareTensor(child=[False  True False  True  True  True  True  True False False])), (ShareTensor(child=[False False  True False  True  True  True False False False]), ShareTensor(child=[ True  True False  True False False False False  True  True]), ShareTensor(child=[ True  True False  True False  True False False  True  True])), (ShareTensor(child=[ True False False False  True  True  True False False False]), ShareTensor(child=[ True False  True  True False False False False  True False]), ShareTensor(child=[ True  True  True False  True False  True  True False  True])), (ShareTensor(child=[False False  True False  True False  True  True False False]), ShareTensor(child=[ True  True False  True False  True False  True False False]), ShareTensor(child=[ True False False False  True False  True  True False  True])), (ShareTensor(child=[ True  True  True  True False  True  True False  True  True]), ShareTensor(child=[False  True  True  True False  True  True  True  True  True]), ShareTensor(child=[ True  True  True False False  True False False False  True])), (ShareTensor(child=[False  True  True False False  True  True  True  True False]), ShareTensor(child=[False  True False  True False False False  True  True False]), ShareTensor(child=[False False  True  True  True  True  True  True  True  True])), (ShareTensor(child=[ True  True False False  True  True False  True False False]), ShareTensor(child=[False  True  True  True False False False False False False]), ShareTensor(child=[False False False False False False  True  True  True  True])), (ShareTensor(child=[False  True False  True  True  True  True  True  True  True]), ShareTensor(child=[False False False  True False  True  True False  True False]), ShareTensor(child=[ True False  True False  True False  True  True False False])), (ShareTensor(child=[False  True  True False False False  True False  True False]), ShareTensor(child=[False False False False False  True False False False  True]), ShareTensor(child=[False False False False  True False False False False  True])), (ShareTensor(child=[False False  True  True False False  True  True False  True]), ShareTensor(child=[False False  True  True  True False False  True False  True]), ShareTensor(child=[False False  True False False  True  True  True False  True])), (ShareTensor(child=[False False False False False False  True  True  True False]), ShareTensor(child=[ True  True False  True  True  True  True  True  True False]), ShareTensor(child=[False False  True  True  True  True  True False False  True])), (ShareTensor(child=[False  True False False  True False False False False  True]), ShareTensor(child=[ True  True False  True False  True  True False  True  True]), ShareTensor(child=[ True  True False False False False False  True False False])), (ShareTensor(child=[ True  True False False  True  True False  True False False]), ShareTensor(child=[ True  True False  True False False  True False False False]), ShareTensor(child=[ True  True False  True  True  True False False False  True])), (ShareTensor(child=[ True False  True False False False False False  True  True]), ShareTensor(child=[ True  True False False  True False  True False False False]), ShareTensor(child=[False  True False False  True  True  True  True  True  True])), (ShareTensor(child=[False  True False  True False False  True False  True False]), ShareTensor(child=[False False False  True  True  True  True False  True  True]), ShareTensor(child=[ True False  True  True  True False  True  True False  True])), (ShareTensor(child=[ True False  True False False False False False False False]), ShareTensor(child=[ True False False False  True  True False False  True  True]), ShareTensor(child=[ True  True  True False False  True  True False  True False])), (ShareTensor(child=[ True False  True  True False False  True False  True False]), ShareTensor(child=[ True  True False  True  True False  True  True False False]), ShareTensor(child=[False  True  True False  True False False  True  True False])), (ShareTensor(child=[ True  True  True False  True  True  True False False  True]), ShareTensor(child=[False  True False False  True  True False  True  True False]), ShareTensor(child=[False False False  True  True  True  True False False False])), (ShareTensor(child=[ True  True False False False  True False False  True  True]), ShareTensor(child=[ True  True False False False  True False False False False]), ShareTensor(child=[False  True False  True  True  True False  True False  True])), (ShareTensor(child=[False False False False False  True False  True  True  True]), ShareTensor(child=[ True  True False  True  True False  True False  True  True]), ShareTensor(child=[False  True  True False False False False False  True  True])), (ShareTensor(child=[ True  True False False  True  True False  True  True False]), ShareTensor(child=[ True False  True False False False False False False  True]), ShareTensor(child=[ True False False  True False False False  True  True False])), (ShareTensor(child=[ True  True False  True False False False False  True False]), ShareTensor(child=[ True  True False  True False  True False False  True  True]), ShareTensor(child=[False False  True False  True False False  True False False])), (ShareTensor(child=[False False False False False  True  True False  True  True]), ShareTensor(child=[ True  True  True  True False False  True False  True False]), ShareTensor(child=[ True False False False  True False  True  True False False])), (ShareTensor(child=[False  True  True  True False  True  True  True  True  True]), ShareTensor(child=[ True  True False False False False False  True False  True]), ShareTensor(child=[False  True  True  True False  True False False False False])), (ShareTensor(child=[False False  True  True False  True  True  True  True False]), ShareTensor(child=[False False False False  True  True  True False False False]), ShareTensor(child=[ True False  True  True  True  True False  True False  True])), (ShareTensor(child=[ True  True False False  True False  True  True  True  True]), ShareTensor(child=[False  True False False False  True  True  True  True  True]), ShareTensor(child=[False  True  True False  True  True False  True False False])), (ShareTensor(child=[ True  True  True  True False  True  True False False  True]), ShareTensor(child=[ True False  True False False  True  True False False  True]), ShareTensor(child=[False False False False  True False  True False  True False])), (ShareTensor(child=[ True  True False  True False  True False False False  True]), ShareTensor(child=[ True  True  True  True False False  True  True False False]), ShareTensor(child=[ True  True False  True  True  True False False  True  True])), (ShareTensor(child=[ True False  True  True  True False  True False False False]), ShareTensor(child=[False  True False  True  True  True False False False False]), ShareTensor(child=[False  True False False False  True False  True  True False])), (ShareTensor(child=[False False  True False False  True  True  True  True  True]), ShareTensor(child=[ True  True False  True False False False False  True  True]), ShareTensor(child=[False False  True False  True False False  True  True False])), (ShareTensor(child=[False  True  True False  True False False  True False False]), ShareTensor(child=[ True False  True  True  True  True False False False False]), ShareTensor(child=[ True False False False False False  True  True  True False])), (ShareTensor(child=[ True  True  True  True  True  True  True False  True  True]), ShareTensor(child=[ True  True  True False  True  True  True False  True  True]), ShareTensor(child=[ True False False False  True False  True False  True  True])), (ShareTensor(child=[ True False False False  True False False False  True  True]), ShareTensor(child=[False  True  True  True  True  True  True False False False]), ShareTensor(child=[False  True False False False False  True False False False])), (ShareTensor(child=[ True  True False False False False  True  True False  True]), ShareTensor(child=[False False False  True  True False  True False False False]), ShareTensor(child=[ True  True False False False  True  True False  True  True])), (ShareTensor(child=[ True False False False  True False False False  True False]), ShareTensor(child=[ True False  True  True  True False False  True  True  True]), ShareTensor(child=[False  True  True  True False False  True  True  True False])), (ShareTensor(child=[False  True False False False  True  True False False  True]), ShareTensor(child=[False False  True  True False  True  True  True  True  True]), ShareTensor(child=[False  True False False False  True  True False  True  True])), (ShareTensor(child=[ True  True False False  True False False  True  True  True]), ShareTensor(child=[False  True False  True False  True  True  True  True  True]), ShareTensor(child=[ True  True  True  True False False  True  True False  True])), (ShareTensor(child=[ True False  True  True  True  True False  True False False]), ShareTensor(child=[False False False False  True  True  True  True  True  True]), ShareTensor(child=[ True  True  True False False  True False False  True False])), (ShareTensor(child=[False False  True  True  True  True  True  True False False]), ShareTensor(child=[ True  True  True False  True False False  True  True  True]), ShareTensor(child=[False  True False  True  True  True  True  True  True  True])), (ShareTensor(child=[False  True  True False  True  True False  True False False]), ShareTensor(child=[ True  True  True False False  True  True False  True  True]), ShareTensor(child=[ True  True False False False False  True False  True False])), (ShareTensor(child=[ True  True False  True False  True  True False  True False]), ShareTensor(child=[ True False False False  True  True False False  True  True]), ShareTensor(child=[ True False  True False False False  True  True  True False])), (ShareTensor(child=[False  True  True  True  True  True  True  True False  True]), ShareTensor(child=[ True  True False False False  True  True  True  True False]), ShareTensor(child=[False False  True  True False  True  True False False  True])), (ShareTensor(child=[ True  True  True False False  True False  True  True  True]), ShareTensor(child=[ True  True False False  True  True  True  True False False]), ShareTensor(child=[ True  True False False False False  True  True  True  True])), (ShareTensor(child=[False False False False False  True  True False  True  True]), ShareTensor(child=[ True  True  True False  True False  True  True  True  True]), ShareTensor(child=[False  True False False  True  True False  True  True False])), (ShareTensor(child=[ True  True  True False False False  True  True False False]), ShareTensor(child=[False  True  True False  True False False False  True False]), ShareTensor(child=[ True False False  True False  True  True False False False])), (ShareTensor(child=[ True False  True False  True False  True  True  True  True]), ShareTensor(child=[ True False False  True  True  True  True  True False False]), ShareTensor(child=[ True False False  True False False False  True  True False])), (ShareTensor(child=[ True  True False False  True  True False False  True False]), ShareTensor(child=[False  True  True False  True False False False  True False]), ShareTensor(child=[ True  True False False  True False  True False  True False])), (ShareTensor(child=[ True  True  True  True  True False  True False False  True]), ShareTensor(child=[ True  True False False False False False False  True  True]), ShareTensor(child=[ True False False  True  True False False False False False])))\n",
      "Ring size 2\n",
>>>>>>> 259da4bb
      "Bit Number : 0\n",
      "Bit Number : 1\n",
      "Bit Number : 2\n",
      "Bit Number : 3\n",
      "Bit Number : 4\n",
      "Bit Number : 5\n",
      "Bit Number : 6\n",
      "Bit Number : 7\n",
      "Bit Number : 8\n",
      "Bit Number : 9\n",
      "Bit Number : 10\n",
      "Bit Number : 11\n",
      "Bit Number : 12\n",
      "Bit Number : 13\n",
      "Bit Number : 14\n",
      "Bit Number : 15\n",
      "Bit Number : 16\n",
      "Bit Number : 17\n",
      "Bit Number : 18\n",
      "Bit Number : 19\n",
      "Bit Number : 20\n",
      "Bit Number : 21\n",
      "Bit Number : 22\n",
      "Bit Number : 23\n",
      "Bit Number : 24\n",
      "Bit Number : 25\n",
      "Bit Number : 26\n",
      "Bit Number : 27\n",
      "Bit Number : 28\n",
      "Bit Number : 29\n",
      "Bit Number : 30\n",
<<<<<<< HEAD
      "Bit Number : 31\n"
=======
      "Bit Number : 31\n",
      "((ShareTensor(child=[ -268445003  1510089810    49008865  -454103488  1781497053 -1587091964\n",
      "   485524473   216267365   918018350  1257252938]), ShareTensor(child=[-1217306875   957851110  1225726196   409695245 -1042547342 -1965174019\n",
      "   -19853896  -274617126  -221150504 -1934319148]), ShareTensor(child=[  233431743  -747084538  1880283040  1473538394   171549215 -1861721086\n",
      "   178413544   324788866  -470862131  -693028387])),)\n",
      "Ring size 4294967296\n",
      "((ShareTensor(child=[  233688242  1036630619  1949830459  2086395502 -1290283857  -950515654\n",
      "   -42417689   873191590 -1901173291  1813781160]), ShareTensor(child=[ -903207933  1236288078   545567023  -375480592  -692894094   795597474\n",
      " -1985964366 -1637306916  -602795843  -988645374]), ShareTensor(child=[-1064694407 -1237803490   757767732  1816664732  1624679057  -341624192\n",
      "   764939992 -1077672624     7024370   -63545745])),)\n",
      "Ring size 4294967296\n"
>>>>>>> 259da4bb
     ]
    }
   ],
   "source": [
    "start = time.time()\n",
    "b = ca_data > it_data\n",
    "b.block\n",
    "end = time.time()"
   ]
  },
  {
   "cell_type": "code",
<<<<<<< HEAD
   "execution_count": 14,
=======
   "execution_count": 21,
>>>>>>> 259da4bb
   "id": "0bf22dae-ad3e-408d-8405-a3a25d150c4f",
   "metadata": {},
   "outputs": [
    {
     "data": {
      "text/plain": [
<<<<<<< HEAD
       "57.41720771789551"
      ]
     },
     "execution_count": 14,
=======
       "46.877848625183105"
      ]
     },
     "execution_count": 21,
>>>>>>> 259da4bb
     "metadata": {},
     "output_type": "execute_result"
    }
   ],
   "source": [
    "end - start"
   ]
  },
  {
   "cell_type": "code",
   "execution_count": 1,
   "id": "670a4278-a6ce-45ae-a202-b8e30f1efd32",
   "metadata": {},
   "outputs": [
    {
     "ename": "NameError",
     "evalue": "name 'b' is not defined",
     "output_type": "error",
     "traceback": [
      "\u001b[0;31m---------------------------------------------------------------------------\u001b[0m",
      "\u001b[0;31mNameError\u001b[0m                                 Traceback (most recent call last)",
      "\u001b[0;32m/var/folders/d5/5rsdwt8n28l9r0h_pjnp57nw0000gn/T/ipykernel_53669/317674578.py\u001b[0m in \u001b[0;36m<module>\u001b[0;34m\u001b[0m\n\u001b[0;32m----> 1\u001b[0;31m \u001b[0mb\u001b[0m\u001b[0;34m.\u001b[0m\u001b[0mrequest\u001b[0m\u001b[0;34m(\u001b[0m\u001b[0;34m)\u001b[0m\u001b[0;34m\u001b[0m\u001b[0;34m\u001b[0m\u001b[0m\n\u001b[0m",
      "\u001b[0;31mNameError\u001b[0m: name 'b' is not defined"
     ]
    }
   ],
   "source": [
    "b.request()"
   ]
  },
  {
   "cell_type": "code",
   "execution_count": 22,
   "id": "3ac4b99b-3184-4410-ad80-b8adc7e77134",
   "metadata": {},
   "outputs": [
    {
     "name": "stdout",
     "output_type": "stream",
     "text": [
      "=====================================================\n",
      "OP <built-in function add> int32 4294967296\n",
      "====================================================\n"
     ]
    },
    {
     "data": {
      "text/plain": [
       "Tensor(child=SingleEntityPhiTensor(entity=bob, child=ShareTensor(child=[0 0 1 0 0 0 0 1 0 0])))"
      ]
     },
     "execution_count": 22,
     "metadata": {},
     "output_type": "execute_result"
    }
   ],
   "source": [
    "b.get()"
   ]
  },
  {
   "cell_type": "code",
   "execution_count": 41,
   "id": "4d201a2a-6f5c-43d1-be88-a7e34e6b0020",
   "metadata": {},
   "outputs": [
    {
     "name": "stdout",
     "output_type": "stream",
     "text": [
      "=====================================================\n",
      "OP <built-in function add> int32 4294967296\n",
      "====================================================\n"
     ]
    },
    {
     "data": {
      "text/plain": [
       "Tensor(child=SingleEntityPhiTensor(entity=bob, child=ShareTensor(child=[0 0 1 0 0 0 0 1 0 0])))"
      ]
     },
     "execution_count": 41,
     "metadata": {},
     "output_type": "execute_result"
    }
   ],
   "source": [
    "b.get()"
   ]
  },
  {
   "cell_type": "code",
   "execution_count": 44,
   "id": "93507dfb-b4d7-44b3-9615-9cf3dd1b62ea",
   "metadata": {},
   "outputs": [],
   "source": [
    "c = ca_data + ca_data"
   ]
  },
  {
   "cell_type": "code",
   "execution_count": 45,
   "id": "b2f89da8-561d-4692-a096-71b4a1548f6b",
   "metadata": {},
   "outputs": [],
   "source": [
    "i = it_data + it_data"
   ]
  },
  {
   "cell_type": "code",
   "execution_count": 46,
   "id": "9ab8ce48-f2fd-4543-941c-7caf61fade98",
   "metadata": {},
   "outputs": [],
   "source": [
    "c.request()"
   ]
  },
  {
   "cell_type": "code",
   "execution_count": 47,
   "id": "6c7ce330-e23f-4bc4-9022-36543f418cf2",
   "metadata": {},
   "outputs": [],
   "source": [
    "i.request()"
   ]
  },
  {
   "cell_type": "code",
   "execution_count": 48,
   "id": "a668557c-74d7-4d4f-aa77-46c6bdb154e1",
   "metadata": {},
   "outputs": [
    {
     "data": {
      "text/plain": [
       "Tensor(child=SingleEntityPhiTensor(entity=bob, child=[ 0  2 28  0  0  0  0  6  0  0]))"
      ]
     },
     "execution_count": 48,
     "metadata": {},
     "output_type": "execute_result"
    }
   ],
   "source": [
    "c.get()"
   ]
  },
  {
   "cell_type": "code",
   "execution_count": 49,
   "id": "af7a93d7-0331-4693-ad83-cf89dc0cdbab",
   "metadata": {},
   "outputs": [
    {
     "data": {
      "text/plain": [
       "Tensor(child=SingleEntityPhiTensor(entity=bob, child=[ 0  2  6  0  2 28  0  2  0  0]))"
      ]
     },
     "execution_count": 49,
     "metadata": {},
     "output_type": "execute_result"
    }
   ],
   "source": [
    "i.get()"
   ]
  },
  {
   "cell_type": "code",
   "execution_count": null,
   "id": "eebb8ad5-bcd0-4810-91ae-fa5d1e117c63",
   "metadata": {},
   "outputs": [],
   "source": []
  },
  {
   "cell_type": "code",
   "execution_count": null,
   "id": "c3b4fb5a-3b48-4785-98d0-a079717ba20d",
   "metadata": {},
   "outputs": [],
   "source": []
  },
  {
   "cell_type": "code",
   "execution_count": null,
   "id": "0954c037-becc-4356-812e-613456cceaa7",
   "metadata": {},
   "outputs": [],
   "source": []
  },
  {
   "cell_type": "code",
   "execution_count": null,
   "id": "4a7ce906-1aa2-43ee-a9ce-319f254592ec",
   "metadata": {},
   "outputs": [],
   "source": []
  },
  {
   "cell_type": "code",
   "execution_count": 35,
   "id": "7c1610c6-123d-4b5e-8eb5-591c3ec11ba4",
   "metadata": {},
   "outputs": [],
   "source": [
    "public_result = b.publish(sigma=0.01)"
   ]
  },
  {
   "cell_type": "code",
   "execution_count": 36,
   "id": "4fb736ec-0cab-47ef-bd38-9e0964e7ee82",
   "metadata": {},
   "outputs": [
    {
     "data": {
      "text/plain": [
       "array([ 0,  1,  1, -1,  0,  0,  0,  2, -1,  0], dtype=int32)"
      ]
     },
     "execution_count": 36,
     "metadata": {},
     "output_type": "execute_result"
    }
   ],
   "source": [
    "public_result.get()"
   ]
  },
  {
   "cell_type": "code",
   "execution_count": 37,
   "id": "2aa03396-dbf6-4486-b75e-026d32355f0e",
   "metadata": {},
   "outputs": [
    {
     "data": {
      "text/plain": [
       "114.77127382116737"
      ]
     },
     "execution_count": 37,
     "metadata": {},
     "output_type": "execute_result"
    }
   ],
   "source": [
    "ca.privacy_budget"
   ]
  },
  {
   "cell_type": "code",
   "execution_count": 38,
   "id": "e256efae-6090-48c6-82c5-de816e6e4788",
   "metadata": {},
   "outputs": [
    {
     "data": {
      "text/plain": [
       "114.77127382116737"
      ]
     },
     "execution_count": 38,
     "metadata": {},
     "output_type": "execute_result"
    }
   ],
   "source": [
    "it.privacy_budget"
   ]
  },
  {
   "cell_type": "code",
   "execution_count": null,
   "id": "62534343-02f1-4311-97c3-c3e412fd041d",
   "metadata": {},
   "outputs": [],
   "source": []
  },
  {
   "cell_type": "code",
   "execution_count": 12,
   "id": "b310d4ea-d26c-4f5b-8ea9-45ba79b9877c",
   "metadata": {},
   "outputs": [],
   "source": [
    "from syft.core.tensor.smpc.mpc_tensor import MPCTensor"
   ]
  },
  {
   "cell_type": "code",
   "execution_count": 13,
   "id": "2d8818bf-72b1-4a48-b272-7c673f310371",
   "metadata": {},
   "outputs": [],
   "source": [
    "self = ca_data\n",
    "other = it_data"
   ]
  },
  {
   "cell_type": "code",
   "execution_count": 15,
   "id": "32fa6cce-b357-43fd-be38-c82028966787",
   "metadata": {},
   "outputs": [],
   "source": [
    "parties = [self.client, other.client]\n",
    "self_mpc = MPCTensor(secret=self, shape=self.public_shape, parties=parties)\n",
    "other_mpc = MPCTensor(\n",
    "    secret=other, shape=other.public_shape, parties=parties\n",
    ")"
   ]
  },
  {
   "cell_type": "code",
   "execution_count": 16,
   "id": "2ac41122-97be-4a29-964c-b49ace08d261",
   "metadata": {},
   "outputs": [],
   "source": [
    "(\n",
    "    self_shrs,\n",
    "    other_shrs,\n",
    "    kwargs,\n",
    "    ring_size,\n",
    "    parties,\n",
    "    parties_info,\n",
    "    self_shape,\n",
    "    other_shape,\n",
    ") = MPCTensor.prepare_arguments_and_run_checks(self_mpc, other_mpc)"
   ]
  },
  {
   "cell_type": "code",
   "execution_count": 21,
   "id": "06367484-49c2-4b4e-9bb4-f5dbc77dab33",
   "metadata": {},
   "outputs": [],
   "source": [
    "out = self_shrs[0] + other_shrs[0]"
   ]
  },
  {
   "cell_type": "code",
   "execution_count": 22,
   "id": "400255f6-5375-48fd-9de6-833dfe9dde60",
   "metadata": {},
   "outputs": [],
   "source": [
    "out2 = self_shrs[1] + other_shrs[1]"
   ]
  },
  {
   "cell_type": "code",
   "execution_count": 28,
   "id": "baef6967-0571-42e7-99f1-2e747104f2e0",
   "metadata": {},
   "outputs": [],
   "source": [
    "# Step 6: Execute the SMPC operation\n",
    "# TODO: some complex hooking logic on ShareTensor means we're passing in 'a' twice\n",
    "res_shares = [a.__add__(b, **kwargs) for a, b in zip(self_shrs, other_shrs)]"
   ]
  },
  {
   "cell_type": "code",
   "execution_count": 12,
   "id": "ed33fca7-1933-4012-a623-1470e0d6f22f",
   "metadata": {},
   "outputs": [
    {
     "name": "stdout",
     "output_type": "stream",
     "text": [
      "A:<TensorPointer -> lucid_bostrom:2a873523174947d4837e2a816c83e2b2>\n",
      "B:<TensorPointer -> lucid_bostrom:c26bfa8936f948cd8829288b56e519d4>\n"
     ]
    }
   ],
   "source": [
    "result = ca_data + it_data"
   ]
  },
  {
   "cell_type": "code",
   "execution_count": 13,
   "id": "97c0f1a6-a4be-49ec-9657-3dcfb9993bd8",
   "metadata": {},
   "outputs": [],
   "source": []
  },
  {
   "cell_type": "code",
   "execution_count": 19,
   "id": "ee5696f4-d0cc-44ba-ae5d-c3d42c8f2642",
   "metadata": {},
   "outputs": [
    {
     "ename": "TypeError",
     "evalue": "block_with_timeout() got an unexpected keyword argument 'secs_per_poll'",
     "output_type": "error",
     "traceback": [
      "\u001b[0;31m---------------------------------------------------------------------------\u001b[0m",
      "\u001b[0;31mTypeError\u001b[0m                                 Traceback (most recent call last)",
      "\u001b[0;32m/var/folders/d5/5rsdwt8n28l9r0h_pjnp57nw0000gn/T/ipykernel_15907/1119293525.py\u001b[0m in \u001b[0;36m<module>\u001b[0;34m\u001b[0m\n\u001b[0;32m----> 1\u001b[0;31m \u001b[0mpublic_result\u001b[0m\u001b[0;34m.\u001b[0m\u001b[0mblock_with_timeout\u001b[0m\u001b[0;34m(\u001b[0m\u001b[0;36m3\u001b[0m\u001b[0;34m)\u001b[0m\u001b[0;34m.\u001b[0m\u001b[0mget\u001b[0m\u001b[0;34m(\u001b[0m\u001b[0;34m)\u001b[0m\u001b[0;34m\u001b[0m\u001b[0;34m\u001b[0m\u001b[0m\n\u001b[0m",
      "\u001b[0;32m~/Laboratory/PySyft/packages/syft/src/syft/core/tensor/smpc/mpc_tensor.py\u001b[0m in \u001b[0;36mblock_with_timeout\u001b[0;34m(self, secs, secs_per_poll)\u001b[0m\n\u001b[1;32m    368\u001b[0m \u001b[0;34m\u001b[0m\u001b[0m\n\u001b[1;32m    369\u001b[0m         \u001b[0;32mfor\u001b[0m \u001b[0mshare\u001b[0m \u001b[0;32min\u001b[0m \u001b[0mself\u001b[0m\u001b[0;34m.\u001b[0m\u001b[0mchild\u001b[0m\u001b[0;34m:\u001b[0m\u001b[0;34m\u001b[0m\u001b[0;34m\u001b[0m\u001b[0m\n\u001b[0;32m--> 370\u001b[0;31m             \u001b[0mshare\u001b[0m\u001b[0;34m.\u001b[0m\u001b[0mblock_with_timeout\u001b[0m\u001b[0;34m(\u001b[0m\u001b[0msecs\u001b[0m\u001b[0;34m=\u001b[0m\u001b[0msecs\u001b[0m\u001b[0;34m,\u001b[0m \u001b[0msecs_per_poll\u001b[0m\u001b[0;34m=\u001b[0m\u001b[0msecs_per_poll\u001b[0m\u001b[0;34m)\u001b[0m\u001b[0;34m\u001b[0m\u001b[0;34m\u001b[0m\u001b[0m\n\u001b[0m\u001b[1;32m    371\u001b[0m \u001b[0;34m\u001b[0m\u001b[0m\n\u001b[1;32m    372\u001b[0m         \u001b[0;32mreturn\u001b[0m \u001b[0mself\u001b[0m\u001b[0;34m\u001b[0m\u001b[0;34m\u001b[0m\u001b[0m\n",
      "\u001b[0;31mTypeError\u001b[0m: block_with_timeout() got an unexpected keyword argument 'secs_per_poll'"
     ]
    }
   ],
   "source": [
    "public_result.block_with_timeout(3).get()"
   ]
  },
  {
   "cell_type": "code",
   "execution_count": 16,
   "id": "81986b66-83f3-4c2f-a73a-311d63f3f09e",
   "metadata": {},
   "outputs": [
    {
     "data": {
      "text/plain": [
       "41.592815128439895"
      ]
     },
     "execution_count": 16,
     "metadata": {},
     "output_type": "execute_result"
    }
   ],
   "source": [
    "ca.privacy_budget"
   ]
  },
  {
   "cell_type": "code",
   "execution_count": 17,
   "id": "d817dfa6-b13e-40cb-8e2c-2f94e61a1fef",
   "metadata": {},
   "outputs": [
    {
     "data": {
      "text/plain": [
       "41.592815128439895"
      ]
     },
     "execution_count": 17,
     "metadata": {},
     "output_type": "execute_result"
    }
   ],
   "source": [
    "it.privacy_budget"
   ]
  },
  {
   "cell_type": "code",
   "execution_count": 18,
   "id": "3f92aec5-7e27-41cf-b3b8-4bcac5a2b052",
   "metadata": {},
   "outputs": [
    {
     "data": {
      "text/plain": [
       "array([ 0,  1, -1, -2, -1, -3, -7, -2,  0, -2], dtype=int32)"
      ]
     },
     "execution_count": 18,
     "metadata": {},
     "output_type": "execute_result"
    }
   ],
   "source": [
    "public_result.get()"
   ]
  },
  {
   "cell_type": "code",
   "execution_count": null,
   "id": "e98ed911-31b6-49b0-8cb3-9f05621690e6",
   "metadata": {},
   "outputs": [],
   "source": []
  },
  {
   "cell_type": "code",
   "execution_count": null,
   "id": "a9e03b98-a03b-4f2b-a314-ba162d671a09",
   "metadata": {},
   "outputs": [],
   "source": []
  },
  {
   "cell_type": "code",
   "execution_count": null,
   "id": "f75435dd-0c35-4a63-a971-f6e3d858cc31",
   "metadata": {},
   "outputs": [],
   "source": []
  }
 ],
 "metadata": {
  "kernelspec": {
   "display_name": "Python 3 (ipykernel)",
   "language": "python",
   "name": "python3"
  },
  "language_info": {
   "codemirror_mode": {
    "name": "ipython",
    "version": 3
   },
   "file_extension": ".py",
   "mimetype": "text/x-python",
   "name": "python",
   "nbconvert_exporter": "python",
   "pygments_lexer": "ipython3",
   "version": "3.9.7"
  }
 },
 "nbformat": 4,
 "nbformat_minor": 5
}<|MERGE_RESOLUTION|>--- conflicted
+++ resolved
@@ -41,13 +41,8 @@
      "name": "stdout",
      "output_type": "stream",
      "text": [
-<<<<<<< HEAD
-      "Connecting to http://localhost:8081... done! \t Logging into funny_li... done!\n",
-      "Connecting to http://localhost:8082... done! \t Logging into nifty_hinton... done!\n"
-=======
       "Connecting to http://localhost:8081... done! \t Logging into keen_silver... done!\n",
       "Connecting to http://localhost:8082... done! \t Logging into hungry_vapnik... done!\n"
->>>>>>> 259da4bb
      ]
     }
    ],
@@ -59,11 +54,7 @@
   },
   {
    "cell_type": "code",
-<<<<<<< HEAD
-   "execution_count": 4,
-=======
    "execution_count": 11,
->>>>>>> 259da4bb
    "id": "f451587a",
    "metadata": {},
    "outputs": [
@@ -121,11 +112,7 @@
        "            <td>A collection of reports from Canada's statistics \n",
        "                    bureau about how much it thinks it imports and exports from other countries.</td>\n",
        "            <td>[\"Canada Trade\"] -> Tensor<br /><br /></td>\n",
-<<<<<<< HEAD
-       "            <td>43ce3714-39ed-4c1a-b670-b6b2179f3542</td>\n",
-=======
        "            <td>26035d6e-bad6-489a-8bdb-2e734628b651</td>\n",
->>>>>>> 259da4bb
        "          </tr>\n",
        "        </table>\n",
        "\n",
@@ -164,17 +151,10 @@
        "        </script>"
       ],
       "text/plain": [
-<<<<<<< HEAD
-       "<syft.core.node.common.client_manager.dataset_api.DatasetRequestAPI at 0x7fa2214f3430>"
-      ]
-     },
-     "execution_count": 4,
-=======
        "<syft.core.node.common.client_manager.dataset_api.DatasetRequestAPI at 0x7f8b39ca4550>"
       ]
      },
      "execution_count": 11,
->>>>>>> 259da4bb
      "metadata": {},
      "output_type": "execute_result"
     }
@@ -185,11 +165,7 @@
   },
   {
    "cell_type": "code",
-<<<<<<< HEAD
-   "execution_count": 5,
-=======
    "execution_count": 12,
->>>>>>> 259da4bb
    "id": "5642a57e",
    "metadata": {},
    "outputs": [
@@ -247,11 +223,7 @@
        "            <td>A collection of reports from iStat's statistics \n",
        "                    bureau about how much it thinks it imports and exports from other countries.</td>\n",
        "            <td>[\"Italy Trade\"] -> Tensor<br /><br /></td>\n",
-<<<<<<< HEAD
-       "            <td>fa549778-f696-4cfd-8270-b8012734b45a</td>\n",
-=======
        "            <td>218c0515-458f-46b5-a938-1a8e7a92099f</td>\n",
->>>>>>> 259da4bb
        "          </tr>\n",
        "        </table>\n",
        "\n",
@@ -290,17 +262,10 @@
        "        </script>"
       ],
       "text/plain": [
-<<<<<<< HEAD
-       "<syft.core.node.common.client_manager.dataset_api.DatasetRequestAPI at 0x7fa252a02970>"
-      ]
-     },
-     "execution_count": 5,
-=======
        "<syft.core.node.common.client_manager.dataset_api.DatasetRequestAPI at 0x7f8ac8eb3a90>"
       ]
      },
      "execution_count": 12,
->>>>>>> 259da4bb
      "metadata": {},
      "output_type": "execute_result"
     }
@@ -311,28 +276,17 @@
   },
   {
    "cell_type": "code",
-<<<<<<< HEAD
-   "execution_count": 6,
-=======
    "execution_count": 13,
->>>>>>> 259da4bb
    "id": "04f6749d-a513-4c39-b54c-a39b7af73ea2",
    "metadata": {},
    "outputs": [
     {
      "data": {
       "text/plain": [
-<<<<<<< HEAD
-       "0.8049019480586708"
-      ]
-     },
-     "execution_count": 6,
-=======
        "200.0"
       ]
      },
      "execution_count": 13,
->>>>>>> 259da4bb
      "metadata": {},
      "output_type": "execute_result"
     }
@@ -343,28 +297,17 @@
   },
   {
    "cell_type": "code",
-<<<<<<< HEAD
-   "execution_count": 7,
-=======
    "execution_count": 14,
->>>>>>> 259da4bb
    "id": "e65df309-4619-4585-8c32-bc829352fe76",
    "metadata": {},
    "outputs": [
     {
      "data": {
       "text/plain": [
-<<<<<<< HEAD
-       "0.8049019480586708"
-      ]
-     },
-     "execution_count": 7,
-=======
        "200.0"
       ]
      },
      "execution_count": 14,
->>>>>>> 259da4bb
      "metadata": {},
      "output_type": "execute_result"
     }
@@ -375,11 +318,7 @@
   },
   {
    "cell_type": "code",
-<<<<<<< HEAD
-   "execution_count": 8,
-=======
    "execution_count": 15,
->>>>>>> 259da4bb
    "id": "217d5f06",
    "metadata": {},
    "outputs": [],
@@ -390,11 +329,7 @@
   },
   {
    "cell_type": "code",
-<<<<<<< HEAD
-   "execution_count": 9,
-=======
    "execution_count": 16,
->>>>>>> 259da4bb
    "id": "4ad83994-3789-4b77-a0e3-ef31e9d373d3",
    "metadata": {},
    "outputs": [],
@@ -404,11 +339,7 @@
   },
   {
    "cell_type": "code",
-<<<<<<< HEAD
-   "execution_count": 10,
-=======
    "execution_count": 17,
->>>>>>> 259da4bb
    "id": "1b88f9ce-b7c2-41fe-8542-c468bf253d56",
    "metadata": {},
    "outputs": [],
@@ -418,28 +349,17 @@
   },
   {
    "cell_type": "code",
-<<<<<<< HEAD
-   "execution_count": 11,
-=======
    "execution_count": 18,
->>>>>>> 259da4bb
    "id": "80ba2cd2-de97-4948-9bf6-7e13adb5f40a",
    "metadata": {},
    "outputs": [
     {
      "data": {
       "text/plain": [
-<<<<<<< HEAD
-       "array([ 6, -2, -3, -6,  0,  2,  0, -5,  5,  5], dtype=int32)"
-      ]
-     },
-     "execution_count": 11,
-=======
        "array([-1,  1, 22, -3,  9, 17,  2,  6, -5,  1], dtype=int32)"
       ]
      },
      "execution_count": 18,
->>>>>>> 259da4bb
      "metadata": {},
      "output_type": "execute_result"
     }
@@ -450,11 +370,7 @@
   },
   {
    "cell_type": "code",
-<<<<<<< HEAD
-   "execution_count": 12,
-=======
    "execution_count": 19,
->>>>>>> 259da4bb
    "id": "7996121a-535c-4bef-b5d3-7800f851d150",
    "metadata": {},
    "outputs": [],
@@ -464,11 +380,7 @@
   },
   {
    "cell_type": "code",
-<<<<<<< HEAD
-   "execution_count": 13,
-=======
    "execution_count": 20,
->>>>>>> 259da4bb
    "id": "4326bfea-7713-447a-880a-0ee3aa05dac8",
    "metadata": {
     "tags": []
@@ -478,13 +390,10 @@
      "name": "stdout",
      "output_type": "stream",
      "text": [
-<<<<<<< HEAD
-=======
       "((ShareTensor(child=[ True  True False  True  True False False False False False]), ShareTensor(child=[False  True  True False False False False  True False  True]), ShareTensor(child=[ True  True False False  True False False False  True  True])), (ShareTensor(child=[False False  True  True  True False False False False False]), ShareTensor(child=[ True  True  True False False False  True  True False False]), ShareTensor(child=[False  True False False  True False  True  True  True  True])), (ShareTensor(child=[False False False  True  True  True False False False False]), ShareTensor(child=[ True False False  True False False  True False  True  True]), ShareTensor(child=[False False False False False  True False False False  True])), (ShareTensor(child=[ True  True False  True False False  True  True  True  True]), ShareTensor(child=[False False  True  True  True False False  True False False]), ShareTensor(child=[False False  True False  True  True  True  True  True  True])), (ShareTensor(child=[ True False  True False False False False False  True  True]), ShareTensor(child=[False  True False  True False  True False  True  True  True]), ShareTensor(child=[False False False False False  True  True False  True False])), (ShareTensor(child=[ True  True  True False  True  True  True False False False]), ShareTensor(child=[ True  True  True  True  True False  True False False  True]), ShareTensor(child=[ True  True  True False  True False  True  True  True  True])), (ShareTensor(child=[False False False  True  True  True  True  True False  True]), ShareTensor(child=[ True False  True  True False False  True  True  True  True]), ShareTensor(child=[ True  True False False False  True  True False False  True])), (ShareTensor(child=[False False  True False  True False  True False False  True]), ShareTensor(child=[ True False False False False False  True False False  True]), ShareTensor(child=[ True  True False  True False False False  True  True False])), (ShareTensor(child=[ True  True False  True False False False False  True False]), ShareTensor(child=[False  True  True  True  True False False False False False]), ShareTensor(child=[False False  True  True  True  True  True False  True  True])), (ShareTensor(child=[False  True  True  True False  True  True False False  True]), ShareTensor(child=[False False  True  True  True False  True False  True  True]), ShareTensor(child=[False  True  True  True  True  True False  True False  True])), (ShareTensor(child=[ True False  True  True False False False False  True  True]), ShareTensor(child=[ True False False  True False  True False False False False]), ShareTensor(child=[ True  True  True False  True False False  True False  True])), (ShareTensor(child=[False False False False False  True  True False False  True]), ShareTensor(child=[ True False  True False False  True False False  True  True]), ShareTensor(child=[False False  True  True False  True  True False False  True])), (ShareTensor(child=[ True False  True False False False False False  True False]), ShareTensor(child=[ True  True False False  True  True False  True False False]), ShareTensor(child=[False  True False  True  True False  True  True False False])), (ShareTensor(child=[ True False  True  True  True  True  True  True  True  True]), ShareTensor(child=[ True  True False False False  True False False  True  True]), ShareTensor(child=[False  True  True  True  True  True  True  True False False])), (ShareTensor(child=[False  True False False False  True  True False  True  True]), ShareTensor(child=[ True  True  True False False False  True False False False]), ShareTensor(child=[ True  True False False  True  True False  True  True  True])), (ShareTensor(child=[False  True False  True  True  True False  True False False]), ShareTensor(child=[False  True False  True  True False  True  True False  True]), ShareTensor(child=[False  True  True False  True  True False False  True False])), (ShareTensor(child=[ True False False False False False  True False False False]), ShareTensor(child=[ True  True  True False  True  True False  True False  True]), ShareTensor(child=[ True  True  True False  True  True  True  True False False])), (ShareTensor(child=[ True False  True  True False False  True  True False  True]), ShareTensor(child=[False  True False False  True False False  True False False]), ShareTensor(child=[False  True False False  True  True False  True  True False])), (ShareTensor(child=[ True  True False  True False  True False False False False]), ShareTensor(child=[False False  True  True False False False False False  True]), ShareTensor(child=[ True  True  True False  True False  True  True False  True])), (ShareTensor(child=[False False  True False  True False False  True False  True]), ShareTensor(child=[False  True False False  True False  True  True False False]), ShareTensor(child=[ True False False False  True False False  True False  True])), (ShareTensor(child=[False False  True False False  True False  True False  True]), ShareTensor(child=[ True  True  True  True False  True False  True False False]), ShareTensor(child=[False  True  True False False  True  True False  True  True])), (ShareTensor(child=[False  True  True  True False  True False  True False False]), ShareTensor(child=[ True  True False False False False  True False False  True]), ShareTensor(child=[False False  True False  True  True False  True False  True])), (ShareTensor(child=[ True  True False False  True  True False False  True  True]), ShareTensor(child=[False  True False False False  True  True False  True  True]), ShareTensor(child=[False False False False False False  True  True False False])), (ShareTensor(child=[False False False False False False False False False False]), ShareTensor(child=[ True  True  True  True False False  True False  True False]), ShareTensor(child=[ True  True  True False  True  True  True  True False False])), (ShareTensor(child=[ True False  True  True False False False  True False  True]), ShareTensor(child=[ True  True  True False  True  True False False False False]), ShareTensor(child=[ True  True False False  True False False False False False])), (ShareTensor(child=[False False  True  True  True False False False  True  True]), ShareTensor(child=[False False  True  True  True False  True  True  True  True]), ShareTensor(child=[False False  True False False  True False  True  True  True])), (ShareTensor(child=[ True False  True  True False False False False False  True]), ShareTensor(child=[False False  True False  True False  True False  True  True]), ShareTensor(child=[ True False False False  True  True  True  True False False])), (ShareTensor(child=[False  True False False False  True  True  True False  True]), ShareTensor(child=[False  True  True  True False  True  True False False  True]), ShareTensor(child=[ True  True False False False False False  True False False])), (ShareTensor(child=[False False  True False  True  True False  True False  True]), ShareTensor(child=[ True False  True False False False  True  True  True False]), ShareTensor(child=[ True False  True  True  True  True False False False  True])), (ShareTensor(child=[ True  True False False False False False  True False  True]), ShareTensor(child=[False  True  True  True False  True False  True False False]), ShareTensor(child=[False  True  True False  True  True  True False  True  True])), (ShareTensor(child=[ True False  True False  True False  True  True False False]), ShareTensor(child=[ True False False False  True False False False  True  True]), ShareTensor(child=[False False  True False  True False  True  True False  True])), (ShareTensor(child=[False False False False  True  True False  True  True  True]), ShareTensor(child=[ True  True  True  True False False False  True False False]), ShareTensor(child=[ True  True False False  True False  True  True False  True])), (ShareTensor(child=[ True False  True  True False  True  True False  True False]), ShareTensor(child=[ True False  True False False False  True False False False]), ShareTensor(child=[False  True  True False  True False False  True  True False])), (ShareTensor(child=[ True  True  True  True False False False False False False]), ShareTensor(child=[False False False  True False  True  True  True False False]), ShareTensor(child=[False False False False False  True False False False False])), (ShareTensor(child=[False False False  True  True  True False  True False False]), ShareTensor(child=[False False False  True False False  True False  True  True]), ShareTensor(child=[ True False False False  True  True False  True  True False])), (ShareTensor(child=[ True False  True False  True False False  True False  True]), ShareTensor(child=[False False  True  True False  True False  True  True  True]), ShareTensor(child=[ True  True False False  True  True False False  True  True])), (ShareTensor(child=[False  True False False False  True False False  True  True]), ShareTensor(child=[False  True False False  True False False False  True False]), ShareTensor(child=[False False False  True  True False False  True  True  True])), (ShareTensor(child=[ True  True False False  True  True  True False False  True]), ShareTensor(child=[ True  True  True  True  True  True False  True  True False]), ShareTensor(child=[False False  True False False False False  True False  True])), (ShareTensor(child=[False  True  True  True False False  True  True False  True]), ShareTensor(child=[False False False  True  True  True  True  True  True False]), ShareTensor(child=[ True  True  True False  True  True  True False False False])), (ShareTensor(child=[False  True False  True False False  True  True  True False]), ShareTensor(child=[False False  True  True  True False  True  True  True False]), ShareTensor(child=[False  True False  True False  True False False False  True])), (ShareTensor(child=[ True  True  True False  True  True  True  True  True False]), ShareTensor(child=[ True  True False  True  True  True False False False  True]), ShareTensor(child=[False  True  True False  True  True False  True False  True])), (ShareTensor(child=[False  True  True  True False  True  True  True False  True]), ShareTensor(child=[False  True False False  True  True  True False  True False]), ShareTensor(child=[False  True  True False False  True False  True False False])), (ShareTensor(child=[ True  True  True False  True  True False  True  True False]), ShareTensor(child=[ True False  True False  True False False False  True  True]), ShareTensor(child=[False False False False False False False False False False])), (ShareTensor(child=[False False False  True False False False False False False]), ShareTensor(child=[False False False  True False  True  True False  True False]), ShareTensor(child=[False False False  True  True False False False  True  True])), (ShareTensor(child=[ True  True  True False False False False  True  True False]), ShareTensor(child=[ True False  True  True False  True False  True False False]), ShareTensor(child=[False False False False  True  True False False  True False])), (ShareTensor(child=[False  True False  True False  True  True False  True False]), ShareTensor(child=[ True  True False False  True False False False False  True]), ShareTensor(child=[False False  True  True  True False False  True  True False])), (ShareTensor(child=[ True  True  True  True False False  True False False False]), ShareTensor(child=[False  True  True False  True  True False False False False]), ShareTensor(child=[False False False  True False False  True  True  True False])), (ShareTensor(child=[False  True  True False  True  True  True False False  True]), ShareTensor(child=[False  True False False False  True  True  True False False]), ShareTensor(child=[False False False False  True False  True False False  True])), (ShareTensor(child=[False  True False False  True False False False False  True]), ShareTensor(child=[ True  True False  True False  True False  True False False]), ShareTensor(child=[ True  True False False False False  True False False False])), (ShareTensor(child=[ True False False False False  True  True  True False  True]), ShareTensor(child=[ True False  True  True False  True  True False  True False]), ShareTensor(child=[ True  True False False False False  True False  True  True])), (ShareTensor(child=[ True  True  True False  True False  True False  True False]), ShareTensor(child=[False  True  True  True False False  True False  True  True]), ShareTensor(child=[False False  True  True False False False  True  True False])), (ShareTensor(child=[False False  True False  True  True False False  True  True]), ShareTensor(child=[ True  True False  True False  True False False False  True]), ShareTensor(child=[False False  True False False  True False False False  True])), (ShareTensor(child=[False False  True  True False False False  True False False]), ShareTensor(child=[False False False False  True False  True False False False]), ShareTensor(child=[ True False  True False  True False  True  True  True False])), (ShareTensor(child=[False False  True  True  True  True  True False False  True]), ShareTensor(child=[ True  True  True False False  True  True False  True  True]), ShareTensor(child=[False  True  True False False  True False  True  True False])), (ShareTensor(child=[ True False False  True  True False  True False  True False]), ShareTensor(child=[False  True False  True False False False  True False  True]), ShareTensor(child=[ True  True  True  True  True  True  True  True False  True])), (ShareTensor(child=[ True  True  True  True  True  True  True  True False False]), ShareTensor(child=[ True False  True  True  True  True False  True False  True]), ShareTensor(child=[ True  True False  True False False False False  True False])), (ShareTensor(child=[ True False  True  True False  True  True False  True  True]), ShareTensor(child=[False  True False False False  True  True  True  True  True]), ShareTensor(child=[ True  True  True False False False  True  True  True False])), (ShareTensor(child=[False False  True  True False  True False  True False  True]), ShareTensor(child=[ True  True  True False False  True  True  True False False]), ShareTensor(child=[False False  True  True False  True  True False False  True])), (ShareTensor(child=[False  True  True  True  True  True False  True  True  True]), ShareTensor(child=[ True False False False False  True False  True False  True]), ShareTensor(child=[ True  True False False  True False  True  True  True  True])), (ShareTensor(child=[ True False  True  True False  True False False  True  True]), ShareTensor(child=[False False  True  True  True  True False  True  True False]), ShareTensor(child=[ True  True False  True  True  True  True  True  True False])), (ShareTensor(child=[ True  True  True False False  True False  True False False]), ShareTensor(child=[ True False  True False False False False False  True  True]), ShareTensor(child=[ True False False  True False  True  True False False False])), (ShareTensor(child=[ True  True  True  True  True  True False False  True False]), ShareTensor(child=[ True False  True False False  True  True False  True False]), ShareTensor(child=[ True False False False False False False False  True False])), (ShareTensor(child=[ True  True  True  True False  True False False False  True]), ShareTensor(child=[ True False False  True False False  True  True False False]), ShareTensor(child=[ True  True  True  True False False  True False False False])), (ShareTensor(child=[False False  True  True False  True  True  True False  True]), ShareTensor(child=[ True False  True False False False False False  True  True]), ShareTensor(child=[ True  True False  True  True False False False False False])))\n",
       "Ring size 2\n",
       "((ShareTensor(child=[ True  True  True False False False False  True  True False]), ShareTensor(child=[False  True  True  True False  True  True False False False]), ShareTensor(child=[ True  True False  True  True False False  True  True  True])), (ShareTensor(child=[ True  True False  True  True  True False  True False False]), ShareTensor(child=[ True False  True  True  True False False False  True False]), ShareTensor(child=[False False False False  True False  True False  True  True])), (ShareTensor(child=[ True  True  True  True False False False  True  True False]), ShareTensor(child=[ True  True  True  True False  True False False  True False]), ShareTensor(child=[False  True  True False False False False False False  True])), (ShareTensor(child=[False  True  True  True  True  True  True False  True  True]), ShareTensor(child=[False  True  True  True False  True False False  True False]), ShareTensor(child=[False False  True False False False  True False  True  True])), (ShareTensor(child=[ True  True  True  True False  True False False False  True]), ShareTensor(child=[False  True  True  True  True False False  True False False]), ShareTensor(child=[False False False False False False  True False False False])), (ShareTensor(child=[False False  True False  True False False  True  True False]), ShareTensor(child=[ True False  True False False  True False  True False False]), ShareTensor(child=[ True False  True False  True  True False False  True  True])), (ShareTensor(child=[False  True  True False  True  True  True  True  True  True]), ShareTensor(child=[False False  True False  True  True False  True  True False]), ShareTensor(child=[ True  True False  True False  True  True False False  True])), (ShareTensor(child=[False  True  True False False  True False False False  True]), ShareTensor(child=[False  True False  True  True False  True False False  True]), ShareTensor(child=[ True False False  True  True False False  True  True False])), (ShareTensor(child=[False  True False False  True False  True  True  True  True]), ShareTensor(child=[ True  True  True  True False False False  True False  True]), ShareTensor(child=[ True False  True  True False  True  True  True  True False])), (ShareTensor(child=[False  True  True  True  True False False False False False]), ShareTensor(child=[False  True False False False False  True  True False  True]), ShareTensor(child=[False  True  True  True False  True False  True False  True])), (ShareTensor(child=[False False False  True False  True  True False  True False]), ShareTensor(child=[False False  True  True  True  True False  True  True False]), ShareTensor(child=[False  True False False  True False False  True False  True])), (ShareTensor(child=[False  True  True False  True  True False  True False  True]), ShareTensor(child=[ True False  True  True False  True  True False False False]), ShareTensor(child=[False False  True  True False  True False False False  True])), (ShareTensor(child=[False  True  True  True  True  True  True  True  True  True]), ShareTensor(child=[ True False False  True  True False  True  True False  True]), ShareTensor(child=[False False False False  True  True False  True False  True])), (ShareTensor(child=[False  True  True False False False  True  True False False]), ShareTensor(child=[ True  True  True  True False  True  True  True False False]), ShareTensor(child=[False  True  True False  True  True  True  True  True  True])), (ShareTensor(child=[False False False  True False  True False False  True False]), ShareTensor(child=[False  True False  True False False  True False  True False]), ShareTensor(child=[ True  True False  True  True  True False  True  True  True])), (ShareTensor(child=[ True  True  True  True False  True False  True  True False]), ShareTensor(child=[ True  True False  True  True  True  True False  True  True]), ShareTensor(child=[ True  True  True False  True  True False False False False])), (ShareTensor(child=[False  True  True  True  True  True False  True  True  True]), ShareTensor(child=[False  True False  True  True  True False  True False  True]), ShareTensor(child=[False  True False  True  True  True  True  True False False])), (ShareTensor(child=[False False  True False  True  True  True False False False]), ShareTensor(child=[ True  True False  True False False False False  True  True]), ShareTensor(child=[ True  True False  True False  True False False  True  True])), (ShareTensor(child=[ True False False False  True  True  True False False False]), ShareTensor(child=[ True False  True  True False False False False  True False]), ShareTensor(child=[ True  True  True False  True False  True  True False  True])), (ShareTensor(child=[False False  True False  True False  True  True False False]), ShareTensor(child=[ True  True False  True False  True False  True False False]), ShareTensor(child=[ True False False False  True False  True  True False  True])), (ShareTensor(child=[ True  True  True  True False  True  True False  True  True]), ShareTensor(child=[False  True  True  True False  True  True  True  True  True]), ShareTensor(child=[ True  True  True False False  True False False False  True])), (ShareTensor(child=[False  True  True False False  True  True  True  True False]), ShareTensor(child=[False  True False  True False False False  True  True False]), ShareTensor(child=[False False  True  True  True  True  True  True  True  True])), (ShareTensor(child=[ True  True False False  True  True False  True False False]), ShareTensor(child=[False  True  True  True False False False False False False]), ShareTensor(child=[False False False False False False  True  True  True  True])), (ShareTensor(child=[False  True False  True  True  True  True  True  True  True]), ShareTensor(child=[False False False  True False  True  True False  True False]), ShareTensor(child=[ True False  True False  True False  True  True False False])), (ShareTensor(child=[False  True  True False False False  True False  True False]), ShareTensor(child=[False False False False False  True False False False  True]), ShareTensor(child=[False False False False  True False False False False  True])), (ShareTensor(child=[False False  True  True False False  True  True False  True]), ShareTensor(child=[False False  True  True  True False False  True False  True]), ShareTensor(child=[False False  True False False  True  True  True False  True])), (ShareTensor(child=[False False False False False False  True  True  True False]), ShareTensor(child=[ True  True False  True  True  True  True  True  True False]), ShareTensor(child=[False False  True  True  True  True  True False False  True])), (ShareTensor(child=[False  True False False  True False False False False  True]), ShareTensor(child=[ True  True False  True False  True  True False  True  True]), ShareTensor(child=[ True  True False False False False False  True False False])), (ShareTensor(child=[ True  True False False  True  True False  True False False]), ShareTensor(child=[ True  True False  True False False  True False False False]), ShareTensor(child=[ True  True False  True  True  True False False False  True])), (ShareTensor(child=[ True False  True False False False False False  True  True]), ShareTensor(child=[ True  True False False  True False  True False False False]), ShareTensor(child=[False  True False False  True  True  True  True  True  True])), (ShareTensor(child=[False  True False  True False False  True False  True False]), ShareTensor(child=[False False False  True  True  True  True False  True  True]), ShareTensor(child=[ True False  True  True  True False  True  True False  True])), (ShareTensor(child=[ True False  True False False False False False False False]), ShareTensor(child=[ True False False False  True  True False False  True  True]), ShareTensor(child=[ True  True  True False False  True  True False  True False])), (ShareTensor(child=[ True False  True  True False False  True False  True False]), ShareTensor(child=[ True  True False  True  True False  True  True False False]), ShareTensor(child=[False  True  True False  True False False  True  True False])), (ShareTensor(child=[ True  True  True False  True  True  True False False  True]), ShareTensor(child=[False  True False False  True  True False  True  True False]), ShareTensor(child=[False False False  True  True  True  True False False False])), (ShareTensor(child=[ True  True False False False  True False False  True  True]), ShareTensor(child=[ True  True False False False  True False False False False]), ShareTensor(child=[False  True False  True  True  True False  True False  True])), (ShareTensor(child=[False False False False False  True False  True  True  True]), ShareTensor(child=[ True  True False  True  True False  True False  True  True]), ShareTensor(child=[False  True  True False False False False False  True  True])), (ShareTensor(child=[ True  True False False  True  True False  True  True False]), ShareTensor(child=[ True False  True False False False False False False  True]), ShareTensor(child=[ True False False  True False False False  True  True False])), (ShareTensor(child=[ True  True False  True False False False False  True False]), ShareTensor(child=[ True  True False  True False  True False False  True  True]), ShareTensor(child=[False False  True False  True False False  True False False])), (ShareTensor(child=[False False False False False  True  True False  True  True]), ShareTensor(child=[ True  True  True  True False False  True False  True False]), ShareTensor(child=[ True False False False  True False  True  True False False])), (ShareTensor(child=[False  True  True  True False  True  True  True  True  True]), ShareTensor(child=[ True  True False False False False False  True False  True]), ShareTensor(child=[False  True  True  True False  True False False False False])), (ShareTensor(child=[False False  True  True False  True  True  True  True False]), ShareTensor(child=[False False False False  True  True  True False False False]), ShareTensor(child=[ True False  True  True  True  True False  True False  True])), (ShareTensor(child=[ True  True False False  True False  True  True  True  True]), ShareTensor(child=[False  True False False False  True  True  True  True  True]), ShareTensor(child=[False  True  True False  True  True False  True False False])), (ShareTensor(child=[ True  True  True  True False  True  True False False  True]), ShareTensor(child=[ True False  True False False  True  True False False  True]), ShareTensor(child=[False False False False  True False  True False  True False])), (ShareTensor(child=[ True  True False  True False  True False False False  True]), ShareTensor(child=[ True  True  True  True False False  True  True False False]), ShareTensor(child=[ True  True False  True  True  True False False  True  True])), (ShareTensor(child=[ True False  True  True  True False  True False False False]), ShareTensor(child=[False  True False  True  True  True False False False False]), ShareTensor(child=[False  True False False False  True False  True  True False])), (ShareTensor(child=[False False  True False False  True  True  True  True  True]), ShareTensor(child=[ True  True False  True False False False False  True  True]), ShareTensor(child=[False False  True False  True False False  True  True False])), (ShareTensor(child=[False  True  True False  True False False  True False False]), ShareTensor(child=[ True False  True  True  True  True False False False False]), ShareTensor(child=[ True False False False False False  True  True  True False])), (ShareTensor(child=[ True  True  True  True  True  True  True False  True  True]), ShareTensor(child=[ True  True  True False  True  True  True False  True  True]), ShareTensor(child=[ True False False False  True False  True False  True  True])), (ShareTensor(child=[ True False False False  True False False False  True  True]), ShareTensor(child=[False  True  True  True  True  True  True False False False]), ShareTensor(child=[False  True False False False False  True False False False])), (ShareTensor(child=[ True  True False False False False  True  True False  True]), ShareTensor(child=[False False False  True  True False  True False False False]), ShareTensor(child=[ True  True False False False  True  True False  True  True])), (ShareTensor(child=[ True False False False  True False False False  True False]), ShareTensor(child=[ True False  True  True  True False False  True  True  True]), ShareTensor(child=[False  True  True  True False False  True  True  True False])), (ShareTensor(child=[False  True False False False  True  True False False  True]), ShareTensor(child=[False False  True  True False  True  True  True  True  True]), ShareTensor(child=[False  True False False False  True  True False  True  True])), (ShareTensor(child=[ True  True False False  True False False  True  True  True]), ShareTensor(child=[False  True False  True False  True  True  True  True  True]), ShareTensor(child=[ True  True  True  True False False  True  True False  True])), (ShareTensor(child=[ True False  True  True  True  True False  True False False]), ShareTensor(child=[False False False False  True  True  True  True  True  True]), ShareTensor(child=[ True  True  True False False  True False False  True False])), (ShareTensor(child=[False False  True  True  True  True  True  True False False]), ShareTensor(child=[ True  True  True False  True False False  True  True  True]), ShareTensor(child=[False  True False  True  True  True  True  True  True  True])), (ShareTensor(child=[False  True  True False  True  True False  True False False]), ShareTensor(child=[ True  True  True False False  True  True False  True  True]), ShareTensor(child=[ True  True False False False False  True False  True False])), (ShareTensor(child=[ True  True False  True False  True  True False  True False]), ShareTensor(child=[ True False False False  True  True False False  True  True]), ShareTensor(child=[ True False  True False False False  True  True  True False])), (ShareTensor(child=[False  True  True  True  True  True  True  True False  True]), ShareTensor(child=[ True  True False False False  True  True  True  True False]), ShareTensor(child=[False False  True  True False  True  True False False  True])), (ShareTensor(child=[ True  True  True False False  True False  True  True  True]), ShareTensor(child=[ True  True False False  True  True  True  True False False]), ShareTensor(child=[ True  True False False False False  True  True  True  True])), (ShareTensor(child=[False False False False False  True  True False  True  True]), ShareTensor(child=[ True  True  True False  True False  True  True  True  True]), ShareTensor(child=[False  True False False  True  True False  True  True False])), (ShareTensor(child=[ True  True  True False False False  True  True False False]), ShareTensor(child=[False  True  True False  True False False False  True False]), ShareTensor(child=[ True False False  True False  True  True False False False])), (ShareTensor(child=[ True False  True False  True False  True  True  True  True]), ShareTensor(child=[ True False False  True  True  True  True  True False False]), ShareTensor(child=[ True False False  True False False False  True  True False])), (ShareTensor(child=[ True  True False False  True  True False False  True False]), ShareTensor(child=[False  True  True False  True False False False  True False]), ShareTensor(child=[ True  True False False  True False  True False  True False])), (ShareTensor(child=[ True  True  True  True  True False  True False False  True]), ShareTensor(child=[ True  True False False False False False False  True  True]), ShareTensor(child=[ True False False  True  True False False False False False])))\n",
       "Ring size 2\n",
->>>>>>> 259da4bb
       "Bit Number : 0\n",
       "Bit Number : 1\n",
       "Bit Number : 2\n",
@@ -516,9 +425,6 @@
       "Bit Number : 28\n",
       "Bit Number : 29\n",
       "Bit Number : 30\n",
-<<<<<<< HEAD
-      "Bit Number : 31\n"
-=======
       "Bit Number : 31\n",
       "((ShareTensor(child=[ -268445003  1510089810    49008865  -454103488  1781497053 -1587091964\n",
       "   485524473   216267365   918018350  1257252938]), ShareTensor(child=[-1217306875   957851110  1225726196   409695245 -1042547342 -1965174019\n",
@@ -530,7 +436,6 @@
       " -1985964366 -1637306916  -602795843  -988645374]), ShareTensor(child=[-1064694407 -1237803490   757767732  1816664732  1624679057  -341624192\n",
       "   764939992 -1077672624     7024370   -63545745])),)\n",
       "Ring size 4294967296\n"
->>>>>>> 259da4bb
      ]
     }
    ],
@@ -543,28 +448,17 @@
   },
   {
    "cell_type": "code",
-<<<<<<< HEAD
-   "execution_count": 14,
-=======
    "execution_count": 21,
->>>>>>> 259da4bb
    "id": "0bf22dae-ad3e-408d-8405-a3a25d150c4f",
    "metadata": {},
    "outputs": [
     {
      "data": {
       "text/plain": [
-<<<<<<< HEAD
-       "57.41720771789551"
-      ]
-     },
-     "execution_count": 14,
-=======
        "46.877848625183105"
       ]
      },
      "execution_count": 21,
->>>>>>> 259da4bb
      "metadata": {},
      "output_type": "execute_result"
     }
