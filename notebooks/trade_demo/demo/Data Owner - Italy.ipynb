{
 "cells": [
  {
   "cell_type": "code",
   "execution_count": 1,
   "id": "d18b239f",
   "metadata": {},
   "outputs": [],
   "source": [
    "import pandas as pd\n",
    "import syft as sy\n",
    "import numpy as np\n",
    "from syft.core.adp.entity import Entity"
   ]
  },
  {
   "cell_type": "markdown",
   "id": "e6e7cc55",
   "metadata": {},
   "source": [
    "### Loading the dataset"
   ]
  },
  {
   "cell_type": "code",
   "execution_count": 2,
   "id": "6a61a4fc",
   "metadata": {},
   "outputs": [
    {
     "name": "stderr",
     "output_type": "stream",
     "text": [
      "/Users/areopagus/opt/anaconda3/envs/syft/lib/python3.9/site-packages/IPython/core/interactiveshell.py:3444: DtypeWarning: Columns (14) have mixed types.Specify dtype option on import or set low_memory=False.\n",
      "  exec(code_obj, self.user_global_ns, self.user_ns)\n"
     ]
    },
    {
     "data": {
      "text/html": [
       "<div>\n",
       "<style scoped>\n",
       "    .dataframe tbody tr th:only-of-type {\n",
       "        vertical-align: middle;\n",
       "    }\n",
       "\n",
       "    .dataframe tbody tr th {\n",
       "        vertical-align: top;\n",
       "    }\n",
       "\n",
       "    .dataframe thead th {\n",
       "        text-align: right;\n",
       "    }\n",
       "</style>\n",
       "<table border=\"1\" class=\"dataframe\">\n",
       "  <thead>\n",
       "    <tr style=\"text-align: right;\">\n",
       "      <th></th>\n",
       "      <th>Classification</th>\n",
       "      <th>Year</th>\n",
       "      <th>Period</th>\n",
       "      <th>Period Desc.</th>\n",
       "      <th>Aggregate Level</th>\n",
       "      <th>Is Leaf Code</th>\n",
       "      <th>Trade Flow Code</th>\n",
       "      <th>Trade Flow</th>\n",
       "      <th>Reporter Code</th>\n",
       "      <th>Reporter</th>\n",
       "      <th>...</th>\n",
       "      <th>Partner</th>\n",
       "      <th>Partner ISO</th>\n",
       "      <th>Commodity Code</th>\n",
       "      <th>Commodity</th>\n",
       "      <th>Qty Unit Code</th>\n",
       "      <th>Qty Unit</th>\n",
       "      <th>Qty</th>\n",
       "      <th>Netweight (kg)</th>\n",
       "      <th>Trade Value (US$)</th>\n",
       "      <th>Flag</th>\n",
       "    </tr>\n",
       "  </thead>\n",
       "  <tbody>\n",
       "    <tr>\n",
       "      <th>0</th>\n",
       "      <td>HS</td>\n",
       "      <td>2021</td>\n",
       "      <td>202102</td>\n",
       "      <td>February 2021</td>\n",
       "      <td>6</td>\n",
       "      <td>1</td>\n",
       "      <td>1</td>\n",
       "      <td>Imports</td>\n",
       "      <td>381</td>\n",
       "      <td>Italy</td>\n",
       "      <td>...</td>\n",
       "      <td>Australia</td>\n",
       "      <td>NaN</td>\n",
       "      <td>940510</td>\n",
       "      <td>Chandeliers and other electric ceiling or wall...</td>\n",
       "      <td>0</td>\n",
       "      <td>NaN</td>\n",
       "      <td>NaN</td>\n",
       "      <td>6.0</td>\n",
       "      <td>1899</td>\n",
       "      <td>0</td>\n",
       "    </tr>\n",
       "    <tr>\n",
       "      <th>1</th>\n",
       "      <td>HS</td>\n",
       "      <td>2021</td>\n",
       "      <td>202102</td>\n",
       "      <td>February 2021</td>\n",
       "      <td>6</td>\n",
       "      <td>1</td>\n",
       "      <td>1</td>\n",
       "      <td>Imports</td>\n",
       "      <td>381</td>\n",
       "      <td>Italy</td>\n",
       "      <td>...</td>\n",
       "      <td>Indonesia</td>\n",
       "      <td>NaN</td>\n",
       "      <td>292700</td>\n",
       "      <td>Diazo-, azo- or azoxy compounds</td>\n",
       "      <td>0</td>\n",
       "      <td>NaN</td>\n",
       "      <td>NaN</td>\n",
       "      <td>33600.0</td>\n",
       "      <td>134879</td>\n",
       "      <td>0</td>\n",
       "    </tr>\n",
       "    <tr>\n",
       "      <th>2</th>\n",
       "      <td>HS</td>\n",
       "      <td>2021</td>\n",
       "      <td>202102</td>\n",
       "      <td>February 2021</td>\n",
       "      <td>6</td>\n",
       "      <td>1</td>\n",
       "      <td>1</td>\n",
       "      <td>Imports</td>\n",
       "      <td>381</td>\n",
       "      <td>Italy</td>\n",
       "      <td>...</td>\n",
       "      <td>Latvia</td>\n",
       "      <td>NaN</td>\n",
       "      <td>292700</td>\n",
       "      <td>Diazo-, azo- or azoxy compounds</td>\n",
       "      <td>0</td>\n",
       "      <td>NaN</td>\n",
       "      <td>NaN</td>\n",
       "      <td>33127.0</td>\n",
       "      <td>314410</td>\n",
       "      <td>0</td>\n",
       "    </tr>\n",
       "    <tr>\n",
       "      <th>3</th>\n",
       "      <td>HS</td>\n",
       "      <td>2021</td>\n",
       "      <td>202102</td>\n",
       "      <td>February 2021</td>\n",
       "      <td>6</td>\n",
       "      <td>1</td>\n",
       "      <td>1</td>\n",
       "      <td>Imports</td>\n",
       "      <td>381</td>\n",
       "      <td>Italy</td>\n",
       "      <td>...</td>\n",
       "      <td>Latvia</td>\n",
       "      <td>NaN</td>\n",
       "      <td>292990</td>\n",
       "      <td>Nitrogen-function compounds; n.e.s. in chapter...</td>\n",
       "      <td>0</td>\n",
       "      <td>NaN</td>\n",
       "      <td>NaN</td>\n",
       "      <td>4.0</td>\n",
       "      <td>4142</td>\n",
       "      <td>0</td>\n",
       "    </tr>\n",
       "    <tr>\n",
       "      <th>4</th>\n",
       "      <td>HS</td>\n",
       "      <td>2021</td>\n",
       "      <td>202102</td>\n",
       "      <td>February 2021</td>\n",
       "      <td>6</td>\n",
       "      <td>1</td>\n",
       "      <td>1</td>\n",
       "      <td>Imports</td>\n",
       "      <td>381</td>\n",
       "      <td>Italy</td>\n",
       "      <td>...</td>\n",
       "      <td>Malaysia</td>\n",
       "      <td>NaN</td>\n",
       "      <td>293040</td>\n",
       "      <td>Organo-sulphur compounds; methionine</td>\n",
       "      <td>0</td>\n",
       "      <td>NaN</td>\n",
       "      <td>NaN</td>\n",
       "      <td>51000.0</td>\n",
       "      <td>104889</td>\n",
       "      <td>0</td>\n",
       "    </tr>\n",
       "  </tbody>\n",
       "</table>\n",
       "<p>5 rows × 22 columns</p>\n",
       "</div>"
      ],
      "text/plain": [
       "  Classification  Year  Period   Period Desc.  Aggregate Level  Is Leaf Code  \\\n",
       "0             HS  2021  202102  February 2021                6             1   \n",
       "1             HS  2021  202102  February 2021                6             1   \n",
       "2             HS  2021  202102  February 2021                6             1   \n",
       "3             HS  2021  202102  February 2021                6             1   \n",
       "4             HS  2021  202102  February 2021                6             1   \n",
       "\n",
       "   Trade Flow Code Trade Flow  Reporter Code Reporter  ...    Partner  \\\n",
       "0                1    Imports            381    Italy  ...  Australia   \n",
       "1                1    Imports            381    Italy  ...  Indonesia   \n",
       "2                1    Imports            381    Italy  ...     Latvia   \n",
       "3                1    Imports            381    Italy  ...     Latvia   \n",
       "4                1    Imports            381    Italy  ...   Malaysia   \n",
       "\n",
       "   Partner ISO Commodity Code  \\\n",
       "0          NaN         940510   \n",
       "1          NaN         292700   \n",
       "2          NaN         292700   \n",
       "3          NaN         292990   \n",
       "4          NaN         293040   \n",
       "\n",
       "                                           Commodity Qty Unit Code Qty Unit  \\\n",
       "0  Chandeliers and other electric ceiling or wall...             0      NaN   \n",
       "1                    Diazo-, azo- or azoxy compounds             0      NaN   \n",
       "2                    Diazo-, azo- or azoxy compounds             0      NaN   \n",
       "3  Nitrogen-function compounds; n.e.s. in chapter...             0      NaN   \n",
       "4               Organo-sulphur compounds; methionine             0      NaN   \n",
       "\n",
       "   Qty  Netweight (kg)  Trade Value (US$)  Flag  \n",
       "0  NaN             6.0               1899     0  \n",
       "1  NaN         33600.0             134879     0  \n",
       "2  NaN         33127.0             314410     0  \n",
       "3  NaN             4.0               4142     0  \n",
       "4  NaN         51000.0             104889     0  \n",
       "\n",
       "[5 rows x 22 columns]"
      ]
     },
     "execution_count": 2,
     "metadata": {},
     "output_type": "execute_result"
    }
   ],
   "source": [
    "data = pd.read_csv(\"../datasets/it - feb 2021.csv\")[0:100]\n",
    "data.head()"
   ]
  },
  {
   "cell_type": "markdown",
   "id": "bca41176",
   "metadata": {},
   "source": [
    "### Logging into the domain"
   ]
  },
  {
   "cell_type": "code",
   "execution_count": 3,
   "id": "151397a3-0630-45b4-bfbd-61f406e0f3cc",
   "metadata": {},
   "outputs": [
    {
     "name": "stdout",
     "output_type": "stream",
     "text": [
      "WARNING: CHANGE YOUR USERNAME AND PASSWORD!!! \n",
      "\n",
      "Anyone can login as an admin to your node right now because your password is still the default PySyft username and password!!!\n",
      "\n",
<<<<<<< HEAD
      "Connecting to http://localhost:8082... done! \t Logging into nifty_hinton... done!\n"
=======
      "Connecting to http://localhost:8082... done! \t Logging into hungry_vapnik... done!\n"
>>>>>>> 259da4bb
     ]
    }
   ],
   "source": [
    "it = sy.login(email=\"info@openmined.org\",\n",
    "             password=\"changethis\",\n",
    "             port=8082)"
   ]
  },
  {
   "cell_type": "markdown",
   "id": "2577eef4",
   "metadata": {},
   "source": [
    "### Upload the dataset to Domain node"
   ]
  },
  {
   "cell_type": "code",
   "execution_count": 4,
   "id": "56f4bb54",
   "metadata": {},
   "outputs": [],
   "source": [
    "# We will upload only the first few rows\n",
    "# All these three columns are of `int` type\n",
    "\n",
    "# NOTE: casting this tensor as np.int32 is REALLY IMPORTANT. We need to create flags for this or something\n",
    "data_batch = ((np.array(list(data['Trade Value (US$)'])) / 100000)[0:10]).astype(np.int32)\n",
    "trade_partners = ((list(data['Partner'])))[0:10]\n",
    "\n",
    "entities = list()\n",
    "for i in range(len(trade_partners)):\n",
    "    entities.append(Entity(name=\"Other Asia, nes\"))\n",
    "\n",
    "# Upload a private dataset to the Domain object, as the root owner\n",
    "sampled_italy_dataset = sy.Tensor(data_batch)\n",
    "sampled_italy_dataset.public_shape = sampled_italy_dataset.shape\n",
    "sampled_italy_dataset = sampled_italy_dataset.private(0, 3, entities=\"bob\").tag(\"trade_flow\")"
   ]
  },
  {
   "cell_type": "code",
   "execution_count": 5,
   "id": "d52404eb",
   "metadata": {},
   "outputs": [
    {
     "name": "stdout",
     "output_type": "stream",
     "text": [
      "Loading dataset... uploading... SUCCESS!                                                                                                                                      \n",
      "\n",
      "Run <your client variable>.datasets to see your new dataset loaded into your machine!\n"
     ]
    }
   ],
   "source": [
    "it.load_dataset(\n",
    "    assets={\"Italy Trade\": sampled_italy_dataset},\n",
    "    name=\"Italy Trade Data - First few rows\",\n",
    "    description=\"\"\"A collection of reports from iStat's statistics \n",
    "                    bureau about how much it thinks it imports and exports from other countries.\"\"\",\n",
    ")"
   ]
  },
  {
   "cell_type": "code",
   "execution_count": 6,
   "id": "2d37a5d7",
   "metadata": {},
   "outputs": [
    {
     "data": {
      "text/html": [
       "<style>\n",
       "                #myInput {\n",
       "                  background-position: 10px 12px; /* Position the search icon */\n",
       "                  background-repeat: no-repeat; /* Do not repeat the icon image */\n",
       "                  background-color: #bbb;\n",
       "                  width: 98%; /* Full-width */\n",
       "                  font-size: 14px; /* Increase font-size */\n",
       "                  padding: 12px 20px 12px 40px; /* Add some padding */\n",
       "                  border: 1px solid #ddd; /* Add a grey border */\n",
       "                  margin-bottom: 12px; /* Add some space below the input */\n",
       "                }\n",
       "\n",
       "                #myTable {\n",
       "                  border-collapse: collapse; /* Collapse borders */\n",
       "                  width: 100%; /* Full-width */\n",
       "                  border: 1px solid #ddd; /* Add a grey border */\n",
       "                  font-size: 14px; /* Increase font-size */\n",
       "                }\n",
       "\n",
       "                #myTable th, #myTable td {\n",
       "                  text-align: left; /* Left-align text */\n",
       "                  padding: 10px; /* Add padding */\n",
       "                }\n",
       "\n",
       "                #myTable tr {\n",
       "                  /* Add a bottom border to all table rows */\n",
       "                  border-bottom: 1px solid #ddd;\n",
       "                }\n",
       "\n",
       "                #myTable tr.header, #myTable tr:hover {\n",
       "                  /* Add a grey background color to the table header and on hover */\n",
       "                  background-color: #777;\n",
       "                }\n",
       "                </style>\n",
       "\n",
       "                <table id=\"myTable\" style=\"width:1000px\">\n",
       "                  <tr class=\"header\">\n",
       "                    <th style=\"width:30px\">Idx</th>\n",
       "                    <th style=\"width:20%;\">Name</th>\n",
       "                    <th style=\"width:35%;\">Description</th>\n",
       "                    <th style=\"width:20%;\">Assets</th>\n",
       "                    <th style=\"width:300px;\">Id</th>\n",
       "                  </tr>\n",
       "                \n",
       "\n",
       "          <tr>\n",
       "            <td>[0]</td>\n",
       "            <td>Italy Trade Data - First few rows</td>\n",
       "            <td>A collection of reports from iStat's statistics \n",
       "                    bureau about how much it thinks it imports and exports from other countries.</td>\n",
       "            <td>[\"Italy Trade\"] -> Tensor<br /><br /></td>\n",
<<<<<<< HEAD
       "            <td>fa549778-f696-4cfd-8270-b8012734b45a</td>\n",
=======
       "            <td>218c0515-458f-46b5-a938-1a8e7a92099f</td>\n",
>>>>>>> 259da4bb
       "          </tr>\n",
       "        </table>\n",
       "\n",
       "        <script>\n",
       "        function myFunction() {\n",
       "          // Declare variables\n",
       "          var input, filter, table, tr, td, i, txtValue;\n",
       "          input = document.getElementById(\"myInput\");\n",
       "          filter = input.value.toUpperCase();\n",
       "          table = document.getElementById(\"myTable\");\n",
       "          tr = table.getElementsByTagName(\"tr\");\n",
       "\n",
       "          // Loop through all table rows, and hide those who don't match the search query\n",
       "          for (i = 0; i < tr.length; i++) {\n",
       "            name_td = tr[i].getElementsByTagName(\"td\")[1];\n",
       "            desc_td = tr[i].getElementsByTagName(\"td\")[2];\n",
       "            asset_td = tr[i].getElementsByTagName(\"td\")[3];\n",
       "            id_td = tr[i].getElementsByTagName(\"td\")[4];\n",
       "            if (name_td || desc_td || asset_td || id_td) {\n",
       "              name_txtValue = name_td.textContent || name_td.innerText;\n",
       "              desc_txtValue = desc_td.textContent || name_td.innerText;\n",
       "              asset_txtValue = asset_td.textContent || name_td.innerText;\n",
       "              id_txtValue = id_td.textContent || name_td.innerText;\n",
       "              name_bool = name_txtValue.toUpperCase().indexOf(filter) > -1;\n",
       "              desc_bool = desc_txtValue.toUpperCase().indexOf(filter) > -1;\n",
       "              asset_bool = asset_txtValue.toUpperCase().indexOf(filter) > -1;\n",
       "              id_bool = id_txtValue.toUpperCase().indexOf(filter) > -1;\n",
       "              if (name_bool || desc_bool || asset_bool || id_bool) {\n",
       "                tr[i].style.display = \"\";\n",
       "              } else {\n",
       "                tr[i].style.display = \"none\";\n",
       "              }\n",
       "            }\n",
       "          }\n",
       "        }\n",
       "        </script>"
      ],
      "text/plain": [
<<<<<<< HEAD
       "<syft.core.node.common.client_manager.dataset_api.DatasetRequestAPI at 0x7ffea962fd90>"
=======
       "<syft.core.node.common.client_manager.dataset_api.DatasetRequestAPI at 0x7f9e7afb5490>"
>>>>>>> 259da4bb
      ]
     },
     "execution_count": 6,
     "metadata": {},
     "output_type": "execute_result"
    }
   ],
   "source": [
    "it.datasets"
   ]
  },
  {
   "cell_type": "markdown",
   "id": "c3971fa3",
   "metadata": {},
   "source": [
    "### Create a Data Scientist User"
   ]
  },
  {
   "cell_type": "code",
   "execution_count": 7,
   "id": "998d67ee",
   "metadata": {},
   "outputs": [],
   "source": [
    "it.users.create(\n",
    "    **{\n",
    "        \"name\": \"Sheldon Cooper\",\n",
    "        \"email\": \"sheldon@caltech.edu\",\n",
    "        \"password\": \"bazinga\",\n",
    "        \"budget\":200\n",
    "    }\n",
    ")"
   ]
  },
  {
   "cell_type": "markdown",
   "id": "cb81540a",
   "metadata": {},
   "source": [
    "### Accept/Deny Requests to the Domain"
   ]
  },
  {
   "cell_type": "code",
   "execution_count": 18,
   "id": "4d75e810",
   "metadata": {},
   "outputs": [
    {
     "data": {
      "text/html": [
       "<div>\n",
       "<style scoped>\n",
       "    .dataframe tbody tr th:only-of-type {\n",
       "        vertical-align: middle;\n",
       "    }\n",
       "\n",
       "    .dataframe tbody tr th {\n",
       "        vertical-align: top;\n",
       "    }\n",
       "\n",
       "    .dataframe thead th {\n",
       "        text-align: right;\n",
       "    }\n",
       "</style>\n",
       "<table border=\"1\" class=\"dataframe\">\n",
       "  <thead>\n",
       "    <tr style=\"text-align: right;\">\n",
       "      <th></th>\n",
       "      <th>Requested Object's tags</th>\n",
       "      <th>Reason</th>\n",
       "      <th>Request ID</th>\n",
       "      <th>Requested Object's ID</th>\n",
       "      <th>Requested Object's type</th>\n",
       "    </tr>\n",
       "  </thead>\n",
       "  <tbody>\n",
       "    <tr>\n",
       "      <th>0</th>\n",
       "      <td>[]</td>\n",
       "      <td></td>\n",
       "      <td>&lt;UID: 9cac4c7d09b341948d4886ae694da367&gt;</td>\n",
       "      <td>&lt;UID: 0c3bac4e8cc8e13ac093a3146d57e517&gt;</td>\n",
       "      <td></td>\n",
       "    </tr>\n",
       "    <tr>\n",
       "      <th>1</th>\n",
       "      <td>[#Italy Trade, __add__]</td>\n",
       "      <td></td>\n",
       "      <td>&lt;UID: 4a3a70fba80343fabba363e93d5b72b3&gt;</td>\n",
       "      <td>&lt;UID: b979466d04d14c0ebf2c03e8dc7c2f48&gt;</td>\n",
       "      <td></td>\n",
       "    </tr>\n",
       "    <tr>\n",
       "      <th>2</th>\n",
       "      <td>[]</td>\n",
       "      <td></td>\n",
       "      <td>&lt;UID: 8d1324f5dd6549fa9e8613165e8802ed&gt;</td>\n",
       "      <td>&lt;UID: ee99fd7bf376bab9608b29241f4fe5f1&gt;</td>\n",
       "      <td></td>\n",
       "    </tr>\n",
       "    <tr>\n",
       "      <th>3</th>\n",
       "      <td>[]</td>\n",
       "      <td></td>\n",
       "      <td>&lt;UID: eb021c96784d4f63bbd18eac9285ae08&gt;</td>\n",
       "      <td>&lt;UID: ede062b301fea6fc877f271c18b1ac20&gt;</td>\n",
       "      <td></td>\n",
       "    </tr>\n",
       "  </tbody>\n",
       "</table>\n",
       "</div>"
      ],
      "text/plain": [
       "   Requested Object's tags Reason                               Request ID  \\\n",
       "0                       []         <UID: 9cac4c7d09b341948d4886ae694da367>   \n",
       "1  [#Italy Trade, __add__]         <UID: 4a3a70fba80343fabba363e93d5b72b3>   \n",
       "2                       []         <UID: 8d1324f5dd6549fa9e8613165e8802ed>   \n",
       "3                       []         <UID: eb021c96784d4f63bbd18eac9285ae08>   \n",
       "\n",
       "                     Requested Object's ID Requested Object's type  \n",
       "0  <UID: 0c3bac4e8cc8e13ac093a3146d57e517>                          \n",
       "1  <UID: b979466d04d14c0ebf2c03e8dc7c2f48>                          \n",
       "2  <UID: ee99fd7bf376bab9608b29241f4fe5f1>                          \n",
       "3  <UID: ede062b301fea6fc877f271c18b1ac20>                          "
      ]
     },
     "execution_count": 18,
     "metadata": {},
     "output_type": "execute_result"
    }
   ],
   "source": [
    "it.requests.pandas"
   ]
  },
  {
   "cell_type": "code",
   "execution_count": 19,
   "id": "76a6ddb8",
   "metadata": {},
   "outputs": [],
   "source": [
    "it.requests[-1].accept()"
   ]
  },
  {
   "cell_type": "code",
   "execution_count": null,
   "id": "c132cc48",
   "metadata": {},
   "outputs": [],
   "source": []
  },
  {
   "cell_type": "code",
   "execution_count": null,
   "id": "7677cc07",
   "metadata": {},
   "outputs": [],
   "source": []
  }
 ],
 "metadata": {
  "kernelspec": {
   "display_name": "Python 3 (ipykernel)",
   "language": "python",
   "name": "python3"
  },
  "language_info": {
   "codemirror_mode": {
    "name": "ipython",
    "version": 3
   },
   "file_extension": ".py",
   "mimetype": "text/x-python",
   "name": "python",
   "nbconvert_exporter": "python",
   "pygments_lexer": "ipython3",
   "version": "3.9.7"
  }
 },
 "nbformat": 4,
 "nbformat_minor": 5
}<|MERGE_RESOLUTION|>--- conflicted
+++ resolved
@@ -276,11 +276,7 @@
       "\n",
       "Anyone can login as an admin to your node right now because your password is still the default PySyft username and password!!!\n",
       "\n",
-<<<<<<< HEAD
-      "Connecting to http://localhost:8082... done! \t Logging into nifty_hinton... done!\n"
-=======
       "Connecting to http://localhost:8082... done! \t Logging into hungry_vapnik... done!\n"
->>>>>>> 259da4bb
      ]
     }
    ],
@@ -407,11 +403,7 @@
        "            <td>A collection of reports from iStat's statistics \n",
        "                    bureau about how much it thinks it imports and exports from other countries.</td>\n",
        "            <td>[\"Italy Trade\"] -> Tensor<br /><br /></td>\n",
-<<<<<<< HEAD
-       "            <td>fa549778-f696-4cfd-8270-b8012734b45a</td>\n",
-=======
        "            <td>218c0515-458f-46b5-a938-1a8e7a92099f</td>\n",
->>>>>>> 259da4bb
        "          </tr>\n",
        "        </table>\n",
        "\n",
@@ -450,11 +442,7 @@
        "        </script>"
       ],
       "text/plain": [
-<<<<<<< HEAD
-       "<syft.core.node.common.client_manager.dataset_api.DatasetRequestAPI at 0x7ffea962fd90>"
-=======
        "<syft.core.node.common.client_manager.dataset_api.DatasetRequestAPI at 0x7f9e7afb5490>"
->>>>>>> 259da4bb
       ]
      },
      "execution_count": 6,
