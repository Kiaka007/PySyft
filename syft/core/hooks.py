"""Hooks which override deep learning interfaces with remote execution functionality."""

import torch
import inspect
import re
import json
import types
import functools
import importlib
from . import workers
from . import utils


class BaseHook(object):
    r""" A abstract interface for deep learning framework hooks."""

    def __init__(self):
        ""

    def __enter__(self):
        ""

    def __exit__(self):
        ""


class TorchHook(BaseHook):
    r""" A Hook which Overrides Methods on PyTorch Variables & Tensors -
    **Currently compatible with PyTorch 0.3.1**

    The purpose of this class is to:

        * extend torch methods to allow for the moving of tensors
          and variables from one worker to another
        * override torch methods to execute commands on one worker
          that are called on tensors controlled by the local worker.

    This class is typically the first thing you will initialize when
    using PySyft with PyTorch because it is responsible for augmenting
    PyTorch with PySyft's added functionality (such as remote execution).

    :Parameters:

        * **local_worker (**:class:`.workers.BaseWorker` **, optional)**
          you can optionally provide a local worker as a parameter which
          TorchHook will assume to be the worker owned by the local machine.
          If you leave it empty, TorchClient will automatically initialize
          a :class:`.workers.VirtualWorker` under the assumption you're
          looking to do local experimentation/development.

        * **is_client (bool, optional)** whether or not the TorchHook is
          being initialized as an end-user client. This can impact whether
          or not variables are deleted when they fall out of scope. If you set
          this incorrectly on a end user client, Tensors and Variables will
          never be deleted. If you set this incorrectly on a remote machine
          (not a client), tensors will not get saved. It's really only
          important if you're not initializing the local worker yourself. (Default: True)

        * **verbose (bool, optional)** whether or not to print operations
          as they occur. (Defalt: True)

    :Example:

    >>> from syft.core.hooks import TorchHook
    >>> from syft.core.hooks import torch
    >>> hook = TorchHook()
    Hooking into Torch...
    Overloading Complete.
    >>> x = torch.FloatTensor([1,2,3,4,5])
    >>> x
     1
     2
     3
     4
     5
    [torch.FloatTensor of size 5]
    """

    def __init__(self, local_worker=None, is_client=True, verbose=True, queue_size=0):
        super().__init__()

        self.local_worker = local_worker
        if(self.local_worker is None):

            # Every TorchHook instance should have a local worker which is responsible for
            # interfacing with other workers. The worker interface is what allows the Torch
            # specific code in TorchHook to be agnostic to the means by which workers communicate
            # (such as peer-to-peer, sockets, through local ports, or all within the same process)

            if(hasattr(torch, 'local_worker')):
                self.local_worker = torch.local_worker
                if(verbose):
                    print("Torch seems to already have a local_worker object... \
                          using that one instead...")
            else:
                self.local_worker = workers.VirtualWorker(
                    hook=self, is_client_worker=is_client, queue_size=queue_size)
        else:
            # if the local_worker already exists, then it MUST not know about the hook which is
            # just being created. Thus, we must inform it.
            self.local_worker.hook = self

        torch.local_worker = self.local_worker

        # this is a list of all module functions in the torch module
        self.torch_funcs = dir(torch)

        # this is the list of torch tensor types that we will override for remote execution
        self.tensor_types = [torch.FloatTensor,
                             torch.DoubleTensor,
                             torch.HalfTensor,
                             torch.ByteTensor,
                             torch.CharTensor,
                             torch.ShortTensor,
                             torch.IntTensor,
                             torch.LongTensor]

        # this is the list of torch tensor VARIABLE types that we will override for remote execution
        # Variables are simply tensors that are differentiable (support gradients)
        # Parameters are Variables that are also weights in a neural model
        self.var_types = [torch.autograd.variable.Variable, torch.nn.Parameter]

        # a list of all classes in which we will override their methods for remote execution
        self.tensorvar_types = self.tensor_types + \
            [torch.autograd.variable.Variable]
        self.tensorvar_types_strs = [x.__name__ for x in self.tensorvar_types]
        self.tensorvar_methods = list(
            set(
                [method
                    for tensorvar in self.tensorvar_types
                    for method in dir(tensorvar)]
            )
        )

        # Methods that caused infinite recursion during testing
        # TODO: May want to handle the ones in "exclude" manually at
        #       some point
        self.exclude = (['ndimension', 'nelement', 'size', 'numel',
                         'type', 'tolist', 'dim', '__iter__', 'select'])

        # This one wasn't in dir(Variable) -- probably a C++ thing
        self.var_exclude = ['__getattr__']

        # Torch functions we don't want to override
        self.torch_exclude = ['save', 'load', 'typename']

        # Safety checks for serializing and deserializing torch objects
        # Desperately needs stress testing before going out in the wild
        self.map_tensor_type = {
            'torch.FloatTensor': torch.FloatTensor,
            'torch.DoubleTensor': torch.DoubleTensor,
            'torch.HalfTensor': torch.HalfTensor,
            'torch.ByteTensor': torch.ByteTensor,
            'torch.CharTensor': torch.CharTensor,
            'torch.ShortTensor': torch.ShortTensor,
            'torch.IntTensor': torch.IntTensor,
            'torch.LongTensor': torch.LongTensor
        }
        self.map_var_type = {
            'torch.autograd.variable.Variable': torch.autograd.variable.Variable,
            'torch.nn.parameter.Parameter': torch.nn.parameter.Parameter
        }
        self.map_torch_type = dict(self.map_tensor_type, **self.map_var_type)

        if(not hasattr(torch, 'hooked')):
            if(verbose):
                print('Hooking into Torch...')
            self._hook_torch_module()
            for t_type in self.tensor_types:
                self._hook_tensor(t_type)
            self._hook_variable()
            torch.hooked = True
            if(verbose):
                print('Overloading complete.')
        else:
            if(verbose):
                print("WARNING: Torch seems to be already overloaded... skipping...")

    def __enter__(self):
        pass

    def __exit__(self):
        importlib.reload(torch)

    def types_guard(self, torch_type_str):
        """types_guard(torch_type_str) -> torch.Tensor or torch.autograd.Variable

        This method converts strings into a type reference. This prevents
        deserialized JSON from being able to instantiate objects of arbitrary
        type which would be a security concern.

        :Parameters:

        * **torch_type_str (string)** A string representing the type of object that is
          to be returned.

        * **out (a torch type)** The type the string refersto (if it's present in the
          acceptible list self.map_torch_type)

        :Example:

        >>> from syft.core.hooks import TorchHook
        >>> hook = TorchHook()
        Hooking into Torch...
        Overloading Complete.
        >>> torch_type = hook.types_guard('torch.FloatTensor')
        >>> x = torch_type([1,2,3,4,5])
        >>> x
         1
         2
         3
         4
         5
        [torch.FloatTensor of size 5]
        """
        try:
            return self.map_torch_type[torch_type_str]
        except KeyError:
            raise TypeError(
                "Tried to receive a non-Torch object of type {}.".format(
                    torch_type_str))

    def tensor_contents_guard(self, contents):
        """tensor_contents_guard(contents) -> contents
        TODO: check to make sure the incoming list isn't dangerous to use for
               constructing a tensor (likely non-trivial). Accepts the list of JSON objects
               and returns the list of JSON ojects. Should throw and exception if there's a
               security concern.
        """
        return contents

    @staticmethod
    def get_owners(tensorvars):
        """get_owners(tensorvars) -> (bool, list(BaseWorker))
        A static utility method which returns owners given a list of tensors.

        :Parameters:

        * **tensorvars (list)** A list of :class:`torch.Tensor`
          or :class:`torch.autograd.Variable` objects which
          you want to know the owners of. Can pass in an empty
          list without breaking (but will also return an empty list
          of owners)

        * **out (bool, list(BaseWorker))** a tuple where the
          first value is a boolean indicating whether there are multiple
          owners. The second object is a list of owners, where
          each item in the list can be either an id of the owner or
          a :class:`.workers.BaseWorker` pointer.

        :Example:

        >>> from syft.core.hooks import TorchHook
        >>> from syft.core.hooks import torch
        >>> from syft.core.workers import VirtualWorker
        >>> from torch.autograd import Variable as Var
        >>> hook = TorchHook()
        Hooking into Torch...
        Overloading Complete.
        >>> local = hook.local_worker
        >>> remote = VirtualWorker(id=1, hook=hook)
        >>> local.add_worker(remote)
        >>> x = torch.FloatTensor([1,2,3,4,5])
        >>> y = torch.FloatTensor([2,4,6,8,10]).send(remote)
        >>> z = Var(x)
        >>> (is_multiple_owners, owners) = hook.get_owners([x,y,z])
        >>> print(is_multiple_owners)
        True
        >>> print(owners)
        [0, <syft.core.workers.VirtualWorker at 0x1109ef550>]
        """

        # Note from Andrew: This feels like a strange method since it
        # returns the superset of owners across all
        # tensors. I'm surprised that the logic consuming this
        # method doesn't have bugs.

        owners = list(
            set([owner for tensorvar in tensorvars for owner in tensorvar.owners]))
        multiple_owners = len(owners) > 1
        return multiple_owners, owners

    def _hook_torch_module(self):
        """
        Overloads functions in the main torch module.

        The way this is accomplished is by first moving all existing module functions in the torch
        module to old_<function_name_here>. Thus, the real :func:`torch.cat` will become
        :func:`torch.old_cat` and :func:`torch.cat` will have our hooking code. Generically,
        this hooking code checks to see if the tensor is on the current worker (aka, we can read it)
        or on a remote opne (and we only have a pointer). If the data is local, then the method
        will simply execute :func:`torch.old_cat`, but if the data for a tensor is remote, then
        it will instead send a message to the remote machine instructing it to perform an arbitrary
        command (:func:`torch.old_cat` on the remote machine).
        """

        for attr in self.torch_funcs:

            # Some functions we want to ignore (not override). Such functions have been hard coded
            # into the attribute self.torch_exclude
            if attr in self.torch_exclude:
                continue

            # if we haven't already overloaded this function
            if 'old_{}'.format(attr) in dir(torch):
                continue

            # if we haven't already overloaded this function (redundancy allowed)
            if 'old_' in attr:
                continue

            # Where the overloading happens
            lit = getattr(torch, attr)
            if (type(lit) in [types.FunctionType, types.BuiltinFunctionType]):

                passer = self._pass_func_args(lit)
                new_attr = self._overload_function(passer)
                setattr(torch, 'old_{}'.format(attr), lit)
                setattr(torch, attr, new_attr)

    @staticmethod
    def _pass_func_args(func):
        """Wrapper gathering partial object from function call."""

        @functools.wraps(func)
        def pass_args(*args, **kwargs):
            # Return a new partial object which when called will behave like func called with the
            # positional arguments args and keyword arguments keywords. If more arguments are
            # supplied to the call, they are appended to args. If additional keyword arguments
            # are supplied, they extend and override keywords.

            # The partial() is used for partial function application which “freezes” some
            # portion of a function’s arguments and/or keywords resulting in a new object
            # with a simplified signature.
            return functools.partial(func, *args, **kwargs)
        return pass_args

    def _overload_inner(hook_self, part, has_self=True):
        """
        Performs the actual method/function overloading.
        Note that this is the method/function agnostic
        piece and is only called from within _overload_method
        and _overload_function
        """

        # Step 1: Compiles Command
        command = hook_self._compile_command(part, has_self=has_self)

        # Step 2: checks for Tensors and Variables in the args/kwargs
        tensorvars = hook_self._get_tensorvars(command)

        # Step 3: Checks to see if the tensor is local (on this machine) or is a pointer
        # to a remote one (on a different machine)
        has_remote = hook_self._check_remote(tensorvars)

        # Checks to see if the tensor has multiple owners (not yet fully supported func)
        multiple_owners, owners = hook_self.get_owners(tensorvars)

        # If one of the tensor arguments is remote
        # if the tensor only has one owner (remote)
        if has_remote and not multiple_owners:

            command = hook_self._replace_in_command(command)

            for worker in owners:

                response = hook_self.local_worker.send_torch_command(recipient=worker,
                                                                     message=command)

                registration, torch_type, var_data, var_grad = response

                if registration is None:
                    return var_data, has_remote, multiple_owners
                # only returns last pointer, since tensors will
                # be identical across machines for right now
                pointer = hook_self._assemble_result_pointer(worker,
                                                             registration,
                                                             torch_type,
                                                             var_data,
                                                             var_grad)
                return pointer, has_remote, multiple_owners

        elif(has_remote and multiple_owners):
            raise NotImplementedError("""MPC not yet implemented:
                Torch objects need to be on the same machine in
                order to compute with them.""")

        return (None, has_remote, multiple_owners)

    def _overload_method(hook_self, method, isfunc=False):
        """
        Wrapper overloading partialmethod objects of Torch object
        methods.  Compiles command, checks for Tensors and Variables in
        the args/kwargs, determines locations of all Tensors and
        Variables involved in computation, and handles the computation
        accordingly.
        """
        @functools.wraps(method)
        def send_to_workers(self, *args, **kwargs):
            """
            This method is responsible for sending a command executed
            \on a client to a worker to be performed.
            """
            part = method(self, *args, **kwargs)
            if self.is_pointer:
                return hook_self._overload_inner(part, has_self=True)[0]
            else:
                result = part.func(self, *args, **kwargs)
                if (type(result) in hook_self.tensorvar_types and (not hasattr(result, 'owner'))):
                    result = hook_self.local_worker.register_object(hook_self.local_worker, result,
                                                                    is_pointer=False)
                return result
        return send_to_workers

    def _overload_function(hook_self, func):
        """
        Wrapper overloading partial objects of functions in the torch
        module.  Compiles command, checks for Tensors and Variables in
        the args/kwargs, determines locations of all Tensors and
        Variables involved in computation, and handles the computation
        accordingly.
        """
        @functools.wraps(func)
        def send_to_workers(*args, **kwargs):
            part = func(*args, **kwargs)

            pointer, has_remote, multiple_owners = hook_self._overload_inner(
                part, has_self=False)

            if not (has_remote and not multiple_owners):
                result = part.func(*args, **kwargs)
                if type(result) in hook_self.tensorvar_types:
                    result = hook_self.local_worker.register_object(hook_self.local_worker,
                                                                    result, is_pointer=False)
                return result

        return send_to_workers

    @staticmethod
    def _compile_command(partial_func, has_self):
        """
        Assembles a JSON-serializable message from a partial function.

        Args:
        partial_func: a functools.partial or functools.partialmethod
            object wrapped around a torch command, its args, and its
            kwargs.
        has_self: a flag for whether or not the function is a method.
        """
        func = partial_func.func
        args = partial_func.args
        kwargs = partial_func.keywords
        command = {}
        command['has_self'] = has_self
        if has_self:
            command['self'] = args[0]
            args = args[1:]
        command['command'] = func.__name__
        command['args'] = args
        command['kwargs'] = kwargs
        command['arg_types'] = [type(x).__name__ for x in args]
        command['kwarg_types'] = [type(kwargs[x]).__name__ for x in kwargs]
        return command

    def _get_tensorvars(self, command):
        """Returns all Tensors and Variables in the args/kwargs of the command"""

        args = command['args']
        kwargs = command['kwargs']
        arg_types = command['arg_types']
        kwarg_types = command['kwarg_types']
        tensorvar_args = [args[i]
                          for i in range(len(args)) if arg_types[i] in self.tensorvar_types_strs]
        tensorvar_kwvals = [kwargs[i][1] for i in range(len(kwargs))
                            if kwarg_types[i] in self.tensorvar_types_strs]
        if command['has_self']:
            tensorvar_args.insert(0, command['self'])
        return tensorvar_args + tensorvar_kwvals

    @staticmethod
    def _check_remote(tensorvars):
        """Checks to see if the tensor is local (on this machine) or is a pointer
        to a remote one (on a different machine)"""

        return any([tensorvar.is_pointer for tensorvar in tensorvars])

    @staticmethod
    def _replace_in_command(command_msg):
        command_msg['args'] = utils.map_tuple(
            None, command_msg['args'], TorchHook._replace_tensorvar)
        command_msg['kwargs'] = utils.map_dict(
            None, command_msg['kwargs'], TorchHook._replace_tensorvar)
        try:
            command_msg['self'] = TorchHook._replace_tensorvar(
                command_msg['self'])
        except KeyError:
            pass
        return command_msg

    @staticmethod
    def _replace_tensorvar(x):
        """This method takes a tensor/var/param and replaces it with a
        string containing it's ID and special flag for recognizing that
        it's a tensor type arg instead of a string.

        This method also works for an iterable of tensors (e.g. `torch.cat([x1, x2, x3])`)
        """
        if hasattr(torch, 'old_is_tensor'):
            check = torch.old_is_tensor
        else:
            check = torch.is_tensor
        try:
            _is_param = isinstance(x, torch.nn.Parameter)
            if check(x) or isinstance(x, torch.autograd.Variable) or _is_param:
                return '_fl.{}'.format(x.id)
            else:
                [TorchHook._replace_tensorvar(i) for i in x]
        except (AttributeError, TypeError):
            return x

    def _assemble_result_pointer(self, worker, registration, torch_type, var_data, var_grad):
        """
        Assembles a pointer to a remote Torch object. Pointers feel like
        real Torch objects, but they're zero-dimensional until their
        contents are retrieved from their owners.

        Args
        registration (dict): registration attributes for the pointer
        torch_type: the torch class to construct the pointer from
        """
        # TODO: extend to iterables of tensor pointers
        try:
            torch_type = self.map_torch_type[torch_type]
        except KeyError:
            raise TypeError(
                "Tried to receive a non-Torch object of type {}.".format(
                    torch_type))

        if var_data is not None:
            data = self._assemble_result_pointer(worker, **var_data)
            data = self.local_worker.register_object(
                worker, data, **var_data['registration'])
        elif torch_type in self.var_types:
            data = torch.Tensor(0)
        else:
            data = 0
        result = torch_type(data)
        if var_grad is not None:
            # grad = self.assemble_result_pointer(**var_grad)
            self.local_worker.register_object(
                worker, result.grad, **var_grad['registration'])
        return self.local_worker.register_object(self.local_worker, result, **registration)

    def _hook_tensor(self, tensor_type):
        """Overloading a given tensor_type"""
        # Overload 'special' methods here
        self._hook_tensor___init__(tensor_type)
        # self.hook_tensor___del__(tensor_type)
        self._hook_tensor___new__(tensor_type)
        self._hook_tensor___repr__(tensor_type)

        for attr in dir(tensor_type):
            # if we haven't already overloaded this function
            if 'old_{}'.format(attr) not in dir(tensor_type):
                # Conditions for inclusion/exclusion
                if attr in self.exclude:
                    continue
                lit = getattr(tensor_type, attr)
                is_base = attr in dir(object)
                is_desc = inspect.ismethoddescriptor(lit)
                is_func = isinstance(lit, types.FunctionType)
                try:
                    is_service_func = 'HookService' in lit.__qualname__
                except:
                    is_service_func = False
                is_old = re.match('old*', attr) is not None

                # Where the overloading happens
                if ((is_desc or (is_func and not is_service_func)) and not is_base and not is_old):
                    passer = self._pass_method_args(lit)
                    new_attr = self._overload_method(passer)
                    setattr(tensor_type, 'old_{}'.format(attr), lit)
                    setattr(tensor_type, attr, new_attr)

        # Add in our own Grid-specific methods
        self._hook_tensor_send_(tensor_type)
        self._hook_get_(tensor_type)
        self._hook_tensor__ser(tensor_type)

    # Special Tensor method HookService
    def _hook_tensor___init__(hook_self, tensor_type):
        """Overload tensor_type.__init__"""

        def new___init__(self, *args):
            super(tensor_type, self).__init__()
            self = hook_self.local_worker.register_object(hook_self.local_worker,
                                                          self, is_pointer=False)

        tensor_type.__init__ = new___init__

    def _hook_tensor___del__(hook_self, tensor_type):
        def new____del__(self, *args):
            print("deleting tensor")

        tensor_type.__del__ = new____del__

    def _hook_tensor___new__(hook_self, tensor_type):
        """Overload tensor_type.__new__"""

        if('old___new__' not in dir(tensor_type)):
            tensor_type.old___new__ = tensor_type.__new__

            def new___new__(cls, *args, **kwargs):
                result = cls.old___new__(cls, *args,  **kwargs)
                result = hook_self.local_worker.register_object(
                    hook_self.local_worker, result, is_pointer=False)
                return result

            tensor_type.__new__ = new___new__

    def _hook_tensor___repr__(hook_self, tensor_type):
        """Overload tensor_type.__repr__"""
        if('old__repr__' not in dir(tensor_type)):
            tensor_type.old__repr__ = tensor_type.__repr__

            def new___repr__(self):
                _id_in_owners = hook_self.local_worker.id in self.owners
                if (hook_self.local_worker in self.owners or _id_in_owners):
                    return self.old__repr__()
                else:
                    return "[{}.{} - Locations:{}]".format(
                        tensor_type.__module__,
                        tensor_type.__name__,
                        self.owners)

            tensor_type.__repr__ = new___repr__

    @staticmethod
    def _pass_method_args(method):
        """Wrapper gathering partialmethod object from method call."""
        @functools.wraps(method)
        def pass_args(*args, **kwargs):
            return functools.partialmethod(method, *args, **kwargs)
        return pass_args

    # Grid-specific method hooking
    def _hook_tensor_send_(hook_self, tensor_type):
        def send_(self, workers):
            """
            Sends a Tensor object to a (sequence of) Grid workers.

            Args:
            workers: string (or sequence) containing IPFS address(es)
                of worker node(s).
            """

            # makes singleton, if needed
            workers = hook_self.local_worker._check_workers(self, workers)
            self = hook_self.local_worker.register_object(hook_self.local_worker, obj=self,
                                                          id=self.id, owners=workers)
            for worker in workers:
                # TODO: sync or async? likely won't be worth doing async,
                #       but should check (low priority)
                hook_self.local_worker.send_obj(self, worker)
            self = hook_self.local_worker.register_object(hook_self.local_worker,
                                                          self.old_set_(
                                                              tensor_type(0)),
                                                          id=self.id, owners=workers,
                                                          is_pointer=True)
            return self
        setattr(tensor_type, 'send_', send_)
        setattr(tensor_type, 'send', send_)

    def _hook_get_(hook_self, torch_type):
        def get_(self, reduce=lambda x: x[0]):
            """
            Gets a Torch object from its current owners.

            Args:
            reduce: (EXPERIMENTAL) How to reduce tensors that come from
                multiple workers
            """
            # TODO: fully generalize this to multiple workers; consider
            #       adding arguments for other tensor ids, e.g. mapping workers
            #       to tensors, and a reduce function (for example, would allow
            #       for built-in gradient averaging when Variable.get is done)
            #       (low priority)
            try:
                assert len(self.owners) == 1
            except AssertionError:
                raise NotImplementedError('Only able to get_ tensors belonging \
                                            to a single worker right now.')
            if hook_self.local_worker.id in self.owners:
                return self

            _out = hook_self.local_worker.request_obj(obj_id=self.id,
                                                      recipient=self.owners[0])
            x, request_obj_cleanup_method = _out

            hook_self.local_worker.register_object(
                hook_self.local_worker, x, id=x.id)

            # if self == tensor
            _id = hook_self.local_worker.id  # for brevity
            if(type(self) != torch.autograd.variable.Variable and
               type(self) != torch.nn.parameter.Parameter):
                _os = self.old_set_(x.type(self.type()))
                self = hook_self.local_worker.register_object(hook_self.local_worker,
                                                              _os,
                                                              id=self.id, owners=[_id])

            else:

                _os = self.old_set_(x.type(self.data.type()))  # for brevity
                self = hook_self.local_worker.register_object(hook_self.local_worker,
                                                              _os,
                                                              id=self.id, owners=[_id])

                self.data = hook_self.local_worker.register_object(hook_self.local_worker,
                                                                   x.data,
                                                                   id=x.data.id,
                                                                   owners=[_id])
                if(x.grad is not None):
                    self.grad = hook_self.local_worker.register_object(hook_self.local_worker,
                                                                       x.grad,
                                                                       id=x.grad.id,
                                                                       owners=[_id])

            """for some reason, when retuning obj from request_obj
            method (above), the gradient gets re-initialized without
            being re-registered and as a consequence does not have an
            id, causing the last register_object above to fail
            because x.grad.id does not exist. As a result, we've needed
            to register objects temporarily which seems to
            fix it. Super strange bug which took multiple days to figure
            out. The true cause is still unknown but this
            workaround seems to work well for now. Anyway, we don't need
            the temporary objects past this point.
            request_obj_cleanup_method()"""
            return self

        setattr(torch_type, 'get_', get_)

        # TODO: make this a non-inline version
        setattr(torch_type, 'get', get_)

    def _hook_tensor__ser(hook_self, tensor_type):

        def ser(self, include_data=True):
            """Serializes a {} object to JSON.""".format(tensor_type)
            tensor_msg = {}
            tensor_msg['torch_type'] = self.type()
            if include_data:
                tensor_msg['data'] = self.tolist()
            tensor_msg['id'] = self.id
            if(type(self.owners[0]) is int):
                tensor_msg['owners'] = self.owners
            else:
                tensor_msg['owners'] = list(map(lambda x: x.id, self.owners))
            tensor_msg['is_pointer'] = not include_data

            return json.dumps(tensor_msg) + "\n"

        def deser(self, obj_msg):

            # this could be a significant failure point, security-wise
            data = hook_self.tensor_contents_guard(obj_msg['data'])
            v = self(data)
            return v

        tensor_type.ser = ser
        tensor_type.deser = deser

    def _hook_variable(self):
        # Overload 'special' methods here
        self._hook_var___new__()
        self._hook_var_contents()
        self._hook_var_owners()

        for attr in dir(torch.autograd.variable.Variable):

            # Conditions for inclusion/exclusion
            if attr in self.exclude + self.var_exclude:
                continue
            lit = getattr(torch.autograd.variable.Variable, attr)
            is_base = attr in dir(object)
            is_desc = inspect.ismethoddescriptor(lit)
            # is_func = isinstance(type(lit), types.FunctionType)
            is_func = isinstance(lit, types.FunctionType)
            try:
                is_service_func = 'HookService' in lit.__qualname__
            except:
                is_service_func = False
            is_old = re.match('old*', attr) is not None

            # Where the overloading happens
            if ((is_desc or (is_func and not is_service_func)) and not is_base and not is_old):
                passer = self._pass_method_args(lit)
                new_attr = self._overload_method(passer)
                setattr(torch.autograd.variable.Variable,
                        'old_{}'.format(attr), lit)
                setattr(torch.autograd.variable.Variable, attr, new_attr)

        self._hook_var_send_()
        self._hook_get_(torch.autograd.variable.Variable)
        self._hook_var_ser()

    # Special Variable method hooks
    def _hook_var___new__(hook_self):
        """Overload Variable.__new__"""

        torch.autograd.variable.Variable.old___new__ = torch.autograd.variable.Variable.__new__

        def new___new__(cls, *args, **kwargs):
            result = cls.old___new__(cls, *args,  **kwargs)
            result = hook_self.local_worker.register_object(hook_self.local_worker,
                                                            result, is_pointer=False)
            return result

        torch.autograd.variable.Variable.__new__ = new___new__

    def _hook_var_owners(hook_self):
        @property
        def owners(self):
            if(hasattr(self, '_owners')):
                return self._owners
            else:
                hook_self.local_worker.register_object(worker=hook_self.local_worker,
                                                       obj=self)
                return self._owners

        @owners.setter
        def owners(self, value):
            self._owners = value

        torch.autograd.variable.Variable.owners = owners

    def _hook_var_contents(hook_self):
        """Overload Variable.data and Variable.grad properties."""
        torch.autograd.variable.Variable.old_data = torch.autograd.variable.Variable.data
        torch.autograd.variable.Variable.old_grad = torch.autograd.variable.Variable.grad

        hook_self._hook_new_data()
        hook_self._hook_new_grad()

    def _hook_new_data(hook_self):

        @property
        def new_data(self):
            if not hasattr(self, 'data_registered'):

                if(hasattr(self.old_data, 'id')):
                    obj_id = self.old_data.id
                else:
                    obj_id = None

                if(not hasattr(self, 'owners')):
                    hook_self.local_worker.register_object(hook_self.local_worker,
                                                           obj=self,
                                                           owners=[
                                                               hook_self.local_worker.id],
                                                           is_pointer=False)

                self.old_data = hook_self.local_worker.register_object(hook_self.local_worker,
                                                                       obj=self.old_data,
                                                                       owners=self.owners,
                                                                       id=obj_id,
                                                                       is_pointer=self.is_pointer)
                self.data_registered = True

            return self.old_data

        @new_data.setter
        def new_data(self, new):
            self.old_data = new

        torch.autograd.variable.Variable.data = new_data

    def _hook_new_grad(hook_self):

        @property
        def new_grad(self):
            if not hasattr(self, 'grad_registered'):

                if self.old_grad is not None:

                    if(hasattr(self.old_grad, 'id')):
                        grad_id = self.old_grad.id
                    else:
                        grad_id = None

                    # this seems a little sketch - why are we having to check to see whether
                    # the parent has been registered. Is there and edge case where gradients
                    # are created before their parents? TODO: fix
                    if(not hasattr(self, 'owners')):
                        hook_self.local_worker.register_object(hook_self.local_worker,
                                                               obj=self,
                                                               owners=[
                                                                   hook_self.local_worker.id],
                                                               is_pointer=False)

                    _ip = self.is_pointer
                    self.old_grad = hook_self.local_worker.register_object(hook_self.local_worker,
                                                                           obj=self.old_grad,
                                                                           owners=self.owners,
                                                                           id=grad_id,
                                                                           is_pointer=_ip)
                    self.grad_registered = True

                    # DO NOT REMOVE THIS LINE UNLESS YOU KNOW WHAT YOU'RE DOING
                    # for context behidn this edit you can see the following video
                    # https://www.twitch.tv/videos/275838386
                    # long story short, we need to actually run the grad generating
                    # function (self.old_grad) and cache its value (the variable's
                    # gradient) in self.grad_backup so that python garbage collection
                    # doesn't delete the python object as a part of PyTorch's C++
                    # wrapping craziness (which does a lot of re-instantiating objects)
                    # In this case, re-instantiating the object gives it a new id because
                    # the object containing the old id goes away... this id is random which
                    # can create problems for PySyft

                    # also - keep this running ONLY within the if statement above that checks
                    # to see if self.grad_registered is not yet an attribute
                    self.grad_backup = self.old_grad
                    self.grad_backup.owners_backup = self.grad_backup.owners

            return self.old_grad

        @new_grad.setter
        def new_grad(self, new):
            self.old_grad = new

        torch.autograd.variable.Variable.grad = new_grad

    def _hook_var_send_(hook_self):
        def send_(self, workers):
            """
            Sends a Variable object to a (sequence of) Grid workers.

            Args:
            workers: string (or sequence) containing IPFS address(es)
                of worker node(s).
            """

            # makes singleton if needed
            workers = hook_self.local_worker._check_workers(self, workers)

            # NEW OWNERS: this re-registers the current variable to have new owners!
            #  After this line, self.owners should point to workers (the input variable)
            self = hook_self.local_worker.register_object(hook_self.local_worker,
                                                          obj=self,
                                                          id=self.id,
                                                          owners=workers)

            for worker in workers:
                # TODO: sync or async? likely won't be worth doing async,
                #       but should check (low priority)
                hook_self.local_worker.send_obj(self, worker)

            # NEW IS_POINTER STATUS. This line changes the is_pointer flag to true.
            hook_self.local_worker.register_object(hook_self.local_worker, obj=self, id=self.id,
                                                   owners=self.owners, is_pointer=True)

            return hook_self._var_to_pointer(self, hook_self)

        setattr(torch.autograd.variable.Variable, 'send_', send_)

    def _hook_var_ser(hook_self):
        def ser(self, include_data=True):
            """Serializes a variable into a JSON object"""

            var_msg = {}
            var_msg['torch_type'] = re.search(
                "<class '(.*)'>", str(self.__class__)).group(1)
            var_msg['requires_grad'] = self.requires_grad
            var_msg['volatile'] = self.volatile
            var_msg['data'] = self.data.ser(include_data)
            if self.grad is not None:
                var_msg['grad'] = self.grad.ser(include_data)
            else:
                var_msg['grad'] = None
            var_msg['id'] = self.id
            if(type(self.owners[0]) is int):
                var_msg['owners'] = self.owners
            else:
                var_msg['owners'] = list(map(lambda x: x.id, self.owners))
            var_msg['is_pointer'] = not include_data
            return json.dumps(var_msg)

        def deser(self, obj_msg):
            """Deserializes a JSON object into a variable"""

            if 'data' in obj_msg.keys():
                data_msg = json.loads(obj_msg['data'])
                tensor_type = hook_self.types_guard(data_msg['torch_type'])
                data_obj = tensor_type.deser(tensor_type, data_msg)
                # data_obj = hook_self.build_tensor(data_msg, tensor_type)
                data = hook_self.local_worker.handle_register(
                    data_obj, data_msg)

            if 'grad' in obj_msg.keys():
                if obj_msg['grad'] is not None:

                    grad_msg = json.loads(obj_msg['grad'])

                    var_type = hook_self.types_guard(grad_msg['torch_type'])
                    grad_obj = hook_self._build_var(grad_msg, var_type)

                    grad = hook_self.local_worker.handle_register(grad_obj, grad_msg,
                                                                  force_attach_to_worker=False,
                                                                  temporary=True)
                else:
                    grad = None
<<<<<<< HEAD

            # nn.parameter.Parameter does not accept "volatile" as an input param.
            # https://pytorch.org/docs/0.3.1/autograd.html#variable
            if(self == torch.nn.parameter.Parameter):
                var = self(data, requires_grad=obj_msg['requires_grad'])
            else:
                var = self(data, volatile=obj_msg['volatile'],
                           requires_grad=obj_msg['requires_grad'])
=======
            var = self(
                data, volatile=obj_msg['volatile'], requires_grad=obj_msg['requires_grad'])
>>>>>>> 1eed0fd8
            # var.grad = grad
            if(grad is not None):
                setattr(var, 'grad', grad)
            else:
                var.grad = None

            # this returns grad because garbage collection seems to do something really strange
            # if grad isn't returned here. It re-initializes the gradient somehow but in a way
            # where it's not registered (which is bad)
            return var

        torch.autograd.variable.Variable.ser = ser
        torch.autograd.variable.Variable.deser = deser

    def _var_to_pointer(self, var, hook_self):

        # recursively calls var_to_pointer in a depth first fashion
        # only recursive through variables (ignores .data)
        if var.grad is not None:
            self._var_to_pointer(var.grad, hook_self)

        # deletes local data (because now it's a pointer to remote data)
        var.data.old_set_(var.data.__class__(0))

        return var

    def _build_var(self, obj_msg, torch_type):

        if 'data' in obj_msg.keys():
            data_msg = json.loads(obj_msg['data'])
            tensor_type = self.types_guard(data_msg['torch_type'])
            data_obj = tensor_type.deser(tensor_type, data_msg)
            # data_obj = self.build_tensor(data_msg, tensor_type)
            data = self.local_worker.handle_register(
                data_obj, data_msg, temporary=True)

        if 'grad' in obj_msg.keys():
            if obj_msg['grad'] is not None:
                grad_msg = json.loads(obj_msg['grad'])
                var_type = self.types_guard(grad_msg['torch_type'])
                grad_obj = self._build_var(grad_msg, var_type)
                grad = self.local_worker.handle_register(
                    grad_obj, grad_msg, temporary=True)
            else:
                grad = None
        var = torch_type(data, volatile=obj_msg['volatile'],
                         requires_grad=obj_msg['requires_grad'])
        var.grad = grad
        return var


class TensorflowHook(BaseHook):
    r""" TODO: Hook Tensorflow"""


class KerasHook(BaseHook):
    r""" TODO: Hook Keras"""<|MERGE_RESOLUTION|>--- conflicted
+++ resolved
@@ -1011,7 +1011,6 @@
                                                                   temporary=True)
                 else:
                     grad = None
-<<<<<<< HEAD
 
             # nn.parameter.Parameter does not accept "volatile" as an input param.
             # https://pytorch.org/docs/0.3.1/autograd.html#variable
@@ -1020,10 +1019,7 @@
             else:
                 var = self(data, volatile=obj_msg['volatile'],
                            requires_grad=obj_msg['requires_grad'])
-=======
-            var = self(
-                data, volatile=obj_msg['volatile'], requires_grad=obj_msg['requires_grad'])
->>>>>>> 1eed0fd8
+
             # var.grad = grad
             if(grad is not None):
                 setattr(var, 'grad', grad)
