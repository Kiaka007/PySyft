"""Torch static utility functions."""
import json
import re
import types
import functools
import numpy as np
import logging
import torch
import syft
import syft as sy

from .. import encode
from ... import utils

def extract_type_and_obj(dct):
    """
        Utils function, which given a serialized tensors,
        Returns a pair tuple with the tensor type (in a string)
        and the associated data in a dict
    """
    pat = re.compile('__(.+)__')
    for key, obj in dct.items():
        if pat.search(key) is not None:
            obj_type = pat.search(key).group(1)
            return obj_type, obj
        else:
            raise TypeError('Key', key, 'is not recognized.')


def get_child_command(obj, child_types=[]):
    """
    Analyse a Python object (generally dict with a command and arguments,
    And for all tensors, variables, syft tensors, replace with their first
    child and retrieve its type
    :param obj:
    :param child_types:
    :return:
    """
    # Torch tensor or variable, or sy._SyftTensor
    if (is_tensor(obj) or is_variable(obj) or is_syft_tensor(obj)) and not isinstance(obj, str):
        obj_type = type(obj.child)
        # We identify Parameter type with Variable type since they are quite close
        # TODO: What are the risks due to this assimilation? (see usage @ torch/utils.py l.74)
        if obj_type is sy.Parameter:
            obj_type = sy.Variable
        return obj.child, [obj_type]
    # List or iterables which could contain tensors
    elif isinstance(obj, (list, tuple, set, bytearray, range)):
        children = []
        types = []
        for o in obj:
            c, t = get_child_command(o, child_types)
            children.append(c)
            types += t
        return type(obj)(children), types
    # Dict
    elif isinstance(obj, dict):
        children = {}
        types = []
        for k, o in obj.items():
            c, t = get_child_command(o, child_types)
            children[k] = c
            types += t
        return children, types
    else:
        return obj, []


def prepare_child_command(command, replace_tensorvar_with_child=False):
    """
    Returns a command where all tensors are replaced with their child, and returns also the type
    For now we expect all the children to share the same type.
    """
    next_command, next_child_types = get_child_command(command)

    # Check that the next child type of all tensorvar is the same
    # TODO: should allow to mix Variable and Parameter in next_child_types
    if len(next_child_types) == 0:
        ref_child_type = sy._LocalTensor
    else:
        if all([child_type in torch.tensor_types for child_type in next_child_types]):
<<<<<<< HEAD
            ref_child_type = sy.FloatTensor  # TODO: this seems hard coded - likely breaks when using
                                             # another type
=======
            ref_child_type = next_child_types[0]
>>>>>>> db6c43ad
        else:
            ref_child_type = next_child_types[0]
            for next_child_type in next_child_types:
                if next_child_type != ref_child_type:
                    raise NotImplementedError('All arguments should share the same child type.',
                                              next_child_types)

    if replace_tensorvar_with_child:
        return next_command, ref_child_type
    else:
        return command, ref_child_type


def enforce_owner(obj, owner):
    """
    Reassign every elements of the chain to a specified owner (in a Virtual worker context)
    """

    if isinstance(obj, (list, tuple, set, bytearray)):
        for o in obj:
            enforce_owner(o, owner)
    elif isinstance(obj, dict):
        for k, o in obj.items():
            enforce_owner(o, owner)

    else:
        if is_syft_tensor(obj) and hasattr(obj, 'data'):
            enforce_owner(obj.data, owner)
        if is_syft_tensor(obj) and hasattr(obj, 'grad'):
            enforce_owner(obj.grad, owner)

        if is_variable(obj):
            enforce_owner(obj.data.child, owner)
            if obj.grad is not None:
                enforce_owner(obj.grad.child, owner)

        if is_syft_tensor(obj):
            if owner != owner.hook.local_worker:
                owner.hook.local_worker.de_register(obj)
            obj.owner = owner
            enforce_owner(obj.child, owner)

        if is_tensor(obj):
            if owner != owner.hook.local_worker:
                owner.hook.local_worker.de_register(obj)
            obj.child.owner = owner

        if isinstance(obj, np.ndarray):
            if owner != owner.hook.local_worker:
                owner.hook.local_worker.de_register(obj)
            obj.owner = owner

            # would normally call enforce_owner(obj.child, owner) here except since
            # Torch is circular this creates an infinite recursion. TODO: fix after Torch 1.0


def wrap_command_with(obj, wrapper):
    """
    Wrap a syft object with a given wrapper
    """
    wrapper.child = obj
    obj.parent = wrapper
    return wrapper


def wrap_command(obj):
    """
    To a Syft command, add a torch wrapper
    Returns the wrapper
    """
    # for numeric values for instance, don't add a wrapper
    if isinstance(obj, (int, float, bool, str, np.ndarray, slice)) or obj is None:
        return obj
    # Torch tensor or variable
    elif is_tensor(obj) or is_variable(obj):
        return obj # the tensor is already wrapped
        # raise TypeError('Expecting syft tensors but got ' + str(type(obj)))
    # sy._SyftTensor
    elif is_syft_tensor(obj):
        _tail = find_tail_of_chain(obj)
        if isinstance(_tail, sy._LocalTensor):
            wrapper = _tail.child
        else:
            wrapper = torch.guard[obj.torch_type]()

        wrap_command_with(obj, wrapper)
        if is_variable(wrapper):
            if hasattr(obj, 'data'):
                wrapper.data = wrap_command(obj.data)
            if hasattr(obj, 'grad'):
                wrapper_grad = wrap_command(obj.grad)
                wrapper.assign_grad_(wrapper_grad)

        return wrapper
    # List or iterables which could contain tensors
    elif isinstance(obj, (list, tuple, set, bytearray, range)):
        return type(obj)([wrap_command(o) for o in obj])
    # Dict
    elif isinstance(obj, dict):
        return {k: wrap_command(o) for k, o in obj.items()}
    else:
        print(obj)
        print('The following type wasnt wrapped:', str(type(obj)))
        print(sadf)
        return obj


def get_connected_variables(variable):
    """
    Return all variables involved in the backward process,
    using the auxiliary get_variables_in_backward_graph function
    """
    variables, _ = get_variables_in_backward_graph(variable.grad_fn, [], set())
    return variables


def get_variables_in_backward_graph(var, nodes=[], seen=set()):
    if var not in seen:
        if torch.is_tensor(var):
            logging.warning('Shouldnt access tensors')
        elif hasattr(var, 'variable'):
            u = var.variable
            nodes.append(u.id)  # id(var), id(u)
        else:
            pass
        seen.add(var)
        if hasattr(var, 'next_functions'):
            for u in var.next_functions:
                if u[0] is not None:
                    nodes, seen = get_variables_in_backward_graph(u[0], nodes, seen)
        if hasattr(var, 'saved_tensors'):
            for t in var.saved_tensors:
                nodes, seen = get_variables_in_backward_graph(t, nodes, seen)
    return nodes, seen


def compile_command(attr, args, kwargs, has_self=False, self=None):
    """
    Returns the JSON serializable encoded command, the location which
    should receive it and the owners of the pointers seen in the command
    Is used in the _PointerTensor handlecall to prepare the command
    before forwarding it to a remote worker.
    """
    command = {
        'command': attr,
        'has_self': has_self,
        'args': args,
        'kwargs': kwargs
    }
    if has_self:
        command['self'] = self

    command, pointers = encode.encode(command, retrieve_pointers=True)

    # Get information about the location and owner of the pointers
    locations = []
    owners = []
    for pointer in pointers:
        locations.append(pointer.location)
        owners.append(pointer.owner)
    locations = list(set(locations))
    owners = list(set(owners))

    if len(locations) > 1:
        raise NotImplementedError('All pointers should point to the same worker')
    if len(owners) > 1:
        raise NotImplementedError('All pointers should share the same owner.')

    return command, locations, owners


def assert_has_only_torch_tensorvars(obj):
    """
    A check function that an object has only torch Tensors or Variable
    at his 'roots', ie head of chain
    Is useful for development.
    """
    if isinstance(obj, (int, float, str, slice)):
        return True
    elif is_tensor(obj):
        return True
    elif is_variable(obj):
        return True
    elif isinstance(obj, (list, tuple)):
        rep = [assert_has_only_torch_tensorvars(o) for o in obj]
        return all(rep)
    elif isinstance(obj, dict):
        rep = [assert_has_only_torch_tensorvars(o) for o in obj.values()]
        return all(rep)
    elif callable(obj):
        return True
    elif obj is None:
        return True
    else:
        assert False, ('Obj is not tensorvar', type(obj))


def assert_has_only_syft_tensors(obj):
    """
    A check function that an object has only syft Tensors
    at his 'roots', ie head of chain
    Is useful for development.
    """
    if isinstance(obj, (int, float, str, slice)):
        return True
    elif issubclass(obj.__class__, sy._SyftTensor):
        return True
    elif isinstance(obj, (list, tuple)):
        rep = [assert_has_only_syft_tensors(o) for o in obj]
        return all(rep)
    elif isinstance(obj, dict):
        rep = [assert_has_only_syft_tensors(o) for o in obj.values()]
        return all(rep)
    elif callable(obj):
        return True
    elif obj is None:
        return True
    else:
        assert False, ('Obj is not syft tensor', type(obj))

def chain_print(obj, display=True, verbose=False):
    """
        Print the chain of a tensor or variable. Useful for debugging
        If not verbose:
            1st line = main chain
            (for variables only)
            2nd line = data chain
            3rd line = grad chain if any
        If verbose
            1st line = main chain
            (for variables only)
                2nd line = .data attr of all nodes of the main chain
            3rd line = data chain
                4th line = .grad attr of all nodes of the main chain
            5th line = grad chain if any
    """
    has_grad = False
    if is_variable(obj):
        is_var = True
        data_display = chain_print(obj.data, display=False, verbose=verbose)
        if obj.grad is not None:
            has_grad = True
            grad_display = chain_print(obj.grad, display=False, verbose=verbose)
    else:
        is_var = False
    if not verbose:
        types = [obj.__class__.__name__]
    else:
        types = [obj.__class__.__name__
                 + '(' + str(obj.owner.id)
                 + ':' + str(obj.id)
                 + ')']
        if is_var:
            data_types = [obj.data.__class__.__name__
                          + '(' + str(obj.data.owner.id)
                          + ':' + str(obj.data.id)
                          + ')']
            grad_types = [obj.grad.__class__.__name__
                          + ('(' + str(obj.grad.owner.id)
                          + ':' + str(obj.grad.id)
                          + ')') if obj.grad is not None else '']
    i = 0
    while hasattr(obj, 'child'):
        if not verbose:
            types.append(obj.child.__class__.__name__)
        else:
            types.append(obj.child.__class__.__name__
                         + '(' + str(obj.child.owner.id)
                         + ':' + str(obj.child.id)
                         + ')')
            if is_var:
                if hasattr(obj.child, 'data'):
                    data_types.append(obj.child.data.__class__.__name__
                                      + '(' + str(obj.child.data.owner.id)
                                      + ':' + str(obj.child.data.id)
                                      + ')')
                else:
                    data_types.append('<empty>')

                if hasattr(obj.child, 'grad'):
                    grad_types.append(obj.child.grad.__class__.__name__
                                      + ('(' + str(obj.child.grad.owner.id)
                                      + ':' + str(obj.child.grad.id)
                                      + ')') if obj.child.grad is not None else '')
                else:
                    grad_types.append('<empty>')
        if isinstance(obj.child, (sy._LocalTensor, sy._PointerTensor)):
            break
        obj = obj.child
        i += 1
        if i >= 12:
            types.append('(...)')
            break
    if display:
        print(' > '.join(types))
        if verbose and is_var:
            print('[d]| ' + ' | '.join(data_types))
        if is_var:
            print(' - ' + data_display)
        if verbose and is_var:
            print('[g]| ' + ' | '.join(grad_types))
        if has_grad:
            print(' - - ' + '\n   - '.join(grad_display.split('\n - ')))
    else:
        display = ' > '.join(types)
        if is_var:
            display += '\n - ' + data_display
        if has_grad:
            display += '\n - - ' + '\n   - '.join(grad_display.split('\n - '))
        return display


def get_syft_chain(obj):
    """
    Return the chain of syft object types in a list
    """
    next_node = obj.child
    syft_chain = []
    while next_node is not None and not (is_tensor(next_node) or is_variable(next_node)):
        syft_chain.append(type(next_node))
        next_node = next_node.child

    return syft_chain


def link_var_chain_to_data_chain(var_node, data_node):
    """
    Add a data attribute to all tensors involved in a Variable chain,
    pointing to the var.data chain, so that calls to .data and .child
    can be permuted
    """
    var_node.data = data_node
    next_node = var_node.child
    if next_node is not None and not (is_tensor(next_node) or is_variable(next_node)):
        link_var_chain_to_data_chain(var_node.child, data_node.child)


def link_var_chain_to_data_and_grad_chains(var_node, data_node, grad_node):
    """
    Similar to link_var_chain_to_data_chain, but also add a .grad attribute
    pointing to the var.grad chain
    """
    var_node.data = data_node
    if not is_variable(grad_node) or len(grad_node.size()) > 0:
        var_node.grad = grad_node
    next_node = var_node.child
    if next_node is not None and not (is_tensor(next_node) or is_variable(next_node)):
        link_var_chain_to_data_and_grad_chains(var_node.child, data_node.child, grad_node.child)


def assert_is_chain_well_formed(obj, downward=True, start_id=None, start_type=None, end_chain=None):
    """
    Performs an analysis that a chain is correctly built:
    A local chain should be something that terminates with a _LocalTensor,
    e.g. `FloatTensor -> _LogTensor -> _LocalTensor`. In this setting the
    child and parent are obvious on the middle elements, and on the edge
    there is a "loop", _LocalTensor.child = FloatTensor and FloatTensor.parent
    = _LocalTensor.
    A non-local chain in something that terminates with a _PointerTensor for
    instance, e.g. `FloatTensor -> _LogTensor -> _PointerTensor`. In this case
    the edges of the chains shouldn't be connected because it makes no sense,
    and the remote protocol send/get/etc. is the equivalent of the child
    attribute which is missing for the pointer.

    In practice, we also check for unexpected loops.
    """
    # Is only executed at the first iteration
    if start_id is None:
        start_id = obj.id
        start_type = type(obj)
        if is_variable(obj):
            # We don't care about the return, as the main object has to return true anyway
            # All we care is about Exception raising
            assert_is_chain_well_formed(obj.data)
    else:
        if start_id == obj.id and start_type == type(obj):
            raise StopIteration('The chain looped downward=', downward, 'on id', obj.child.id,
                                'with obj', obj.child)
    if end_chain is not None \
            and (is_variable(obj) or is_tensor(obj)):
        if isinstance(end_chain, sy._PointerTensor):
            assert obj.parent is None, "Tensorvar linked to Pointer should not have a parent"
            assert end_chain.child is None, "Pointer shouldnt have a child"
            return True
        elif isinstance(end_chain, sy._LocalTensor):
            assert obj.parent.id == end_chain.id, "TensorVar parent should be the tail LocalTensor"\
                                                  + str(obj.parent.id) + ',' + str(end_chain.id)
            assert end_chain.child.id == obj.id, "Tail LocalTensor child should be the Tensor Var"
            return True
        else:
            raise TypeError('Unsupported end_chain type:', obj)

    elif isinstance(obj, sy._PointerTensor):
        downward = False
        end_chain = obj
        start_id = obj.id
        start_type = type(obj)
    elif isinstance(obj, sy._LocalTensor):
        downward = False
        end_chain = obj
        start_id = obj.id
        start_type = type(obj)

    if downward:
        if obj.child is None:
            raise AttributeError('Chain broken downward without a Pointer at the end, but', obj)
        else:
            return assert_is_chain_well_formed(obj.child, downward, start_id, start_type, end_chain)
    else:
        if obj.parent is None:
            raise AttributeError('Chain broken upward, at', obj)
        else:
            return assert_is_chain_well_formed(obj.parent, downward, start_id, start_type,
                                               end_chain)


def find_tail_of_chain(obj, start_id=None, start_type=None):
    """
    Returns the last element of a chain, and perform basic sanity checks
    on the chain like unexpected loops
    """
    if start_id is None:
        start_id = obj.id
        start_type = type(obj)
    else:
        if start_id == obj.id and start_type == type(obj):
            raise StopIteration('The chain looped downward on id', obj.child.id, 'with obj',
                                obj.child)

    if isinstance(obj, (sy._LocalTensor, sy._PointerTensor)):
        return obj
    else:
        if obj.child is None:
            raise AttributeError('Chain is broken on', obj)
        else:
            return find_tail_of_chain(obj.child, start_id, start_type)


def find_torch_object_in_family_tree(obj):
    """
    Returns the torch_objects on a local_chain (without pointer)
    """
    ch = obj.child
    while True:
        if is_tensor(ch) or is_variable(ch):
            return ch
        if hasattr(ch, 'child'):
            ch = ch.child
        else:
            raise AttributeError('Chain of', obj.id, 'has Pointer or is broken on', ch)


def fix_chain_ends(obj):
    """
    Performs BASIC fixes on a chain, typically useful when decoding
    a JSON-ified chain to fix the child and parents attributes
    NOTE that this doesn't guarantee that the chain will be well-formed,
    so calling after `assert_is_chain_well_formed` will be a good idea.
    """
    end_obj = find_tail_of_chain(obj)
    if isinstance(end_obj, sy._LocalTensor):
        end_obj.child = obj
        obj.parent = end_obj
    elif isinstance(end_obj, sy._PointerTensor):
        end_obj.child = None
        obj.parent = None
    else:
        raise TypeError('Unsupported end of chain:', end_obj)

    if is_variable(obj):
        fix_chain_ends(obj.data)
        if obj.grad is not None:
            fix_chain_ends(obj.grad)


def is_tensor_empty(obj):
    # TODO Will break with PyTorch >= 0.4
    return obj.dim() == 0


def is_syft_tensor(obj):
    """
    Determines whether the arg is a subclass of a SyftTensor
    or is the name of a subclass of a SyftTensor
    """
    if isinstance(obj, str):
        if obj in map(lambda x: x.__name__, sy._SyftTensor.__subclasses__()):
            return True
    else:
        if issubclass(obj.__class__, sy._SyftTensor):
            return True
    return False


def is_tensor(obj):
    """
    Determines whether the arg is a subclass of a Torch Tensor
    or is the name of a subclass of a Torch Tensor
    """
    if isinstance(obj, str):
        if obj in map(lambda x: x.__name__, torch.tensor_types):
            return True
    else:
        if isinstance(obj, tuple(torch.tensor_types)):
            return True
    return False


def is_variable(obj):
    """
    Determines whether the arg is a Variable
    or is the (part of the) name of a class Variable
    """
    if isinstance(obj, str):
        if obj in list(map(lambda x: x.__name__, torch.var_types)) + ['syft.Variable',
                                                                      'syft.Parameter']:
            return True
    else:
        if isinstance(obj, tuple(torch.var_types)):
            return True
    return False<|MERGE_RESOLUTION|>--- conflicted
+++ resolved
@@ -79,12 +79,7 @@
         ref_child_type = sy._LocalTensor
     else:
         if all([child_type in torch.tensor_types for child_type in next_child_types]):
-<<<<<<< HEAD
-            ref_child_type = sy.FloatTensor  # TODO: this seems hard coded - likely breaks when using
-                                             # another type
-=======
             ref_child_type = next_child_types[0]
->>>>>>> db6c43ad
         else:
             ref_child_type = next_child_types[0]
             for next_child_type in next_child_types:
