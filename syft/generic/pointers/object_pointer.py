--- conflicted
+++ resolved
@@ -2,11 +2,8 @@
 from typing import Union
 from typing import TYPE_CHECKING
 import weakref
-<<<<<<< HEAD
-from websocket import WebSocketConnectionClosedException
-=======
 from websocket._exceptions import WebSocketConnectionClosedException
->>>>>>> c83e615a
+
 
 import syft
 from syft import exceptions
@@ -347,11 +344,7 @@
             if self.point_to_attr is None:
                 try:
                     self.owner.garbage(self.id_at_location, self.location)
-<<<<<<< HEAD
-                except WebSocketConnectionClosedException:
-=======
                 except (BrokenPipeError, WebSocketConnectionClosedException):
->>>>>>> c83e615a
                     pass
 
     def _create_attr_name_string(self, attr_name):
