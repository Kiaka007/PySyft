"""
This file exists to provide one common place for all serialization to occur
regardless of framework. As msgpack only supports basic types and binary formats
every type must be first be converted to one of these types. Thus, we've split our
functionality into three steps. When converting from a PySyft object (or collection
of objects) to an object to be sent over the wire (a message), those three steps
are (in order):

1. Simplify - converts PyTorch objects to simple Python objects (using pickle)
2. Serialize - converts Python objects to binary
3. Compress - compresses the binary (Now we're ready send!)

Inversely, when converting from a message sent over the wire back to a PySyft
object, the three steps are (in order):

1. Decompress - converts compressed binary back to decompressed binary
2. Deserialize - converts from binary to basic python objects
3. Detail - converts some basic python objects back to PyTorch objects (Tensors)

Furthermore, note that there is different simplification/serialization logic
for objects of different types. Thus, instead of using if/else logic, we have
global dictionaries which contain functions and Python types as keys. For
simplification logic, this dictionary is called "simplifiers". The keys
are the types and values are the simplification logic. For example,
simplifiers[tuple] will return the function which knows how to simplify the
tuple type. The same is true for all other simplifier/detailer functions.

By default, we serialize using msgpack and compress using lz4.
"""

from typing import Collection
from typing import Dict
from typing import Tuple
import torch
import msgpack
import lz4
from lz4 import (  # noqa: F401
    frame,
)  # needed as otherwise we will get: module 'lz4' has no attribute 'frame'
import io
import numpy
import zstd
import syft
import syft as sy

from syft.workers import AbstractWorker
from syft.workers import Plan
from syft.workers import PlanPointer

from syft.frameworks.torch.tensors.decorators import LoggingTensor
from syft.frameworks.torch.tensors.interpreters import PointerTensor

from syft.frameworks.torch.tensors.interpreters.abstract import initialize_tensor
from syft.exceptions import CompressionNotFoundException


# COMPRESSION SCHEME INT CODES
LZ4 = 0
ZSTD = 1


# Indicator on binary header that compression was not used.
UNUSED_COMPRESSION_INDICATOR = 48


# High Level Public Functions (these are the ones you use)
def serialize(obj: object, compress=True, compress_scheme=LZ4, simplified=False) -> bin:
    """This method can serialize any object PySyft needs to send or store.

    This is the high level function for serializing any object or collection
    of objects which PySyft needs to send over the wire. It includes three
    steps, Simplify, Serialize, and Compress as described inline below.

    Args:
        obj (object): the object to be serialized
        compress (bool): whether or not to compress the object
        compress_scheme (int): the integer code specifying which compression
            scheme to use (see above this method for scheme codes) if
            compress == True.
        simplified (bool): in some cases we want to pass in data which has
            already been simplified - in which case we must skip double
            simplification - which would be bad.... so bad... so... so bad

    Returns:
        binary: the serialized form of the object.

    """
    # 1) Simplify
    # simplify difficult-to-serialize objects. See the _simpliy method
    # for details on how this works. The general purpose is to handle types
    # which the fast serializer cannot handle
    if not simplified:
        simple_objects = _simplify(obj)
    else:
        simple_objects = obj

    # 2) Serialize
    # serialize into a binary
    binary = msgpack.dumps(simple_objects)

    # 3) Compress
    # optionally compress the binary and return the result
    # prepend a 1-byte header '0' or '1' to the output stream
    # to denote whether output stream is compressed or not
    # if compressed stream length is greater than input stream
    # we output the input stream as it is with header set to '0'
    # otherwise we output the compressed stream with header set to '1'
    # even if compressed flag is set to false by the caller we
    # output the input stream as it is with header set to '0'
    return _compress(binary, compress_scheme, compress)


def deserialize(
    binary: bin, worker: AbstractWorker = None, compressed=True, compress_scheme=LZ4, detail=True
) -> object:
    """ This method can deserialize any object PySyft needs to send or store.

    This is the high level function for deserializing any object or collection
    of objects which PySyft has sent over the wire or stored. It includes three
    steps, Decompress, Deserialize, and Detail as described inline below.

    Args:
        binary (bin): the serialized object to be deserialized.
        worker (AbstractWorker): the worker which is acquiring the message content, for example
            used to specify the owner of a tensor received(not obvious for
            virtual workers)
        compressed (bool): whether or not the serialized object is compressed
            (and thus whether or not it needs to be decompressed).
        compress_scheme (int): the integer code specifying which compression
            scheme was used if decompression is needed (see above this method
            for scheme codes).

    Returns:
        object: the deserialized form of the binary input.
    """
    if worker is None:
        worker = syft.torch.hook.local_worker

    # 1) Decompress the binary if needed
    binary = _decompress(binary, compress_scheme)

    # 2) Deserialize
    # This function converts the binary into the appropriate python
    # object (or nested dict/collection of python objects)
    simple_objects = msgpack.loads(binary)

    if detail:
        # 3) Detail
        # This function converts typed, simple objects into their more
        # complex (and difficult to serialize) counterparts which the
        # serialization library wasn't natively able to serialize (such
        # as msgpack's inability to serialize torch tensors or ... or
        # python slice objects
        return _detail(worker, simple_objects)

    else:
        # sometimes we want to skip detailing (such as in Plan)
        return simple_objects


# Chosen Compression Algorithm


def _compress(decompressed_input_bin: bin, compress_scheme=LZ4, compress=True) -> bin:
    """
    This function compresses a binary using LZ4

    Args:
        decompressed_input_bin (bin): binary to be compressed
        compress_scheme: the compression method to use

    Returns:
        bin: a compressed binary

    """

    if compress:

        if compress_scheme == LZ4:
            compress_stream = lz4.frame.compress(decompressed_input_bin)
        elif compress_scheme == ZSTD:
            compress_stream = zstd.compress(decompressed_input_bin)
        else:
            raise CompressionNotFoundException(
                "compression scheme note found for" " compression code:" + str(compress_scheme)
            )

        if len(compress_stream) < len(decompressed_input_bin):
            return b"\x31" + compress_stream

    return b"\x30" + decompressed_input_bin


def _decompress(binary: bin, compress_scheme=LZ4) -> bin:
    """
    This function decompresses a binary using LZ4

    Args:
        compressed_input_bin (bin): a compressed binary
        compress_scheme: the compression method to use

    Returns:
        bin: decompressed binary

    """

    # check the 1-byte header to see if input stream was compressed or not
    if binary[0] == UNUSED_COMPRESSION_INDICATOR:
        compressed = False
    else:
        compressed = True

    # remove the 1-byte header from the input stream
    binary = binary[1:]

    # 1)  Decompress
    # If enabled, this functionality decompresses the binary
    if compressed:

        if compress_scheme == LZ4:
            return lz4.frame.decompress(binary)
        elif compress_scheme == ZSTD:
            return zstd.decompress(binary)
        else:
            raise CompressionNotFoundException(
                "compression scheme note found for" " compression code:" + str(compress_scheme)
            )

    return binary


# Simplify/Detail Torch Tensors


def _simplify_torch_tensor(tensor: torch.Tensor) -> bin:
    """
    This function converts a torch tensor into a serliaized torch tensor
    using pickle. We choose to use this because PyTorch has a custom and
    very fast PyTorch pickler.

    Args:
        tensor (torch.Tensor): an input tensor to be serialized

    Returns:
        tuple: serialized tuple of torch tensor. The first value is the
        id of the tensor and the second is the binary for the PyTorch
        object. The third is the chain of abstractions, and the fourth
        (optinally) is the chain of graident tensors (nested tuple)
    """

    binary_stream = io.BytesIO()
    torch.save(tensor, binary_stream)
    tensor_bin = binary_stream.getvalue()

    # note we need to do this expicitly because torch.save does not
    # seem to be including .grad by default

    if tensor.grad is not None:
        if hasattr(tensor, "child"):
            if isinstance(tensor.child, PointerTensor):
                grad_chain = None
            else:
                grad_chain = _simplify_torch_tensor(tensor.grad)
        else:
            grad_chain = _simplify_torch_tensor(tensor.grad)

    else:
        grad_chain = None

    chain = None

    # I think the pointer bug is is between here

    if hasattr(tensor, "child"):
        chain = _simplify(tensor.child)

    # and here... leaving a reerence here so i can find it later
    # TODO fix pointer bug

    tags = tensor.tags
    if tags is not None:
        tags = list(tags)
    return (tensor.id, tensor_bin, chain, grad_chain, tags, tensor.description)


def _detail_torch_tensor(worker: AbstractWorker, tensor_tuple: tuple) -> torch.Tensor:
    """
    This function converts a serialized torch tensor into a torch tensor
    using pickle.

    Args:
        tensor_tuple (bin): serialized obj of torch tensor. It's a tuple where
            the first value is the ID, the second vlaue is the binary for the
            PyTorch object, the third value is the chain of tensor abstractions,
            and the fourth object is the chain of gradients (.grad.grad, etc.)

    Returns:
        torch.Tensor: a torch tensor that was serialized
    """

    tensor_id, tensor_bin, chain, grad_chain, tags, description = tensor_tuple

    bin_tensor_stream = io.BytesIO(tensor_bin)
    tensor = torch.load(bin_tensor_stream)

    # note we need to do this explicitly because torch.load does not
    # include .grad informatino
    if grad_chain is not None:
        tensor.grad = _detail_torch_tensor(worker, grad_chain)

    initialize_tensor(
        hook_self=syft.torch.hook,
        cls=tensor,
        torch_tensor=True,
        owner=worker,
        id=tensor_id,
        init_args=[],
        kwargs={},
    )

    if tags is not None:
        for i in range(len(tags)):
            tags[i] = tags[i].decode("utf-8")
        tensor.tags = tags

    if description is not None:
        tensor.description = description.decode("utf-8")

    if chain is not None:
        chain = _detail(worker, chain)
        tensor.child = chain
        tensor.is_wrapper = True

    return tensor


# Simplify/Detail Parameters


def _simplify_torch_parameter(param: torch.nn.Parameter) -> bin:
    """
    This function converts a torch Parameter into a serialized torch Parameter

    Args:
        param (torch.nn.Parameter): an input Parameter to be serialized

    Returns:
        tuple: serialized tuple of torch Parameter. The first value is the
        id of the Parameter and the second is the binary for the PyTorch
        tensor data attribute and last is the requires_grad attr.
    """

    tensor = param.data

    tensor_ser = _simplify_torch_tensor(tensor)

    grad = param.grad

    if grad is not None and not (
        hasattr(grad, "child") and isinstance(grad.child, sy.PointerTensor)
    ):
        grad_ser = _simplify_torch_tensor(grad)
    else:
        grad_ser = None

    return (param.id, tensor_ser, param.requires_grad, grad_ser)


def _detail_torch_parameter(worker: AbstractWorker, param_tuple: tuple) -> torch.nn.Parameter:
    """
    This function converts a serialized torch Parameter into a torch Parameter.

    Args:
        param_tuple (tuple): serialized obj of torch tensor. It's a tuple where
            the first value is the ID and the second value is the binary for the
            PyTorch data attribute et and third value is the requires_grad attr.

    Returns:
        torch.Parameter: a torch Parameter that was serialized
    """
    param_id, tensor_ser, requires_grad, grad_ser = param_tuple

    tensor = _detail_torch_tensor(worker, tensor_ser)

    if grad_ser is not None:
        grad = _detail_torch_tensor(worker, grad_ser)
        grad.garbage_collect_data = False
    elif hasattr(tensor, "child") and isinstance(tensor.child, sy.PointerTensor):
        grad = tensor.attr("grad")
    else:
        grad = None

    param = torch.nn.Parameter(tensor, requires_grad)
    param.id = param_id
    param.grad = grad

    return param


# Simplify/Detail Collections (list, set, tuple, etc.)


def _simplify_collection(my_collection: Collection) -> Collection:
    """
    This function is designed to search a collection for any objects
    which may need to be simplified (i.e., torch tensors). It iterates
    through each object in the collection and calls _simplify on it. Finally,
    it returns the output collection as the same type as the input collection
    so that the consuming serialization step knows the correct type info. The
    reverse function to this function is _detail_collection, which undoes
    the functionality of this function.

    Args:
        my_collection (Collection): a collection of python objects

    Returns:
        Collection: a collection of the same type as the input of simplified
            objects.

    """

    # Step 0: get collection type for later use and itialize empty list
    my_type = type(my_collection)
    pieces = list()

    # Step 1: serialize each part of the collection
    for part in my_collection:
        pieces.append(_simplify(part))

    # Step 2: convert back to original type and return serialization
    if my_type == set:
        return pieces
    return my_type(pieces)


def _detail_collection_list(worker: AbstractWorker, my_collection: Collection) -> Collection:
    """
    This function is designed to operate in the opposite direction of
    _simplify_collection. It takes a collection of simple python objects
    and iterates through it to determine whether objects in the collection
    need to be converted into more advanced types. In particular, it
    converts binary objects into torch Tensors where appropriate.

    Args:
        worker: the worker doing the deserialization
        my_collection (Collection): a collection of simple python objects (including binary).

    Returns:
        Collection: a collection of the same type as the input where the objects
            in the collection have been detailed.
    """

    pieces = list()

    # Step 1: deserialize each part of the collection
    for part in my_collection:
        try:
            pieces.append(_detail(worker, part).decode("utf-8"))  # transform bytes back to string
        except AttributeError:
            pieces.append(_detail(worker, part))

    return pieces


def _detail_collection_set(worker: AbstractWorker, my_collection: Collection) -> Collection:
    """
    This function is designed to operate in the opposite direction of
    _simplify_collection. It takes a collection of simple python objects
    and iterates through it to determine whether objects in the collection
    need to be converted into more advanced types. In particular, it
    converts binary objects into torch Tensors where appropriate.

    Args:
        worker: the worker doing the deserialization
        my_collection (Collection): a collection of simple python objects (including binary).

    Returns:
        Collection: a collection of the same type as the input where the objects
            in the collection have been detailed.
    """

    pieces = list()

    # Step 1: deserialize each part of the collection
    for part in my_collection:
        try:
            pieces.append(_detail(worker, part).decode("utf-8"))  # transform bytes back to string
        except AttributeError:
            pieces.append(_detail(worker, part))
    return set(pieces)


def _detail_collection_tuple(worker: AbstractWorker, my_tuple: Tuple) -> Tuple:
    """
    This function is designed to operate in the opposite direction of
    _simplify_collection. It takes a tuple of simple python objects
    and iterates through it to determine whether objects in the collection
    need to be converted into more advanced types. In particular, it
    converts binary objects into torch Tensors where appropriate.
    This is only applicable to tuples. They need special handling because
    `msgpack` is encoding a tuple as a list.

    Args:
        worker: the worker doing the deserialization
        my_tuple (Tuple): a collection of simple python objects (including binary).

    Returns:
        tuple: a collection of the same type as the input where the objects
            in the collection have been detailed.
    """

    pieces = list()

    # Step 1: deserialize each part of the collection
    for part in my_tuple:
        pieces.append(_detail(worker, part))

    return tuple(pieces)


# Dictionaries


def _simplify_dictionary(my_dict: Dict) -> Dict:
    """
    This function is designed to search a dict for any objects
    which may need to be simplified (i.e., torch tensors). It iterates
    through each key, value in the dict and calls _simplify on it. Finally,
    it returns the output dict as the same type as the input dict
    so that the consuming serialization step knows the correct type info. The
    reverse function to this function is _detail_dictionary, which undoes
    the functionality of this function.

    Args:
        my_dict (Dict): a dictionary of python objects

    Returns:
        Dict: a dictionary of the same type as the input of simplified
            objects.

    """
    pieces = {}
    # for dictionaries we want to simplify both the key and the value
    for key, value in my_dict.items():
        pieces[_simplify(key)] = _simplify(value)

    return pieces


def _detail_dictionary(worker: AbstractWorker, my_dict: Dict) -> Dict:
    """
    This function is designed to operate in the opposite direction of
    _simplify_dictionary. It takes a dictionary of simple python objects
    and iterates through it to determine whether objects in the collection
    need to be converted into more advanced types. In particular, it
    converts binary objects into torch Tensors where appropriate.

    Args:
        worker: the worker doing the deserialization
        my_dict (Dict): a dictionary of simple python objects (including binary).

    Returns:
        tuple: a collection of the same type as the input where the objects
            in the collection have been detailed.
    """
    pieces = {}
    # for dictionaries we want to detail both the key and the value
    for key, value in my_dict.items():

        try:
            detailed_key = _detail(worker, key).decode("utf-8")
        except AttributeError:
            detailed_key = _detail(worker, key)

        try:
            detailed_value = _detail(worker, value).decode("utf-8")
        except AttributeError:
            detailed_value = _detail(worker, value)

        pieces[detailed_key] = detailed_value

    return pieces


# Range


def _simplify_range(my_range: range) -> Tuple[int, int, int]:
    """
    This function extracts the start, stop and step from the range.

    Args:
        my_range (range): a range object

    Returns:
        list: a list defining the range parameters [start, stop, step]

    Examples:

        range_parameters = _simplify_range(range(1, 3, 4))

        assert range_parameters == [1, 3, 4]

    """

    return (my_range.start, my_range.stop, my_range.step)


def _detail_range(worker: AbstractWorker, my_range_params: Tuple[int, int, int]) -> range:
    """
    This function extracts the start, stop and step from a tuple.

    Args:
        worker: the worker doing the deserialization (only here to standardise signature
            with other _detail functions)
        my_range_params (tuple): a tuple defining the range parameters [start, stop, step]

    Returns:
        range: a range object

    Examples:
        new_range = _detail_range([1, 3, 4])

        assert new_range == range(1, 3, 4)

    """

    return range(my_range_params[0], my_range_params[1], my_range_params[2])


#   numpy array


def _simplify_ndarray(my_array: numpy.ndarray) -> Tuple[bin, Tuple, str]:
    """
    This function gets the byte representation of the array
        and stores the dtype and shape for reconstruction

    Args:
        my_array (numpy.ndarray): a numpy array

    Returns:
        list: a list holding the byte representation, shape and dtype of the array

    Examples:

        arr_representation = _simplify_ndarray(numpy.random.random([1000, 1000])))

    """
    arr_bytes = my_array.tobytes()
    arr_shape = my_array.shape
    arr_dtype = my_array.dtype.name

    return (arr_bytes, arr_shape, arr_dtype)


def _detail_ndarray(
    worker: AbstractWorker, arr_representation: Tuple[bin, Tuple, str]
) -> numpy.ndarray:
    """
    This function reconstruct a numpy array from it's byte data, the shape and the dtype
        by first loading the byte data with the appropiate dtype and then reshaping it into the
        original shape

    Args:
        worker: the worker doing the deserialization
        arr_representation (tuple): a tuple holding the byte representation, shape
        and dtype of the array

    Returns:
        numpy.ndarray: a numpy array

    Examples:
        arr = _detail_ndarray(arr_representation)

    """
    res = numpy.frombuffer(arr_representation[0], dtype=arr_representation[2]).reshape(
        arr_representation[1]
    )

    assert type(res) == numpy.ndarray

    return res


#   slice


def _simplify_slice(my_slice: slice) -> Tuple[int, int, int]:
    """
    This function creates a list that represents a slice.

    Args:
        my_slice (slice): a python slice

    Returns:
        tuple : a list holding the start, stop and step values

    Examples:

        slice_representation = _simplify_slice(slice(1,2,3))

    """
    return (my_slice.start, my_slice.stop, my_slice.step)


def _detail_slice(worker: AbstractWorker, my_slice: Tuple[int, int, int]) -> slice:
    """
    This function extracts the start, stop and step from a list.

    Args:
        my_slice (tuple): a list defining the slice parameters [start, stop, step]

    Returns:
        range: a range object

    Examples:
        new_range = _detail_range([1, 3, 4])

        assert new_range == range(1, 3, 4)

    """

    return slice(my_slice[0], my_slice[1], my_slice[2])


def _simplify_ellipsis(e: Ellipsis) -> bytes:
    return b""


def _simplify_torch_device(device: torch.device) -> Tuple[str]:
    return device.type


def _detail_ellipsis(worker: AbstractWorker, ellipsis: bytes) -> Ellipsis:
    return ...


def _detail_torch_device(worker: AbstractWorker, device_type: str) -> torch.device:
    return torch.device(type=device_type)


def _simplify_pointer_tensor(ptr: PointerTensor) -> tuple:
    """
    This function takes the attributes of a PointerTensor and saves them in a dictionary
    Args:
        ptr (PointerTensor): a PointerTensor
    Returns:
        tuple: a tuple holding the unique attributes of the pointer
    Examples:
        data = _simplify_pointer_tensor(ptr)
    """

    return (ptr.id, ptr.id_at_location, ptr.location.id, ptr.point_to_attr, ptr._shape)

    # a more general but slower/more verbose option

    # data = vars(ptr).copy()
    # for k, v in data.items():
    #     if isinstance(v, AbstractWorker):
    #         data[k] = v.id
    # return _simplify_dictionary(data)


def _detail_pointer_tensor(worker: AbstractWorker, tensor_tuple: tuple) -> PointerTensor:
    """
    This function reconstructs a PointerTensor given it's attributes in form of a dictionary.
    We use the spread operator to pass the dict data as arguments
    to the init method of PointerTensor
    Args:
        worker: the worker doing the deserialization
        tensor_tuple: a tuple holding the attributes of the PointerTensor
    Returns:
        PointerTensor: a PointerTensor
    Examples:
        ptr = _detail_pointer_tensor(data)
    """
    # TODO: fix comment for this and simplifier
    obj_id = tensor_tuple[0]
    id_at_location = tensor_tuple[1]
    worker_id = tensor_tuple[2]
    if isinstance(worker_id, bytes):
<<<<<<< HEAD
        worker_id = worker_id.decode("utf-8")
=======
        worker_id = worker_id.decode()
>>>>>>> 083d0d8c
    point_to_attr = tensor_tuple[3]
    shape = tensor_tuple[4]

    if shape is not None:
        shape = torch.Size(shape)

    # If the pointer received is pointing at the current worker, we load the tensor instead
    if worker_id == worker.id:

        tensor = worker.get_obj(id_at_location)

        if point_to_attr is not None and tensor is not None:

            point_to_attrs = point_to_attr.decode("utf-8").split(".")
            for attr in point_to_attrs:
                if len(attr) > 0:
                    tensor = getattr(tensor, attr)

            if tensor is not None:

                if not tensor.is_wrapper and not isinstance(tensor, torch.Tensor):

                    # if the tensor is a wrapper then it doesn't need to be wrapped
                    # i the tensor isn't a wrapper, BUT it's just a plain torch tensor,
                    # then it doesn't need to be wrapped.
                    # if the tensor is not a wrapper BUT it's also not a torch tensor,
                    # then it needs to be wrapped or else it won't be able to be used
                    # by other interfaces
                    tensor = tensor.wrap()

        return tensor
    # Else we keep the same Pointer
    else:

        location = syft.torch.hook.local_worker.get_worker(worker_id)

        ptr = PointerTensor(
            location=location,
            id_at_location=id_at_location,
            owner=worker,
            id=obj_id,
            shape=shape,
            garbage_collect_data=True,
        )

        return ptr

    # a more general but slower/more verbose option

    # new_data = {}
    # for k, v in data.items():
    #     key = k.decode()
    #     if type(v) is bytes:
    #         val_str = v.decode()
    #         val = syft.local_worker.get_worker(val_str)
    #     else:
    #         val = v
    #     new_data[key] = val
    # return PointerTensor(**new_data)


def _simplify_log_tensor(tensor: LoggingTensor) -> tuple:
    """
    This function takes the attributes of a LogTensor and saves them in a tuple
    Args:
        tensor (LoggingTensor): a LogTensor
    Returns:
        tuple: a tuple holding the unique attributes of the log tensor
    Examples:
        data = _simplify_log_tensor(tensor)
    """

    chain = None
    if hasattr(tensor, "child"):
        chain = _simplify(tensor.child)
    return (tensor.id, chain)


def _detail_log_tensor(worker: AbstractWorker, tensor_tuple: tuple) -> LoggingTensor:
    """
    This function reconstructs a LogTensor given it's attributes in form of a tuple.
    Args:
        worker: the worker doing the deserialization
        tensor_tuple: a tuple holding the attributes of the LogTensor
    Returns:
        LoggingTensor: a LogTensor
    Examples:
        logtensor = _detail_log_tensor(data)
    """
    obj_id, chain = tensor_tuple

    tensor = LoggingTensor(owner=worker, id=obj_id)

    if chain is not None:
        chain = _detail(worker, chain)
        tensor.child = chain

    return tensor


def _simplify_plan(plan: Plan) -> tuple:
    """
    This function takes the attributes of a Plan and saves them in a tuple
    Args:
        plan (Plan): a Plan object
    Returns:
        tuple: a tuple holding the unique attributes of the Plan object

    """

    readable_plan = _simplify(plan.readable_plan)

    return (readable_plan, _simplify(plan.id), _simplify(plan.arg_ids), _simplify(plan.result_ids))


def _detail_plan(worker: AbstractWorker, plan_tuple: tuple) -> Plan:
    """This function reconstructs a Plan object given it's attributes in the form of a tuple.
    Args:
        worker: the worker doing the deserialization
        plan_tuple: a tuple holding the attributes of the Plan
    Returns:
        Plan: a Plan object
    """

    readable_plan, id, arg_ids, result_ids = plan_tuple

    id = id
    if isinstance(id, bytes):
        id = id.decode("utf-8")
    arg_ids = _detail(worker, arg_ids)
    result_ids = _detail(worker, result_ids)

    plan = syft.Plan(hook=sy.hook, owner=worker, id=id)
    plan.arg_ids = arg_ids
    plan.result_ids = result_ids

    plan.readable_plan = _detail(worker, readable_plan)

    return plan


def _simplify_plan_pointer(ptr: PlanPointer) -> tuple:
    """
    This function takes the attributes of a PointerTensor and saves them in a dictionary
    Args:
        ptr (PointerTensor): a PointerTensor
    Returns:
        tuple: a tuple holding the unique attributes of the pointer
    Examples:
        data = _simplify_pointer_tensor(ptr)
    """

    return (ptr.id, ptr.id_at_location, ptr.location.id)


def _detail_plan_pointer(worker: AbstractWorker, plan_pointer_tuple: tuple) -> PointerTensor:
    """
    This function reconstructs a PlanPointer given it's attributes in form of a tuple.

    Args:
        worker: the worker doing the deserialization
        plan_pointer_tuple: a tuple holding the attributes of the PlanPointer
    Returns:
        PointerTensor: a PointerTensor
    Examples:
        ptr = _detail_pointer_tensor(data)
    """
    # TODO: fix comment for this and simplifier
    obj_id = plan_pointer_tuple[0]
    id_at_location = plan_pointer_tuple[1]
    if isinstance(id_at_location, bytes):
        id_at_location = id_at_location.decode("utf-8")
    worker_id = plan_pointer_tuple[2].decode("utf-8")

    # If the pointer received is pointing at the current worker, we load the tensor instead
    if worker_id == worker.id:

        tensor = worker.get_obj(id_at_location)

        return tensor
    # Else we keep the same Pointer
    else:

        location = syft.torch.hook.local_worker.get_worker(worker_id)

        ptr = PlanPointer(
            location=location, id_at_location=id_at_location, owner=worker, id=obj_id, register=True
        )

        return ptr


# High Level Simplification Router


def _simplify(obj: object) -> object:
    """
    This function takes an object as input and returns a simple
    Python object which is supported by the chosen serialization
    method (such as JSON or msgpack). The reason we have this function
    is that some objects are either NOT supported by high level (fast)
    serializers OR the high level serializers don't support the fastest
    form of serialization. For example, PyTorch tensors have custom pickle
    functionality thus its better to pre-serialize PyTorch tensors using
    pickle and then serialize the binary in with the rest of the message
    being sent.

    Args:
        obj: an object which may need to be simplified

    Returns:
        obj: an simple Python object which msgpack can serialize

    Raises:
        ValueError: if `move_this` or `in_front_of_that` are not both single ASCII
        characters.

    """

    try:
        # check to see if there is a simplifier
        # for this type. If there is, run return
        # the simplified object
        current_type = type(obj)

        result = (simplifiers[current_type][0], simplifiers[current_type][1](obj))

        return result

    except KeyError:

        # if there is not a simplifier for this
        # object, then the object is already a
        # simple python object and we can just
        # return it
        return obj


simplifiers = {
    torch.Tensor: [0, _simplify_torch_tensor],
    torch.nn.Parameter: [1, _simplify_torch_parameter],
    tuple: [2, _simplify_collection],
    list: [3, _simplify_collection],
    set: [4, _simplify_collection],
    dict: [5, _simplify_dictionary],
    range: [6, _simplify_range],
    numpy.ndarray: [7, _simplify_ndarray],
    slice: [8, _simplify_slice],
    type(Ellipsis): [9, _simplify_ellipsis],
    torch.device: [10, _simplify_torch_device],
    PointerTensor: [11, _simplify_pointer_tensor],
    LoggingTensor: [12, _simplify_log_tensor],
    Plan: [13, _simplify_plan],
    PlanPointer: [14, _simplify_plan_pointer],
}


def _detail(worker: AbstractWorker, obj: object) -> object:
    """
    This function reverses the functionality of _simplify. Where applicable,
    it converts simple objects into more complex objects such as converting
    binary objects into torch tensors. Read _simplify for more information on
    why _simplify and _detail are needed.

    Args:
        worker: the worker which is acquiring the message content, for example
        used to specify the owner of a tensor received(not obvious for
        virtual workers)
        obj: a simple Python object which msgpack deserialized

    Returns:
        obj: a more complex Python object which msgpack would have had trouble
            deserializing directly.

    """

    if type(obj) == list:
        return detailers[obj[0]](worker, obj[1])
    else:
        return obj


detailers = [
    _detail_torch_tensor,
    _detail_torch_parameter,
    _detail_collection_tuple,
    _detail_collection_list,
    _detail_collection_set,
    _detail_dictionary,
    _detail_range,
    _detail_ndarray,
    _detail_slice,
    _detail_ellipsis,
    _detail_torch_device,
    _detail_pointer_tensor,
    _detail_log_tensor,
    _detail_plan,
    _detail_plan_pointer,
]<|MERGE_RESOLUTION|>--- conflicted
+++ resolved
@@ -780,11 +780,7 @@
     id_at_location = tensor_tuple[1]
     worker_id = tensor_tuple[2]
     if isinstance(worker_id, bytes):
-<<<<<<< HEAD
-        worker_id = worker_id.decode("utf-8")
-=======
         worker_id = worker_id.decode()
->>>>>>> 083d0d8c
     point_to_attr = tensor_tuple[3]
     shape = tensor_tuple[4]
 
