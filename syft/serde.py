"""
This file exists to provide one common place for all serialization to occur
regardless of framework. As msgpack only supports basic types and binary formats
every type must be first be converted to one of these types. Thus, we've split our
functionality into three steps. When converting from a PySyft object (or collection
of objects) to an object to be sent over the wire (a message), those three steps
are (in order):

1. Simplify - converts PyTorch objects to simple Python objects (using pickle)
2. Serialize - converts Python objects to binary
3. Compress - compresses the binary (Now we're ready send!)

Inversely, when converting from a message sent over the wire back to a PySyft
object, the three steps are (in order):

1. Decompress - converts compressed binary back to decompressed binary
2. Deserialize - converts from binary to basic python objects
3. Detail - converts some basic python objects back to PyTorch objects (Tensors)

Furthermore, note that there is different simplification/serialization logic
for objects of different types. Thus, instead of using if/else logic, we have
global dictionaries which contain functions and Python types as keys. For
simplification logic, this dictionary is called "simplifiers". The keys
are the types and values are the simplification logic. For example,
simplifiers[tuple] will return the function which knows how to simplify the
tuple type. The same is true for all other simplifier/detailer functions.

By default, the simplification/detail operations expect Torch tensors. If the setup requires other
serialization process, it can override the functions _serialize_tensor and _deserialize_tensor

By default, we serialize using msgpack and compress using lz4.
If different compressions are required, the worker can override the function _apply_compress_scheme
"""
from tempfile import TemporaryFile
from typing import Collection
from typing import Dict
from typing import Tuple
import torch
import msgpack
import lz4
from lz4 import (  # noqa: F401
    frame,
)  # needed as otherwise we will get: module 'lz4' has no attribute 'frame'
import io
import numpy
import warnings
import zstd

import syft
import syft as sy

from syft.workers import AbstractWorker
from syft.workers import VirtualWorker

from syft.federated import Plan

from syft.exceptions import CompressionNotFoundException
from syft.exceptions import GetNotPermittedError

from syft.frameworks.torch.tensors.decorators import LoggingTensor
from syft.frameworks.torch.tensors.interpreters import AdditiveSharingTensor
from syft.frameworks.torch.tensors.interpreters import MultiPointerTensor
from syft.frameworks.torch.tensors.interpreters.abstract import initialize_tensor
from syft.frameworks.torch import pointers

# COMPRESSION SCHEME INT CODES
NO_COMPRESSION = 40
LZ4 = 41
ZSTD = 42


# High Level Public Functions (these are the ones you use)
def serialize(
    obj: object,
    simplified: bool = False,
    force_no_compression: bool = False,
    force_no_serialization: bool = False,
    force_full_simplification: bool = False,
) -> bin:
    """This method can serialize any object PySyft needs to send or store.

    This is the high level function for serializing any object or collection
    of objects which PySyft needs to send over the wire. It includes three
    steps, Simplify, Serialize, and Compress as described inline below.

    Args:
        obj (object): the object to be serialized
        simplified (bool): in some cases we want to pass in data which has
            already been simplified - in which case we must skip double
            simplification - which would be bad.... so bad... so... so bad
        force_no_compression (bool): If true, this will override ANY module
            settings and not compress the objects being serialized. The primary
            expected use of this functionality is testing and/or experimentation.
        force_no_serialization (bool): Primarily a testing tool, this will force
            this method to return human-readable Python objects which is very useful
            for testing and debugging (forceably overrides module compression,
            serialization, and the 'force_no_compression' override)). In other words,
            only simplification operations are performed.
        force_full_simplification (bool): Some objects are only partially serialized
            by default. For objects where this is the case, setting this flag to True
            will force the entire object to be serialized. For example, setting this
            flag to True will cause a VirtualWorker to be serialized WITH all of its
            tensors while by default VirtualWorker objects only serialize a small
            amount of metadata.

    Returns:
        binary: the serialized form of the object.

    """
    # 1) Simplify
    # simplify difficult-to-serialize objects. See the _simpliy method
    # for details on how this works. The general purpose is to handle types
    # which the fast serializer cannot handle
    if not simplified:
        if force_full_simplification:
            simple_objects = _force_full_simplify(obj)
        else:
            simple_objects = _simplify(obj)
    else:
        simple_objects = obj

    # 2) Serialize
    # serialize into a binary
    if force_no_serialization:
        return simple_objects
    else:
        binary = msgpack.dumps(simple_objects)

    # 3) Compress
    # optionally compress the binary and return the result
    # prepend a 1-byte header '0' or '1' to the output stream
    # to denote whether output stream is compressed or not
    # if compressed stream length is greater than input stream
    # we output the input stream as it is with header set to '0'
    # otherwise we output the compressed stream with header set to '1'
    # even if compressed flag is set to false by the caller we
    # output the input stream as it is with header set to '0'
    if force_no_compression:
        return binary
    else:
        return _compress(binary)


def deserialize(binary: bin, worker: AbstractWorker = None, detail=True) -> object:
    """ This method can deserialize any object PySyft needs to send or store.

    This is the high level function for deserializing any object or collection
    of objects which PySyft has sent over the wire or stored. It includes three
    steps, Decompress, Deserialize, and Detail as described inline below.

    Args:
        binary (bin): the serialized object to be deserialized.
        worker (AbstractWorker): the worker which is acquiring the message content,
            for example used to specify the owner of a tensor received(not obvious
            for virtual workers)
        detail (bool): there are some cases where we need to perform the decompression
            and deserialization part, but we don't need to detail all the message.
            This is the case for Plan workers for instance

    Returns:
        object: the deserialized form of the binary input.
    """
    if worker is None:
        worker = syft.torch.hook.local_worker

    # 1) Decompress the binary if needed
    binary = _decompress(binary)

    # 2) Deserialize
    # This function converts the binary into the appropriate python
    # object (or nested dict/collection of python objects)
    simple_objects = msgpack.loads(binary)

    if detail:
        # 3) Detail
        # This function converts typed, simple objects into their more
        # complex (and difficult to serialize) counterparts which the
        # serialization library wasn't natively able to serialize (such
        # as msgpack's inability to serialize torch tensors or ... or
        # python slice objects
        return _detail(worker, simple_objects)

    else:
        # sometimes we want to skip detailing (such as in Plan)
        return simple_objects


def _serialize_tensor(tensor) -> bin:
    """Serialize the tensor using as default Torch serialization strategy
    This function can be overridden to provide different tensor serialization strategies

    Args
        (torch.Tensor): an input tensor to be serialized

    Returns
        A serialized version of the input tensor

    """
    return torch_tensor_serializer(tensor)


def _deserialize_tensor(tensor_bin) -> torch.Tensor:
    """Deserialize the input tensor passed as parameter into a Torch tensor.
    This function can be overridden to provide different deserialization strategies

    Args
        tensor_bin: A binary representation of a tensor

    Returns
        a Torch tensor
    """
    return torch_tensor_deserializer(tensor_bin)


def numpy_tensor_serializer(tensor: torch.Tensor) -> bin:
    """Strategy to serialize a tensor using numpy npy format.
    If tensor requires to calculate gradients, it will detached.
    """
    if tensor.requires_grad:
        warnings.warn(
            "Torch to Numpy serializer can only be used with tensors that do not require grad. "
            "Detaching tensor to continue"
        )
        tensor = tensor.detach()

    np_tensor = tensor.numpy()
    outfile = TemporaryFile()
    numpy.save(outfile, np_tensor)
    # Simulate close and open by calling seek
    outfile.seek(0)
    return outfile.read()


def numpy_tensor_deserializer(tensor_bin) -> torch.Tensor:
    """"Strategy to deserialize a binary input in npy format into a Torch tensor"""
    input_file = TemporaryFile()
    input_file.write(tensor_bin)
    # read data from file
    input_file.seek(0)
    return torch.from_numpy(numpy.load(input_file))


def torch_tensor_serializer(tensor) -> bin:
    """Strategy to serialize a tensor using Torch saver"""
    binary_stream = io.BytesIO()
    torch.save(tensor, binary_stream)
    return binary_stream.getvalue()


def torch_tensor_deserializer(tensor_bin) -> torch.Tensor:
    """"Strategy to deserialize a binary input using Torch load"""
    bin_tensor_stream = io.BytesIO(tensor_bin)
    return torch.load(bin_tensor_stream)


# Chosen Compression Algorithm


def _apply_compress_scheme(decompressed_input_bin) -> tuple:
    """
    Apply the selected compression scheme.
    By default is used LZ4

    Args:
        decompressed_input_bin: the binary to be compressed
    """
    return apply_lz4_compression(decompressed_input_bin)


def apply_lz4_compression(decompressed_input_bin) -> tuple:
    """
    Apply LZ4 compression to the input

    Args:
        :param decompressed_input_bin: the binary to be compressed
        :return: a tuple (compressed_result, LZ4)
    """
    return lz4.frame.compress(decompressed_input_bin), LZ4


def apply_zstd_compression(decompressed_input_bin) -> tuple:
    """
    Apply ZSTD compression to the input

    Args:
        :param decompressed_input_bin: the binary to be compressed
        :return: a tuple (compressed_result, ZSTD)
    """

    return zstd.compress(decompressed_input_bin), ZSTD


def apply_no_compression(decompressed_input_bin) -> tuple:
    """
    No compression is applied to the input

    Args:
        :param decompressed_input_bin: the binary
        :return: a tuple (the binary, LZ4)
    """

    return decompressed_input_bin, NO_COMPRESSION


def _compress(decompressed_input_bin: bin) -> bin:
    """
    This function compresses a binary using the function _apply_compress_scheme
    if the input has been already compressed in some step, it will return it as it is

    Args:
        decompressed_input_bin (bin): binary to be compressed

    Returns:
        bin: a compressed binary

    """

    compress_stream, compress_scheme = _apply_compress_scheme(decompressed_input_bin)

    if len(compress_stream) < len(decompressed_input_bin):
        return compress_scheme.to_bytes(1, byteorder="big") + compress_stream
    else:
        return NO_COMPRESSION.to_bytes(1, byteorder="big") + decompressed_input_bin


def _decompress(binary: bin) -> bin:
    """
    This function decompresses a binary using the scheme defined in the first byte of the input

    Args:
        binary (bin): a compressed binary

    Returns:
        bin: decompressed binary

    """

    # check the 1-byte header to check the compression scheme used
    compress_scheme = binary[0]

    # remove the 1-byte header from the input stream
    binary = binary[1:]
    # 1)  Decompress or return the original stream
    if compress_scheme == LZ4:
        return lz4.frame.decompress(binary)
    elif compress_scheme == ZSTD:
        return zstd.decompress(binary)
    elif compress_scheme == NO_COMPRESSION:
        return binary
    else:
        raise CompressionNotFoundException(
            "compression scheme not found for" " compression code:" + str(compress_scheme)
        )


# Simplify/Detail Torch Tensors


def _simplify_torch_tensor(tensor: torch.Tensor) -> bin:
    """
    This function converts a torch tensor into a serliaized torch tensor
    using pickle. We choose to use this because PyTorch has a custom and
    very fast PyTorch pickler.

    Args:
        tensor (torch.Tensor): an input tensor to be serialized

    Returns:
        tuple: serialized tuple of torch tensor. The first value is the
        id of the tensor and the second is the binary for the PyTorch
        object. The third is the chain of abstractions, and the fourth
        (optinally) is the chain of graident tensors (nested tuple)
    """

    tensor_bin = _serialize_tensor(tensor)

    # note we need to do this expicitly because torch.save does not
    # seem to be including .grad by default

    if tensor.grad is not None:
        if hasattr(tensor, "child"):
            if isinstance(tensor.child, pointers.PointerTensor):
                grad_chain = None
            else:
                grad_chain = _simplify_torch_tensor(tensor.grad)
        else:
            grad_chain = _simplify_torch_tensor(tensor.grad)

    else:
        grad_chain = None

    chain = None

    # I think the pointer bug is is between here

    if hasattr(tensor, "child"):
        chain = _simplify(tensor.child)

    # and here... leaving a reerence here so i can find it later
    # TODO fix pointer bug

    tags = tensor.tags
    if tags is not None:
        tags = list(tags)
    return (tensor.id, tensor_bin, chain, grad_chain, tags, tensor.description)


def _detail_torch_tensor(worker: AbstractWorker, tensor_tuple: tuple) -> torch.Tensor:
    """
    This function converts a serialized torch tensor into a torch tensor
    using pickle.

    Args:
        tensor_tuple (bin): serialized obj of torch tensor. It's a tuple where
            the first value is the ID, the second vlaue is the binary for the
            PyTorch object, the third value is the chain of tensor abstractions,
            and the fourth object is the chain of gradients (.grad.grad, etc.)

    Returns:
        torch.Tensor: a torch tensor that was serialized
    """

    tensor_id, tensor_bin, chain, grad_chain, tags, description = tensor_tuple

    tensor = _deserialize_tensor(tensor_bin)

    # note we need to do this explicitly because torch.load does not
    # include .grad informatino
    if grad_chain is not None:
        tensor.grad = _detail_torch_tensor(worker, grad_chain)

    initialize_tensor(
        hook_self=syft.torch.hook,
        cls=tensor,
        torch_tensor=True,
        owner=worker,
        id=tensor_id,
        init_args=[],
        kwargs={},
    )

    if tags is not None:
        for i in range(len(tags)):
            tag = tags[i]
            if isinstance(tag, bytes):
                tag = tag.decode("utf-8")
            tags[i] = tag
        tensor.tags = tags

    if description is not None:
        if isinstance(description, bytes):
            description = description.decode("utf-8")
        tensor.description = description

    if chain is not None:
        chain = _detail(worker, chain)
        tensor.child = chain
        tensor.is_wrapper = True

    return tensor


# Simplify/Detail Parameters


def _simplify_torch_parameter(param: torch.nn.Parameter) -> bin:
    """
    This function converts a torch Parameter into a serialized torch Parameter

    Args:
        param (torch.nn.Parameter): an input Parameter to be serialized

    Returns:
        tuple: serialized tuple of torch Parameter. The first value is the
        id of the Parameter and the second is the binary for the PyTorch
        tensor data attribute and last is the requires_grad attr.
    """

    tensor = param.data

    tensor_ser = _simplify_torch_tensor(tensor)

    grad = param.grad

    if grad is not None and not (
        hasattr(grad, "child") and isinstance(grad.child, pointers.PointerTensor)
    ):
        grad_ser = _simplify_torch_tensor(grad)
    else:
        grad_ser = None

    return (param.id, tensor_ser, param.requires_grad, grad_ser)


def _detail_torch_parameter(worker: AbstractWorker, param_tuple: tuple) -> torch.nn.Parameter:
    """
    This function converts a serialized torch Parameter into a torch Parameter.

    Args:
        param_tuple (tuple): serialized obj of torch tensor. It's a tuple where
            the first value is the ID and the second value is the binary for the
            PyTorch data attribute et and third value is the requires_grad attr.

    Returns:
        torch.Parameter: a torch Parameter that was serialized
    """
    param_id, tensor_ser, requires_grad, grad_ser = param_tuple

    tensor = _detail_torch_tensor(worker, tensor_ser)

    if grad_ser is not None:
        grad = _detail_torch_tensor(worker, grad_ser)
        grad.garbage_collect_data = False
    elif hasattr(tensor, "child") and isinstance(tensor.child, pointers.PointerTensor):
        grad = tensor.attr("grad")
    else:
        grad = None

    param = torch.nn.Parameter(tensor, requires_grad)
    param.id = param_id
    param.grad = grad

    return param


# Simplify/Detail Collections (list, set, tuple, etc.)


def _simplify_collection(my_collection: Collection) -> Collection:
    """
    This function is designed to search a collection for any objects
    which may need to be simplified (i.e., torch tensors). It iterates
    through each object in the collection and calls _simplify on it. Finally,
    it returns the output collection as the same type as the input collection
    so that the consuming serialization step knows the correct type info. The
    reverse function to this function is _detail_collection, which undoes
    the functionality of this function.

    Args:
        my_collection (Collection): a collection of python objects

    Returns:
        Collection: a collection of the same type as the input of simplified
            objects.

    """

    # Step 0: get collection type for later use and itialize empty list
    my_type = type(my_collection)
    pieces = list()

    # Step 1: serialize each part of the collection
    for part in my_collection:
        pieces.append(_simplify(part))

    # Step 2: convert back to original type and return serialization
    if my_type == set:
        return pieces
    return my_type(pieces)


def _detail_collection_list(worker: AbstractWorker, my_collection: Collection) -> Collection:
    """
    This function is designed to operate in the opposite direction of
    _simplify_collection. It takes a collection of simple python objects
    and iterates through it to determine whether objects in the collection
    need to be converted into more advanced types. In particular, it
    converts binary objects into torch Tensors where appropriate.

    Args:
        worker: the worker doing the deserialization
        my_collection (Collection): a collection of simple python objects (including binary).

    Returns:
        Collection: a collection of the same type as the input where the objects
            in the collection have been detailed.
    """

    pieces = list()

    # Step 1: deserialize each part of the collection
    for part in my_collection:
        try:
            pieces.append(_detail(worker, part).decode("utf-8"))  # transform bytes back to string
        except AttributeError:
            pieces.append(_detail(worker, part))

    return pieces


def _detail_collection_set(worker: AbstractWorker, my_collection: Collection) -> Collection:
    """
    This function is designed to operate in the opposite direction of
    _simplify_collection. It takes a collection of simple python objects
    and iterates through it to determine whether objects in the collection
    need to be converted into more advanced types. In particular, it
    converts binary objects into torch Tensors where appropriate.

    Args:
        worker: the worker doing the deserialization
        my_collection (Collection): a collection of simple python objects (including binary).

    Returns:
        Collection: a collection of the same type as the input where the objects
            in the collection have been detailed.
    """

    pieces = list()

    # Step 1: deserialize each part of the collection
    for part in my_collection:
        try:
            pieces.append(_detail(worker, part).decode("utf-8"))  # transform bytes back to string
        except AttributeError:
            pieces.append(_detail(worker, part))
    return set(pieces)


def _detail_collection_tuple(worker: AbstractWorker, my_tuple: Tuple) -> Tuple:
    """
    This function is designed to operate in the opposite direction of
    _simplify_collection. It takes a tuple of simple python objects
    and iterates through it to determine whether objects in the collection
    need to be converted into more advanced types. In particular, it
    converts binary objects into torch Tensors where appropriate.
    This is only applicable to tuples. They need special handling because
    `msgpack` is encoding a tuple as a list.

    Args:
        worker: the worker doing the deserialization
        my_tuple (Tuple): a collection of simple python objects (including binary).

    Returns:
        tuple: a collection of the same type as the input where the objects
            in the collection have been detailed.
    """

    pieces = list()

    # Step 1: deserialize each part of the collection
    for part in my_tuple:
        pieces.append(_detail(worker, part))

    return tuple(pieces)


# Dictionaries


def _simplify_dictionary(my_dict: Dict) -> Dict:
    """
    This function is designed to search a dict for any objects
    which may need to be simplified (i.e., torch tensors). It iterates
    through each key, value in the dict and calls _simplify on it. Finally,
    it returns the output dict as the same type as the input dict
    so that the consuming serialization step knows the correct type info. The
    reverse function to this function is _detail_dictionary, which undoes
    the functionality of this function.

    Args:
        my_dict (Dict): a dictionary of python objects

    Returns:
        Dict: a dictionary of the same type as the input of simplified
            objects.

    """
    pieces = list()
    # for dictionaries we want to simplify both the key and the value
    for key, value in my_dict.items():
        pieces.append((_simplify(key), _simplify(value)))

    return pieces


def _detail_dictionary(worker: AbstractWorker, my_dict: Dict) -> Dict:
    """
    This function is designed to operate in the opposite direction of
    _simplify_dictionary. It takes a dictionary of simple python objects
    and iterates through it to determine whether objects in the collection
    need to be converted into more advanced types. In particular, it
    converts binary objects into torch Tensors where appropriate.

    Args:
        worker: the worker doing the deserialization
        my_dict (Dict): a dictionary of simple python objects (including binary).

    Returns:
        tuple: a collection of the same type as the input where the objects
            in the collection have been detailed.
    """
    pieces = {}
    # for dictionaries we want to detail both the key and the value
    for key, value in my_dict:
        detailed_key = _detail(worker, key)
        try:
            detailed_key = detailed_key.decode("utf-8")
        except AttributeError:
            pass

        detailed_value = _detail(worker, value)
        try:
            detailed_value = detailed_value.decode("utf-8")
        except AttributeError:
            pass

        pieces[detailed_key] = detailed_value

    return pieces


# Range


def _simplify_range(my_range: range) -> Tuple[int, int, int]:
    """
    This function extracts the start, stop and step from the range.

    Args:
        my_range (range): a range object

    Returns:
        list: a list defining the range parameters [start, stop, step]

    Examples:

        range_parameters = _simplify_range(range(1, 3, 4))

        assert range_parameters == [1, 3, 4]

    """

    return (my_range.start, my_range.stop, my_range.step)


def _detail_range(worker: AbstractWorker, my_range_params: Tuple[int, int, int]) -> range:
    """
    This function extracts the start, stop and step from a tuple.

    Args:
        worker: the worker doing the deserialization (only here to standardise signature
            with other _detail functions)
        my_range_params (tuple): a tuple defining the range parameters [start, stop, step]

    Returns:
        range: a range object

    Examples:
        new_range = _detail_range([1, 3, 4])

        assert new_range == range(1, 3, 4)

    """

    return range(my_range_params[0], my_range_params[1], my_range_params[2])


#   numpy array


def _simplify_ndarray(my_array: numpy.ndarray) -> Tuple[bin, Tuple, str]:
    """
    This function gets the byte representation of the array
        and stores the dtype and shape for reconstruction

    Args:
        my_array (numpy.ndarray): a numpy array

    Returns:
        list: a list holding the byte representation, shape and dtype of the array

    Examples:

        arr_representation = _simplify_ndarray(numpy.random.random([1000, 1000])))

    """
    arr_bytes = my_array.tobytes()
    arr_shape = my_array.shape
    arr_dtype = my_array.dtype.name

    return (arr_bytes, arr_shape, arr_dtype)


def _detail_ndarray(
    worker: AbstractWorker, arr_representation: Tuple[bin, Tuple, str]
) -> numpy.ndarray:
    """
    This function reconstruct a numpy array from it's byte data, the shape and the dtype
        by first loading the byte data with the appropiate dtype and then reshaping it into the
        original shape

    Args:
        worker: the worker doing the deserialization
        arr_representation (tuple): a tuple holding the byte representation, shape
        and dtype of the array

    Returns:
        numpy.ndarray: a numpy array

    Examples:
        arr = _detail_ndarray(arr_representation)

    """
    res = numpy.frombuffer(arr_representation[0], dtype=arr_representation[2]).reshape(
        arr_representation[1]
    )

    assert type(res) == numpy.ndarray

    return res


#   slice


def _simplify_slice(my_slice: slice) -> Tuple[int, int, int]:
    """
    This function creates a list that represents a slice.

    Args:
        my_slice (slice): a python slice

    Returns:
        tuple : a list holding the start, stop and step values

    Examples:

        slice_representation = _simplify_slice(slice(1,2,3))

    """
    return (my_slice.start, my_slice.stop, my_slice.step)


def _detail_slice(worker: AbstractWorker, my_slice: Tuple[int, int, int]) -> slice:
    """
    This function extracts the start, stop and step from a list.

    Args:
        my_slice (tuple): a list defining the slice parameters [start, stop, step]

    Returns:
        range: a range object

    Examples:
        new_range = _detail_range([1, 3, 4])

        assert new_range == range(1, 3, 4)

    """

    return slice(my_slice[0], my_slice[1], my_slice[2])


def _simplify_ellipsis(e: Ellipsis) -> bytes:
    return b""


def _simplify_torch_device(device: torch.device) -> Tuple[str]:
    return device.type


def _detail_ellipsis(worker: AbstractWorker, ellipsis: bytes) -> Ellipsis:
    return ...


def _detail_torch_device(worker: AbstractWorker, device_type: str) -> torch.device:
    return torch.device(type=device_type)


def _simplify_pointer_tensor(ptr: pointers.PointerTensor) -> tuple:
    """
    This function takes the attributes of a PointerTensor and saves them in a dictionary
    Args:
        ptr (pointers.PointerTensor): a PointerTensor
    Returns:
        tuple: a tuple holding the unique attributes of the pointer
    Examples:
        data = _simplify_pointer_tensor(ptr)
    """

    return (
        ptr.id,
        ptr.id_at_location,
        ptr.location.id,
        ptr.point_to_attr,
        ptr._shape,
        ptr.garbage_collect_data,
    )

    # a more general but slower/more verbose option

    # data = vars(ptr).copy()
    # for k, v in data.items():
    #     if isinstance(v, AbstractWorker):
    #         data[k] = v.id
    # return _simplify_dictionary(data)


def _detail_pointer_tensor(worker: AbstractWorker, tensor_tuple: tuple) -> pointers.PointerTensor:
    """
    This function reconstructs a PointerTensor given it's attributes in form of a dictionary.
    We use the spread operator to pass the dict data as arguments
    to the init method of PointerTensor
    Args:
        worker: the worker doing the deserialization
        tensor_tuple: a tuple holding the attributes of the PointerTensor
    Returns:
        PointerTensor: a pointers.PointerTensor
    Examples:
        ptr = _detail_pointer_tensor(data)
    """
    # TODO: fix comment for this and simplifier
    obj_id, id_at_location, worker_id, point_to_attr, shape, garbage_collect_data = tensor_tuple

    if isinstance(worker_id, bytes):
        worker_id = worker_id.decode()

    if shape is not None:
        shape = torch.Size(shape)

    # If the pointer received is pointing at the current worker, we load the tensor instead
    if worker_id == worker.id:
        tensor = worker.get_obj(id_at_location)

        if point_to_attr is not None and tensor is not None:

            point_to_attrs = point_to_attr.decode("utf-8").split(".")
            for attr in point_to_attrs:
                if len(attr) > 0:
                    tensor = getattr(tensor, attr)

            if tensor is not None:

                if not tensor.is_wrapper and not isinstance(tensor, torch.Tensor):
                    # if the tensor is a wrapper then it doesn't need to be wrapped
                    # i the tensor isn't a wrapper, BUT it's just a plain torch tensor,
                    # then it doesn't need to be wrapped.
                    # if the tensor is not a wrapper BUT it's also not a torch tensor,
                    # then it needs to be wrapped or else it won't be able to be used
                    # by other interfaces
                    tensor = tensor.wrap()

        return tensor
    # Else we keep the same Pointer
    else:

        location = syft.torch.hook.local_worker.get_worker(worker_id)

        ptr = pointers.PointerTensor(
            location=location,
            id_at_location=id_at_location,
            owner=worker,
            id=obj_id,
            shape=shape,
            garbage_collect_data=garbage_collect_data,
        )

        return ptr

    # a more general but slower/more verbose option

    # new_data = {}
    # for k, v in data.items():
    #     key = k.decode()
    #     if type(v) is bytes:
    #         val_str = v.decode()
    #         val = syft.local_worker.get_worker(val_str)
    #     else:
    #         val = v
    #     new_data[key] = val
    # return PointerTensor(**new_data)


def _simplify_log_tensor(tensor: LoggingTensor) -> tuple:
    """
    This function takes the attributes of a LogTensor and saves them in a tuple
    Args:
        tensor (LoggingTensor): a LogTensor
    Returns:
        tuple: a tuple holding the unique attributes of the log tensor
    Examples:
        data = _simplify_log_tensor(tensor)
    """

    chain = None
    if hasattr(tensor, "child"):
        chain = _simplify(tensor.child)
    return (tensor.id, chain)


def _detail_log_tensor(worker: AbstractWorker, tensor_tuple: tuple) -> LoggingTensor:
    """
    This function reconstructs a LogTensor given it's attributes in form of a tuple.
    Args:
        worker: the worker doing the deserialization
        tensor_tuple: a tuple holding the attributes of the LogTensor
    Returns:
        LoggingTensor: a LogTensor
    Examples:
        logtensor = _detail_log_tensor(data)
    """
    obj_id, chain = tensor_tuple

    tensor = LoggingTensor(owner=worker, id=obj_id)

    if chain is not None:
        chain = _detail(worker, chain)
        tensor.child = chain

    return tensor


def _simplify_additive_shared_tensor(tensor: AdditiveSharingTensor) -> tuple:
    """
    This function takes the attributes of a AdditiveSharingTensor and saves them in a tuple
    Args:
        tensor (AdditiveSharingTensor): a AdditiveSharingTensor
    Returns:
        tuple: a tuple holding the unique attributes of the additive shared tensor
    Examples:
        data = _simplify_additive_shared_tensor(tensor)
    """

    chain = None
    if hasattr(tensor, "child"):
        chain = _simplify(tensor.child)
    return (tensor.id, tensor.field, tensor.crypto_provider.id, chain)


def _detail_additive_shared_tensor(
    worker: AbstractWorker, tensor_tuple: tuple
) -> AdditiveSharingTensor:
    """
        This function reconstructs a AdditiveSharingTensor given it's attributes in form of a tuple.
        Args:
            worker: the worker doing the deserialization
            tensor_tuple: a tuple holding the attributes of the AdditiveSharingTensor
        Returns:
            AdditiveSharingTensor: a AdditiveSharingTensor
        Examples:
            shared_tensor = _detail_additive_shared_tensor(data)
        """

    tensor_id, field, crypto_provider, chain = tensor_tuple

    tensor = AdditiveSharingTensor(
        owner=worker, id=tensor_id, field=field, crypto_provider=worker.get_worker(crypto_provider)
    )

    if chain is not None:
        chain = _detail(worker, chain)
        tensor.child = chain

    return tensor


def _simplify_multi_pointer_tensor(tensor: MultiPointerTensor) -> tuple:
    """
    This function takes the attributes of a MultiPointerTensor and saves them in a tuple
    Args:
        tensor (MultiPointerTensor): a MultiPointerTensor
    Returns:
        tuple: a tuple holding the unique attributes of the additive shared tensor
    Examples:
        data = _simplify_additive_shared_tensor(tensor)
    """

    chain = None
    if hasattr(tensor, "child"):
        chain = _simplify(tensor.child)
    return (tensor.id, chain)


def _detail_multi_pointer_tensor(worker: AbstractWorker, tensor_tuple: tuple) -> MultiPointerTensor:
    """
        This function reconstructs a MultiPointerTensor given it's attributes in form of a tuple.
        Args:
            worker: the worker doing the deserialization
            tensor_tuple: a tuple holding the attributes of the MultiPointerTensor
        Returns:
            MultiPointerTensor: a MultiPointerTensor
        Examples:
            multi_pointer_tensor = _detail_multi_pointer_tensor(data)
        """

    tensor_id, chain = tensor_tuple

    tensor = MultiPointerTensor(owner=worker, id=tensor_id)

    if chain is not None:
        chain = _detail(worker, chain)
        tensor.child = chain

    return tensor


def _simplify_plan(plan: Plan) -> tuple:
    """
    This function takes the attributes of a Plan and saves them in a tuple
    Args:
        plan (Plan): a Plan object
    Returns:
        tuple: a tuple holding the unique attributes of the Plan object

    """
    readable_plan = _simplify(plan.readable_plan)
    return (
        readable_plan,
        _simplify(plan.id),
        _simplify(plan.arg_ids),
        _simplify(plan.result_ids),
        plan.name,
        _simplify(plan.tags),
        _simplify(plan.description),
    )


def _detail_plan(worker: AbstractWorker, plan_tuple: tuple) -> Plan:
    """This function reconstructs a Plan object given it's attributes in the form of a tuple.
    Args:
        worker: the worker doing the deserialization
        plan_tuple: a tuple holding the attributes of the Plan
    Returns:
        Plan: a Plan object
    """

    readable_plan, id, arg_ids, result_ids, name, tags, description = plan_tuple
    id = id
    if isinstance(id, bytes):
        id = id.decode("utf-8")
    arg_ids = _detail(worker, arg_ids)
    result_ids = _detail(worker, result_ids)

    plan = syft.Plan(
        owner=worker,
        id=id,
        arg_ids=arg_ids,
        result_ids=result_ids,
        readable_plan=_detail(worker, readable_plan),
    )
    if isinstance(name, bytes):
        plan.name = name.decode("utf-8")
    plan.tags = _detail(worker, tags)
    plan.description = _detail(worker, description)

    return plan


def _simplify_worker(worker: AbstractWorker) -> tuple:
    """

    """

    return (_simplify(worker.id),)


def _detail_worker(worker: AbstractWorker, worker_tuple: tuple) -> pointers.PointerTensor:
    """
    This function reconstructs a PlanPointer given it's attributes in form of a tuple.

    Args:
        worker: the worker doing the deserialization
        plan_pointer_tuple: a tuple holding the attributes of the PlanPointer
    Returns:
        PointerTensor: a PointerTensor
    Examples:
        ptr = _detail_pointer_tensor(data)
    """
    worker_id = _detail(worker, worker_tuple[0])

    referenced_worker = worker.get_worker(worker_id)

    return referenced_worker


def _simplify_GetNotPermittedError(error: GetNotPermittedError) -> tuple:
    """Simplifies a GetNotPermittedError into its message"""
    return (getattr(error, "message", str(error)),)


def _detail_GetNotPermittedError(
    worker: AbstractWorker, error_tuple: tuple
) -> GetNotPermittedError:
    """Details and raises a GetNotPermittedError

    Args:
        worker: the worker doing the deserialization
        error_tuple: a tuple holding the message of the GetNotPermittedError
    Raises:
        GetNotPermittedError: the error thrown when get is not permitted
    """

    raise GetNotPermittedError(error_tuple[0])


def _force_full_simplify_worker(worker: AbstractWorker) -> tuple:
    """

    """

    return (_simplify(worker.id), _simplify(worker._objects), worker.auto_add)


def _force_full_detail_worker(worker: AbstractWorker, worker_tuple: tuple) -> tuple:
    worker_id, _objects, auto_add = worker_tuple
    worker_id = _detail(worker, worker_id)

    result = sy.VirtualWorker(sy.hook, worker_id, auto_add=auto_add)
    _objects = _detail(worker, _objects)
    result._objects = _objects

    # make sure they weren't accidentally double registered
    for _, obj in _objects.items():
        if obj.id in worker._objects:
            del worker._objects[obj.id]

    return result


def _simplify_str(obj: str) -> tuple:
    return (obj.encode("utf-8"),)


def _detail_str(worker: AbstractWorker, str_tuple: tuple) -> str:
    return str_tuple[0].decode("utf-8")


def _simplify_object_wrapper(obj: pointers.ObjectWrapper) -> tuple:
    return (obj.id, _simplify(obj.obj))


def _detail_object_wrapper(
    worker: AbstractWorker, obj_wrapper_tuple: str
) -> pointers.ObjectWrapper:
    obj_wrapper = pointers.ObjectWrapper(
        id=obj_wrapper_tuple[0], obj=_detail(worker, obj_wrapper_tuple[1])
    )
    return obj_wrapper


<<<<<<< HEAD
=======
def _simplify_script_module(obj: torch.jit.ScriptModule) -> str:
    """Strategy to serialize a script module using Torch.jit"""
    return obj.save_to_buffer()


def _detail_script_module(worker: AbstractWorker, script_module_bin: str) -> torch.jit.ScriptModule:
    """"Strategy to deserialize a binary input using Torch load"""
    script_module_stream = io.BytesIO(script_module_bin)
    loaded_module = torch.jit.load(script_module_stream)
    return loaded_module


>>>>>>> 56b057f5
# High Level Simplification Router


def _simplify(obj: object) -> object:
    """
    This function takes an object as input and returns a simple
    Python object which is supported by the chosen serialization
    method (such as JSON or msgpack). The reason we have this function
    is that some objects are either NOT supported by high level (fast)
    serializers OR the high level serializers don't support the fastest
    form of serialization. For example, PyTorch tensors have custom pickle
    functionality thus its better to pre-serialize PyTorch tensors using
    pickle and then serialize the binary in with the rest of the message
    being sent.

    Args:
        obj: an object which may need to be simplified

    Returns:
        obj: an simple Python object which msgpack can serialize

    Raises:
        ValueError: if `move_this` or `in_front_of_that` are not both single ASCII
        characters.

    """

    try:
        # check to see if there is a simplifier
        # for this type. If there is, run return
        # the simplified object
        current_type = type(obj)

        result = (simplifiers[current_type][0], simplifiers[current_type][1](obj))

        return result

    except KeyError:

        # if there is not a simplifier for this
        # object, then the object is already a
        # simple python object and we can just
        # return it
        return obj


def _force_full_simplify(obj: object) -> object:
    current_type = type(obj)

    if current_type in forced_full_simplifiers:

        left = forced_full_simplifiers[current_type][0]

        right = forced_full_simplifiers[current_type][1]

        right = right(obj)

        result = (left, right)
    else:
        result = _simplify(obj)

    return result


simplifiers = {
    torch.Tensor: [0, _simplify_torch_tensor],
    torch.nn.Parameter: [1, _simplify_torch_parameter],
    tuple: [2, _simplify_collection],
    list: [3, _simplify_collection],
    set: [4, _simplify_collection],
    dict: [5, _simplify_dictionary],
    range: [6, _simplify_range],
    numpy.ndarray: [7, _simplify_ndarray],
    slice: [8, _simplify_slice],
    type(Ellipsis): [9, _simplify_ellipsis],
    torch.device: [10, _simplify_torch_device],
    pointers.PointerTensor: [11, _simplify_pointer_tensor],
    LoggingTensor: [12, _simplify_log_tensor],
    AdditiveSharingTensor: [13, _simplify_additive_shared_tensor],
    MultiPointerTensor: [14, _simplify_multi_pointer_tensor],
    Plan: [15, _simplify_plan],
    VirtualWorker: [16, _simplify_worker],
    GetNotPermittedError: [17, _simplify_GetNotPermittedError],
    str: [18, _simplify_str],
    pointers.ObjectWrapper: [20, _simplify_object_wrapper],
<<<<<<< HEAD
=======
    torch.jit.ScriptModule: [21, _simplify_script_module],
    torch.jit.TopLevelTracedModule: [
        21,
        _simplify_script_module,
    ],  # treat as torch.jit.ScriptModule
>>>>>>> 56b057f5
}

forced_full_simplifiers = {VirtualWorker: [19, _force_full_simplify_worker]}


def _detail(worker: AbstractWorker, obj: object) -> object:
    """
    This function reverses the functionality of _simplify. Where applicable,
    it converts simple objects into more complex objects such as converting
    binary objects into torch tensors. Read _simplify for more information on
    why _simplify and _detail are needed.

    Args:
        worker: the worker which is acquiring the message content, for example
        used to specify the owner of a tensor received(not obvious for
        virtual workers)
        obj: a simple Python object which msgpack deserialized

    Returns:
        obj: a more complex Python object which msgpack would have had trouble
            deserializing directly.

    """

    if type(obj) in (list, tuple):
        return detailers[obj[0]](worker, obj[1])
    else:
        return obj


detailers = [
    _detail_torch_tensor,
    _detail_torch_parameter,
    _detail_collection_tuple,
    _detail_collection_list,
    _detail_collection_set,
    _detail_dictionary,
    _detail_range,
    _detail_ndarray,
    _detail_slice,
    _detail_ellipsis,
    _detail_torch_device,
    _detail_pointer_tensor,
    _detail_log_tensor,
    _detail_additive_shared_tensor,
    _detail_multi_pointer_tensor,
    _detail_plan,
    _detail_worker,
    _detail_GetNotPermittedError,
    _detail_str,
    _force_full_detail_worker,
    _detail_object_wrapper,
<<<<<<< HEAD
=======
    _detail_script_module,
>>>>>>> 56b057f5
]<|MERGE_RESOLUTION|>--- conflicted
+++ resolved
@@ -1238,8 +1238,6 @@
     return obj_wrapper
 
 
-<<<<<<< HEAD
-=======
 def _simplify_script_module(obj: torch.jit.ScriptModule) -> str:
     """Strategy to serialize a script module using Torch.jit"""
     return obj.save_to_buffer()
@@ -1252,7 +1250,6 @@
     return loaded_module
 
 
->>>>>>> 56b057f5
 # High Level Simplification Router
 
 
@@ -1338,14 +1335,11 @@
     GetNotPermittedError: [17, _simplify_GetNotPermittedError],
     str: [18, _simplify_str],
     pointers.ObjectWrapper: [20, _simplify_object_wrapper],
-<<<<<<< HEAD
-=======
     torch.jit.ScriptModule: [21, _simplify_script_module],
     torch.jit.TopLevelTracedModule: [
         21,
         _simplify_script_module,
     ],  # treat as torch.jit.ScriptModule
->>>>>>> 56b057f5
 }
 
 forced_full_simplifiers = {VirtualWorker: [19, _force_full_simplify_worker]}
@@ -1398,8 +1392,5 @@
     _detail_str,
     _force_full_detail_worker,
     _detail_object_wrapper,
-<<<<<<< HEAD
-=======
     _detail_script_module,
->>>>>>> 56b057f5
 ]