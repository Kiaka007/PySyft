--- conflicted
+++ resolved
@@ -34,8 +34,6 @@
 
 To begin your education in Syft, continue to the :py:mod:`syft.core.worker` module...
 """
-from . import worker, typecheck, message
-
 
 from pkg_resources import get_distribution, DistributionNotFound
 
@@ -46,17 +44,4 @@
 except DistributionNotFound:
     __version__ = "unknown"
 finally:
-<<<<<<< HEAD
     del get_distribution, DistributionNotFound
-=======
-    del get_distribution, DistributionNotFound
-
-# from . import message
-# from . import pointer
-# from . import ast
-# from . import lib
-
-# from .worker.virtual.virtual_worker import VirtualWorker
-# from .worker import create_virtual_workers
-# from .worker import create_virtual_workers as cvw
->>>>>>> 3000438c
