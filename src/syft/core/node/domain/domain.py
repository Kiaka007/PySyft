# stdlib
import asyncio
import time
from typing import Any
from typing import Dict
from typing import List
from typing import Optional
from typing import Tuple
from typing import Union

# third party
from loguru import logger
from nacl.signing import SigningKey
from nacl.signing import VerifyKey

# syft relative
from ....decorators.syft_decorator_impl import syft_decorator
from ....lib.python import String
from ...common.message import SignedMessage
from ...common.message import SyftMessage
from ...common.uid import UID
from ...io.location import Location
from ...io.location import SpecificLocation
from ..common.action.get_object_action import GetObjectAction
from ..common.client import Client
from ..common.node import Node
from ..device import Device
from ..device import DeviceClient
from .client import DomainClient
from .service import RequestAnswerMessageService
from .service import RequestMessage
from .service import RequestService
from .service import RequestStatus
from .service.accept_or_deny_request_service import AcceptOrDenyRequestService
from .service.get_all_requests_service import GetAllRequestsService
from .service.request_handler_service import GetAllRequestHandlersService
from .service.request_handler_service import UpdateRequestHandlerService


class Domain(Node):
    domain: SpecificLocation
    root_key: Optional[VerifyKey]

    child_type = Device
    client_type = DomainClient
    child_type_client_type = DeviceClient

    @syft_decorator(typechecking=True)
    def __init__(
        self,
        name: Optional[str],
        network: Optional[Location] = None,
        domain: SpecificLocation = SpecificLocation(),
        device: Optional[Location] = None,
        vm: Optional[Location] = None,
        signing_key: Optional[SigningKey] = None,
        verify_key: Optional[VerifyKey] = None,
        root_key: Optional[VerifyKey] = None,
        db_path: Optional[str] = None,
    ):
        super().__init__(
            name=name,
            network=network,
            domain=domain,
            device=device,
            vm=vm,
            signing_key=signing_key,
            verify_key=verify_key,
            db_path=db_path,
        )
        # specific location with name
        self.domain = SpecificLocation(name=self.name)
        self.root_key = root_key

        self.immediate_services_without_reply.append(RequestService)
        self.immediate_services_without_reply.append(AcceptOrDenyRequestService)
        self.immediate_services_without_reply.append(UpdateRequestHandlerService)

        self.immediate_services_with_reply.append(RequestAnswerMessageService)
        self.immediate_services_with_reply.append(GetAllRequestsService)
        self.immediate_services_with_reply.append(GetAllRequestHandlersService)

        self.requests: List[RequestMessage] = list()
        # available_device_types = set()
        # TODO: add available compute types

        # default_device = None
        # TODO: add default compute type

        self._register_services()
        self.request_handlers: List[Dict[str, Any]] = []
        self.handled_requests: Dict[Any, float] = {}

        self.post_init()

        # run the handlers in an asyncio future
        asyncio.ensure_future(self.run_handlers())

    @property
    def icon(self) -> str:
        return "🏰"

    @property
    def id(self) -> UID:
        return self.domain.id

    @syft_decorator(typechecking=True)
    def message_is_for_me(self, msg: Union[SyftMessage, SignedMessage]) -> bool:

        # this needs to be defensive by checking domain_id NOT domain.id or it breaks
        try:
            return msg.address.domain_id == self.id and msg.address.device is None
        except Exception as excp3:
            error = (
                f"Error checking if {msg.pprint} is for me on {self.pprint}. {excp3}"
            )
            print(error)
            return False

    @syft_decorator(typechecking=True)
    def set_request_status(
        self, message_request_id: UID, status: RequestStatus, client: Client
    ) -> bool:
        for req in self.requests:
            if req.request_id == message_request_id:
                req.owner_client_if_available = client
                if status == RequestStatus.Accepted:
                    req.accept()
                    return True
                elif status == RequestStatus.Rejected:
                    req.deny()
                    return True

        return False

    @syft_decorator(typechecking=True)
    def get_request_status(self, message_request_id: UID) -> RequestStatus:
        # is it still pending
        for req in self.requests:
            if req.request_id == message_request_id:
                return RequestStatus.Pending

        # check if it was accepted
        # TODO remove brute search of all store objects
        # Currently theres no way to find which object to check the permissions
        # to find the stored request_id
        for obj_id in self.store.keys():
            for _, request_id in self.store[obj_id].read_permissions.items():
                if request_id == message_request_id:
                    return RequestStatus.Accepted

            for _, request_id in self.store[obj_id].search_permissions.items():
                if request_id == message_request_id:
                    return RequestStatus.Accepted

        # must have been rejected
        return RequestStatus.Rejected

    @syft_decorator(typechecking=True)
    def _get_object(self, request: RequestMessage) -> Optional[Any]:
        try:
            obj_msg = GetObjectAction(
                id_at_location=request.object_id,
                address=request.owner_address,
                reply_to=self.address,
                delete_obj=False,
            )

            service = self.immediate_msg_with_reply_router[type(obj_msg)]
            response = service.process(
                node=self, msg=obj_msg, verify_key=self.root_verify_key
            )
            if response:
                obj = getattr(response, "obj", None)
                if obj is not None:
                    return obj
        except Exception as excp1:
            logger.critical(f"Exception getting object for {request}. {excp1}")
        return None

    def _count_elements(self, obj: object) -> Tuple[bool, int]:
        allowed = False
        elements = 0

        nelement = getattr(obj, "nelement", None)
        if nelement is not None:
            elements = max(elements, int(nelement()))
            allowed = True

        return (allowed, elements)

    def _accept(self, request: RequestMessage) -> None:
        logger.debug(f"Calling accept on request: {request.id}")
        request.destination_node_if_available = self
        request.accept()

    def _deny(self, request: RequestMessage) -> None:
        logger.debug(f"Calling deny on request: {request.id}")
        request.destination_node_if_available = self
        request.deny()

    def _try_deduct_quota(
        self, handler: Dict[Union[str, String], Any], obj: Any
    ) -> bool:
        action = handler.get("action", None)
        if action == "accept":
            allowed, element_count = self._count_elements(obj=obj)
            if allowed:
                result = handler["element_quota"] - element_count
                if result >= 0:
                    # the request will be accepted so lets decrement the quota
                    handler["element_quota"] = max(0, result)
                    return True

        return False

    @syft_decorator(typechecking=True)
    def check_handler(
        self, handler: Dict[Union[str, String], Any], request: RequestMessage
    ) -> bool:
        logger.debug(
            f"HANDLER Check handler {handler} against {request.name} {request.request_id}"
        )
        name = handler.get("name", None)
        action = handler.get("action", None)
        print_local = handler.get("print_local", None)
        log_local = handler.get("log_local", None)
        element_quota = handler.get("element_quota", None)

        if name is not None and name != request.name.strip().lower():
            # valid name doesnt match so ignore this handler
            logger.debug(
                f"HANDLER Ignoring request handler {handler} against {request}"
            )
            return False

        # if we have any of these three rules we will need to get the object to
        # print it, log it, or check its quota
        obj = None
        if print_local or log_local or element_quota:
            obj = self._get_object(request=request)
            logger.debug(f"> HANDLER Got object {obj} for checking")

        # we only want to accept or deny once
        handled = False

        # check quota and reject first
        if element_quota is not None:
            if not self._try_deduct_quota(handler=handler, obj=obj):
                logger.debug(
                    f"> HANDLER Rejecting {request} element_quota={handler['element_quota']}"
                )
                self._deny(request=request)
                handled = True

        # if not rejected based on quota keep checking
        if not handled:
            if action == "accept":
                logger.debug(f"Check accept {handler} against {request}")
                self._accept(request=request)
                handled = True
            elif action == "deny":
                self._deny(request=request)
                handled = True

        # print or log rules can execute multiple times so no complex logic here
        if print_local or log_local:
            log = f"> HANDLER Request {request.name}:"
            if len(request.request_description) > 0:
                log += f" {request.request_description}"
            log += f"\nValue: {obj}"

            # if these are enabled output them
            if print_local:
                print(log)

            if log_local:
                logger.info(log)

        # block the loop from handling this again, until the cleanup removes it
        # after a period of timeout
        if handled:
            self.handled_requests[request.id] = time.time()
        return handled

    def clean_up_handlers(self) -> None:
        # this makes sure handlers with timeout expire
        now = time.time()
        alive_handlers = []
        if len(self.request_handlers) > 0:
            for handler in self.request_handlers:
                timeout_secs = handler.get("timeout_secs", -1)
                if timeout_secs != -1:
                    created_time = handler.get("created_time", 0)
                    if now - created_time > timeout_secs:
                        continue
                alive_handlers.append(handler)
        self.request_handlers = alive_handlers

    def clean_up_requests(self) -> None:
        # this allows a request to be re-handled if the handler somehow failed
        now = time.time()
        processing_wait_secs = 5
        reqs_to_remove = []
        for req in self.handled_requests.keys():
            handle_time = self.handled_requests[req]
            if now - handle_time > processing_wait_secs:
                reqs_to_remove.append(req)

        for req in reqs_to_remove:
            self.handled_requests.__delitem__(req)

        alive_requests: List[RequestMessage] = []
        for request in self.requests:
            if request.timeout_secs is not None and request.timeout_secs > -1:
                if request.arrival_time is None:
                    logger.critical(
                        f"HANDLER Request has no arrival time. {request.id}"
                    )
                    request.set_arrival_time(arrival_time=time.time())
                arrival_time = getattr(request, "arrival_time", float(now))
                if now - arrival_time > request.timeout_secs:
                    # this request has expired
                    continue
            alive_requests.append(request)

        self.requests = alive_requests

    @syft_decorator(typechecking=True)
    async def run_handlers(self) -> None:
        while True:
<<<<<<< HEAD
            await asyncio.sleep(0.2)
            self.clean_up_handlers()
            self.clean_up_requests()
            if len(self.request_handlers) > 0:
                for request in self.requests:
                    # check if we have previously already handled this in an earlier iter
                    if request.id not in self.handled_requests:
                        for handler in self.request_handlers:
                            handled = self.check_handler(
                                handler=handler, request=request
                            )
                            if handled:
                                # we handled the request so we can exit the loop
                                break

    @syft_decorator(typechecking=True)
    def run_handlers_thread(self) -> None:
        print("Running run_handlers_thread ... ")
        while True:
            time.sleep(0.5)
            self.clean_up_handlers()
            self.clean_up_requests()
            if len(self.request_handlers) > 0:
                for request in self.requests:
                    # check if we have previously already handled this in an earlier iter
                    if request.id not in self.handled_requests:
                        for handler in self.request_handlers:
                            handled = self.check_handler(
                                handler=handler, request=request
                            )
                            if handled:
                                # we handled the request so we can exit the loop
                                break
=======
            await asyncio.sleep(0.01)
            try:
                # logger.debug("running HANDLER")
                self.clean_up_handlers()
                self.clean_up_requests()
                if len(self.request_handlers) > 0:
                    for request in self.requests:
                        # check if we have previously already handled this in an earlier iter
                        if request.id not in self.handled_requests:
                            for handler in self.request_handlers:
                                handled = self.check_handler(
                                    handler=handler, request=request
                                )
                                if handled:
                                    # we handled the request so we can exit the loop
                                    break
            except Exception as excp2:
                # logger.critical(f"HANDLER loop exception. {lol}")
                print("HANDLER Exception in the while loop!!", excp2)
>>>>>>> 65ba3ebe
<|MERGE_RESOLUTION|>--- conflicted
+++ resolved
@@ -329,41 +329,6 @@
     @syft_decorator(typechecking=True)
     async def run_handlers(self) -> None:
         while True:
-<<<<<<< HEAD
-            await asyncio.sleep(0.2)
-            self.clean_up_handlers()
-            self.clean_up_requests()
-            if len(self.request_handlers) > 0:
-                for request in self.requests:
-                    # check if we have previously already handled this in an earlier iter
-                    if request.id not in self.handled_requests:
-                        for handler in self.request_handlers:
-                            handled = self.check_handler(
-                                handler=handler, request=request
-                            )
-                            if handled:
-                                # we handled the request so we can exit the loop
-                                break
-
-    @syft_decorator(typechecking=True)
-    def run_handlers_thread(self) -> None:
-        print("Running run_handlers_thread ... ")
-        while True:
-            time.sleep(0.5)
-            self.clean_up_handlers()
-            self.clean_up_requests()
-            if len(self.request_handlers) > 0:
-                for request in self.requests:
-                    # check if we have previously already handled this in an earlier iter
-                    if request.id not in self.handled_requests:
-                        for handler in self.request_handlers:
-                            handled = self.check_handler(
-                                handler=handler, request=request
-                            )
-                            if handled:
-                                # we handled the request so we can exit the loop
-                                break
-=======
             await asyncio.sleep(0.01)
             try:
                 # logger.debug("running HANDLER")
@@ -382,5 +347,4 @@
                                     break
             except Exception as excp2:
                 # logger.critical(f"HANDLER loop exception. {lol}")
-                print("HANDLER Exception in the while loop!!", excp2)
->>>>>>> 65ba3ebe
+                print("HANDLER Exception in the while loop!!", excp2)