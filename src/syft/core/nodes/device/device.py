from ..abstract.node import Node
from typing import final
from ...io.virtual import create_virtual_connection
from .client import DeviceClient
from ....decorators import syft_decorator
from .service.vm_msg_service import VirtualMachineMessageService
from .service.vm_lifecycle_service import VirtualMachineLifecycleService
from ..common.device import AbstractDevice
from ....common.id import UID
from .device_type.device_type import DeviceType
from .device_type.unknown import unknown_device
from ..vm.vm import VirtualMachine
from typing import Dict

@final
class Device(Node, AbstractDevice):
    @syft_decorator(typechecking=True)
    def __init__(self, name: str, device_type: DeviceType=unknown_device, vms: Dict[UID, VirtualMachine]={}):
        super().__init__(name=name)

<<<<<<< HEAD
        self.device_type = device_type

        # the VM objects themselves
        self._vms = vms

        # clients to the VM objects
        self.vms = {}
        for key, vm in self._vms.items():
            self.vms[key] = vm.get_client()


        # a lookup table to lookup VMs by name instead of ID
        self.vm_name2id = {}

=======
>>>>>>> b4f27470
        services = list()
        services.append(VirtualMachineMessageService)
        services.append(VirtualMachineLifecycleService)
        self._set_services(services=services)

    def get_vm(self, id_or_name:(str, UID)):
        return self.remote_nodes.get_node('VM', id_or_name)

    def register_vm(self, id_or_name: (str, UID), route: Route):
        return self.remote_nodes.register_node('VM', id_or_name, route)

    @syft_decorator(typechecking=True)
    def get_client(self) -> DeviceClient:
        conn_client = create_virtual_connection(node=self)
        return DeviceClient(device_id=self.id, name=self.name, connection=conn_client)<|MERGE_RESOLUTION|>--- conflicted
+++ resolved
@@ -18,7 +18,6 @@
     def __init__(self, name: str, device_type: DeviceType=unknown_device, vms: Dict[UID, VirtualMachine]={}):
         super().__init__(name=name)
 
-<<<<<<< HEAD
         self.device_type = device_type
 
         # the VM objects themselves
@@ -33,8 +32,6 @@
         # a lookup table to lookup VMs by name instead of ID
         self.vm_name2id = {}
 
-=======
->>>>>>> b4f27470
         services = list()
         services.append(VirtualMachineMessageService)
         services.append(VirtualMachineLifecycleService)
