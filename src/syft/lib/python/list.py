# stdlib
from collections import UserList
from typing import Any
from typing import List as TypeList
from typing import Optional

# third party
from google.protobuf.reflection import GeneratedProtocolMessageType

# syft relative
from ... import deserialize
from ... import serialize
from ...core.common import UID
from ...core.store.storeable_object import StorableObject
from ...decorators import syft_decorator
from ...proto.lib.python.list_pb2 import List as List_PB
from ...util import aggressive_set_attr
from .primitive_interface import PyPrimitive
from .util import SyPrimitiveRet
from .primitive_factory import PrimitiveFactory


class List(UserList, PyPrimitive):
    @syft_decorator(typechecking=True, prohibit_args=False)
    def __init__(self, value: Optional[Any] = None, id: Optional[UID] = None):
        if value is None:
            value = []

        UserList.__init__(self, value)

        self._id: UID = id if id else UID()

    @property
    def id(self) -> UID:
        """We reveal PyPrimitive.id as a property to discourage users and
        developers of Syft from modifying .id attributes after an object
        has been initialized.

        :return: returns the unique id of the object
        :rtype: UID
        """
        return self._id

<<<<<<< HEAD
    @syft_decorator(typechecking=True, prohibit_args=True)
    def upcast(self) -> list:
        return list(self)
=======
    @syft_decorator(typechecking=True, prohibit_args=False)
    def __gt__(self, other: Any) -> SyPrimitiveRet:
        res = super().__gt__(other)
        return PrimitiveFactory.generate_primitive(value=res)

    @syft_decorator(typechecking=True, prohibit_args=False)
    def __le__(self, other: Any) -> SyPrimitiveRet:
        res = super().__le__(other)
        return PrimitiveFactory.generate_primitive(value=res)

    @syft_decorator(typechecking=True, prohibit_args=False)
    def __lt__(self, other: Any) -> SyPrimitiveRet:
        res = super().__lt__(other)
        return PrimitiveFactory.generate_primitive(value=res)

    @syft_decorator(typechecking=True, prohibit_args=False)
    def __iadd__(self, other: Any) -> SyPrimitiveRet:
        res = super().__iadd__(other)
        return PrimitiveFactory.generate_primitive(value=res, id=self.id)

    @syft_decorator(typechecking=True, prohibit_args=False)
    def __imul__(self, other: Any) -> SyPrimitiveRet:
        res = super().__imul__(other)
        return PrimitiveFactory.generate_primitive(value=res, id=self.id)

    @syft_decorator(typechecking=True, prohibit_args=False)
    def __len__(self) -> SyPrimitiveRet:
        res = super().__len__()
        return PrimitiveFactory.generate_primitive(value=res)

    @syft_decorator(typechecking=True, prohibit_args=False)
    def __add__(self, other: Any) -> SyPrimitiveRet:
        res = super().__add__(other)
        return PrimitiveFactory.generate_primitive(value=res)

    @syft_decorator(typechecking=True, prohibit_args=False)
    def __contains__(self, other: Any) -> SyPrimitiveRet:
        res = super().__contains__(other)
        return PrimitiveFactory.generate_primitive(value=res)

    @syft_decorator(typechecking=True, prohibit_args=False)
    def __delattr__(self, other: Any) -> SyPrimitiveRet:
        res = super().__delattr__(other)
        return PrimitiveFactory.generate_primitive(value=res)

    @syft_decorator(typechecking=True, prohibit_args=False)
    def __delitem__(self, other: Any) -> SyPrimitiveRet:
        res = super().__delitem__(other)
        return PrimitiveFactory.generate_primitive(value=res)

    @syft_decorator(typechecking=True, prohibit_args=False)
    def __eq__(self, other: Any) -> SyPrimitiveRet:
        res = super().__eq__(other)
        return PrimitiveFactory.generate_primitive(value=res)

    @syft_decorator(typechecking=True, prohibit_args=False)
    def __ge__(self, other: Any) -> SyPrimitiveRet:
        res = super().__ge__(other)
        return PrimitiveFactory.generate_primitive(value=res)

    @syft_decorator(typechecking=True, prohibit_args=False)
    def __mul__(self, other: Any) -> SyPrimitiveRet:
        res = super().__mul__(other)
        return PrimitiveFactory.generate_primitive(value=res)

    @syft_decorator(typechecking=True, prohibit_args=False)
    def __ne__(self, other: Any) -> SyPrimitiveRet:
        res = super().__ne__(other)
        return PrimitiveFactory.generate_primitive(value=res)

    @syft_decorator(typechecking=True, prohibit_args=False)
    def __sizeof__(self) -> SyPrimitiveRet:
        res = super().__sizeof__()
        return PrimitiveFactory.generate_primitive(value=res)

    @syft_decorator(typechecking=True, prohibit_args=False)
    def copy(self) -> "List":
        res = super().copy()
        res._id = UID()
        return res

    @syft_decorator(typechecking=True, prohibit_args=False)
    def count(self, other: Any) -> SyPrimitiveRet:
        res = super().count(other)
        return PrimitiveFactory.generate_primitive(value=res)
>>>>>>> f5cfde00

    @syft_decorator(typechecking=True)
    def _object2proto(self) -> List_PB:
        id_ = serialize(obj=self.id)
        data = [serialize(obj=element) for element in self.data]
        return List_PB(id=id_, data=data)

    @staticmethod
    @syft_decorator(typechecking=True)
    def _proto2object(proto: List_PB) -> "List":
        id_: UID = deserialize(blob=proto.id)
        value = [deserialize(blob=element) for element in proto.data]
        new_list = List(value=value)
        new_list._id = id_
        return new_list

    @staticmethod
    def get_protobuf_schema() -> GeneratedProtocolMessageType:
        return List_PB


class ListWrapper(StorableObject):
    def __init__(self, value: object):
        super().__init__(
            data=value,
            id=getattr(value, "id", UID()),
            tags=getattr(value, "tags", []),
            description=getattr(value, "description", ""),
        )
        self.value = value

    def _data_object2proto(self) -> List_PB:
        _object2proto = getattr(self.data, "_object2proto", None)
        if _object2proto:
            return _object2proto()

    @staticmethod
    def _data_proto2object(proto: List_PB) -> "ListWrapper":
        return List._proto2object(proto=proto)

    @staticmethod
    def get_data_protobuf_schema() -> GeneratedProtocolMessageType:
        return List_PB

    @staticmethod
    def get_wrapped_type() -> type:
        return List

    @staticmethod
    def construct_new_object(
        id: UID,
        data: StorableObject,
        description: Optional[str],
        tags: Optional[TypeList[str]],
    ) -> StorableObject:
        setattr(data, "_id", id)
        data.tags = tags
        data.description = description
        return data


aggressive_set_attr(obj=List, name="serializable_wrapper_type", attr=ListWrapper)<|MERGE_RESOLUTION|>--- conflicted
+++ resolved
@@ -15,9 +15,9 @@
 from ...decorators import syft_decorator
 from ...proto.lib.python.list_pb2 import List as List_PB
 from ...util import aggressive_set_attr
+from .primitive_factory import PrimitiveFactory
 from .primitive_interface import PyPrimitive
 from .util import SyPrimitiveRet
-from .primitive_factory import PrimitiveFactory
 
 
 class List(UserList, PyPrimitive):
@@ -41,11 +41,10 @@
         """
         return self._id
 
-<<<<<<< HEAD
     @syft_decorator(typechecking=True, prohibit_args=True)
     def upcast(self) -> list:
         return list(self)
-=======
+
     @syft_decorator(typechecking=True, prohibit_args=False)
     def __gt__(self, other: Any) -> SyPrimitiveRet:
         res = super().__gt__(other)
@@ -131,7 +130,6 @@
     def count(self, other: Any) -> SyPrimitiveRet:
         res = super().count(other)
         return PrimitiveFactory.generate_primitive(value=res)
->>>>>>> f5cfde00
 
     @syft_decorator(typechecking=True)
     def _object2proto(self) -> List_PB:
