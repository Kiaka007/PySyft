# stdlib
from typing import Any
<<<<<<< HEAD
from typing import List
=======
>>>>>>> 40953e64
from typing import Optional

# third party
from google.protobuf.reflection import GeneratedProtocolMessageType

# syft relative
from ... import deserialize
from ... import serialize
from ...core.common import UID
<<<<<<< HEAD
from ...core.store.storeable_object import StorableObject
from ...decorators import syft_decorator
from ...proto.lib.python.int_pb2 import Int as Int_PB
from ...util import aggressive_set_attr
=======
from ...decorators import syft_decorator
from ...proto.lib.python.int_pb2 import Int as Int_PB
>>>>>>> 40953e64
from .primitive_factory import PrimitiveFactory
from .primitive_interface import PyPrimitive


class Int(int, PyPrimitive):
    @syft_decorator(typechecking=True, prohibit_args=False)
    def __new__(
        cls, value: Any = None, base: Any = 10, id: Optional[UID] = None
    ) -> int:
        if value is None:
            value = 0

        if isinstance(value, str):
            return int.__new__(cls, value, base)

        return int.__new__(cls, value)

    @syft_decorator(typechecking=True, prohibit_args=False)
    def __init__(self, value: Any = None, base: Any = 10, uid: Optional[UID] = None):
        if value is None:
            value = 0

        int.__init__(value)

        self._id: UID = UID() if uid is None else uid

    @syft_decorator(typechecking=True, prohibit_args=False)
    def __add__(self, other: Any) -> PyPrimitive:
        res = super().__add__(other)
        return PrimitiveFactory.generate_primitive(value=res)

    @syft_decorator(typechecking=True, prohibit_args=False)
    def __radd__(self, other: Any) -> PyPrimitive:
        res = super().__radd__(other)
        return PrimitiveFactory.generate_primitive(value=res)

    @syft_decorator(typechecking=True, prohibit_args=False)
    def __sub__(self, other: Any) -> PyPrimitive:
        res = super().__sub__(other)
        return PrimitiveFactory.generate_primitive(value=res)

    @syft_decorator(typechecking=True, prohibit_args=False)
    def __rsub__(self, other: Any) -> PyPrimitive:
        res = super().__rsub__(other)
        return PrimitiveFactory.generate_primitive(value=res)

    @syft_decorator(typechecking=True, prohibit_args=False)
    def __mul__(self, other: Any) -> PyPrimitive:
        res = super(Int, self).__mul__(other)
        return PrimitiveFactory.generate_primitive(value=res)

    @syft_decorator(typechecking=True, prohibit_args=False)
    def __rmul__(self, other: Any) -> PyPrimitive:
        res = super(Int, self).__rmul__(other)
        return PrimitiveFactory.generate_primitive(value=res)

    @property
    def id(self) -> UID:
        """We reveal PyPrimitive.id as a property to discourage users and
        developers of Syft from modifying .id attributes after an object
        has been initialized.

        :return: returns the unique id of the object
        :rtype: UID
        """
        return self._id

    @syft_decorator(typechecking=True, prohibit_args=False)
    def __eq__(self, other: Any) -> PyPrimitive:
        res = super(Int, self).__eq__(other)
        return PrimitiveFactory.generate_primitive(value=res)

    @syft_decorator(typechecking=True, prohibit_args=False)
    def __floordiv__(self, other: Any) -> PyPrimitive:
        res = super().__floordiv__(other)
        return PrimitiveFactory.generate_primitive(value=res)

    @syft_decorator(typechecking=True, prohibit_args=False)
    def __truediv__(self, other: Any) -> PyPrimitive:
        res = super(Int, self).__truediv__(other)
        return PrimitiveFactory.generate_primitive(value=res)

    @syft_decorator(typechecking=True, prohibit_args=False)
    def __mod__(self, other: Any) -> PyPrimitive:
        res = super(Int, self).__mod__(other)
        return PrimitiveFactory.generate_primitive(res)

    @syft_decorator(typechecking=True, prohibit_args=False)
    def __rmod__(self, other: Any) -> PyPrimitive:
        res = super().__rmod__(other)
        return PrimitiveFactory.generate_primitive(value=res)

    @syft_decorator(typechecking=True, prohibit_args=False)
    def __pow__(self, other: Any) -> PyPrimitive:
        res = super(Int, self).__pow__(other)
        return PrimitiveFactory.generate_primitive(res)

    @syft_decorator(typechecking=True, prohibit_args=False)
    def __rpow__(self, other: Any) -> PyPrimitive:
        res = super().__rpow__(other)
        return PrimitiveFactory.generate_primitive(value=res)

    @syft_decorator(typechecking=True, prohibit_args=False)
    def __lshift__(self, other: Any) -> PyPrimitive:
        res = super(Int, self).__lshift__(other)
        return PrimitiveFactory.generate_primitive(res)

    @syft_decorator(typechecking=True, prohibit_args=False)
    def __rlshift__(self, other: Any) -> PyPrimitive:
        res = super().__rlshift__(other)
        return PrimitiveFactory.generate_primitive(value=res)

    @syft_decorator(typechecking=True, prohibit_args=False)
    def __rshift__(self, other: Any) -> PyPrimitive:
        res = super(Int, self).__rshift__(other)
        return PrimitiveFactory.generate_primitive(value=res)

    @syft_decorator(typechecking=True, prohibit_args=False)
    def __rrshift__(self, other: Any) -> PyPrimitive:
        res = super().__rrshift__(other)
        return PrimitiveFactory.generate_primitive(value=res)

    @syft_decorator(typechecking=True, prohibit_args=False)
    def __and__(self, other: Any) -> PyPrimitive:
        res = super(Int, self).__and__(other)
        return PrimitiveFactory.generate_primitive(res)

    @syft_decorator(typechecking=True, prohibit_args=False)
    def __rand__(self, other: Any) -> PyPrimitive:
        res = super().__rand__(other)
        return PrimitiveFactory.generate_primitive(value=res)

    @syft_decorator(typechecking=True, prohibit_args=False)
    def __xor__(self, other: Any) -> PyPrimitive:
        res = super(Int, self).__xor__(other)
        return PrimitiveFactory.generate_primitive(value=res)

    @syft_decorator(typechecking=True, prohibit_args=False)
    def __rxor__(self, other: Any) -> PyPrimitive:
        res = super().__rxor__(other)
        return PrimitiveFactory.generate_primitive(value=res)

    @syft_decorator(typechecking=True, prohibit_args=False)
    def __or__(self, other: Any) -> PyPrimitive:
        res = super().__or__(other)
        return PrimitiveFactory.generate_primitive(value=res)

    @syft_decorator(typechecking=True, prohibit_args=False)
    def __ror__(self, other: Any) -> Any:
        res = super().__ror__(other)
        return PrimitiveFactory.generate_primitive(value=res)

    @syft_decorator(typechecking=True, prohibit_args=False)
    def __ge__(self, other: Any) -> PyPrimitive:
        res = super().__ge__(other)
        return PrimitiveFactory.generate_primitive(value=res)

    @syft_decorator(typechecking=True, prohibit_args=False)
    def __lt__(self, other: Any) -> PyPrimitive:
        res = super().__lt__(other)
        return PrimitiveFactory.generate_primitive(value=res)

    @syft_decorator(typechecking=True, prohibit_args=False)
    def __le__(self, other: Any) -> PyPrimitive:
        res = super().__le__(other)
        return PrimitiveFactory.generate_primitive(value=res)

    @syft_decorator(typechecking=True, prohibit_args=False)
    def __gt__(self, other: Any) -> PyPrimitive:
        res = super().__gt__(other)
        return PrimitiveFactory.generate_primitive(value=res)

    @syft_decorator(typechecking=True)
    def _object2proto(self) -> Int_PB:
        int_pb = Int_PB()
        int_pb.data = self
        int_pb.id.CopyFrom(serialize(self.id))
        return int_pb

    @staticmethod
    def _proto2object(proto: Int_PB) -> "Int":
        int_id: UID = deserialize(blob=proto.id)
        return Int(value=proto.data, id=int_id)

    @staticmethod
    def get_protobuf_schema() -> GeneratedProtocolMessageType:
        return Int_PB


class IntWrapper(StorableObject):
    def __init__(self, value: object):
        super().__init__(
            data=value,
            id=getattr(value, "id", UID()),
            tags=getattr(value, "tags", []),
            description=getattr(value, "description", ""),
        )
        self.value = value

    # def _data_object2proto(self) -> List_PB:
    #     proto = List_PB()
    #     proto.tensor.CopyFrom(protobuf_tensor_serializer(self.value))

    #     grad = getattr(self.value, "grad", None)
    #     if grad is not None:
    #         proto.grad.CopyFrom(protobuf_tensor_serializer(grad))

    #     return proto

    # @staticmethod
    # def _data_proto2object(proto: List_PB) -> List:
    #     tensor = protobuf_tensor_deserializer(proto.tensor)

    #     return tensor

    @staticmethod
    def get_data_protobuf_schema() -> GeneratedProtocolMessageType:
        return Int_PB

    @staticmethod
    def get_wrapped_type() -> type:
        return Int

    @staticmethod
    def construct_new_object(
        id: UID,
        data: StorableObject,
        description: Optional[str],
        tags: Optional[List[str]],
    ) -> StorableObject:
        data.id = id
        data.tags = tags
        data.description = description
        return data


aggressive_set_attr(obj=Int, name="serializable_wrapper_type", attr=IntWrapper)<|MERGE_RESOLUTION|>--- conflicted
+++ resolved
@@ -1,9 +1,5 @@
 # stdlib
 from typing import Any
-<<<<<<< HEAD
-from typing import List
-=======
->>>>>>> 40953e64
 from typing import Optional
 
 # third party
@@ -13,15 +9,8 @@
 from ... import deserialize
 from ... import serialize
 from ...core.common import UID
-<<<<<<< HEAD
-from ...core.store.storeable_object import StorableObject
 from ...decorators import syft_decorator
 from ...proto.lib.python.int_pb2 import Int as Int_PB
-from ...util import aggressive_set_attr
-=======
-from ...decorators import syft_decorator
-from ...proto.lib.python.int_pb2 import Int as Int_PB
->>>>>>> 40953e64
 from .primitive_factory import PrimitiveFactory
 from .primitive_interface import PyPrimitive
 
@@ -208,54 +197,4 @@
 
     @staticmethod
     def get_protobuf_schema() -> GeneratedProtocolMessageType:
-        return Int_PB
-
-
-class IntWrapper(StorableObject):
-    def __init__(self, value: object):
-        super().__init__(
-            data=value,
-            id=getattr(value, "id", UID()),
-            tags=getattr(value, "tags", []),
-            description=getattr(value, "description", ""),
-        )
-        self.value = value
-
-    # def _data_object2proto(self) -> List_PB:
-    #     proto = List_PB()
-    #     proto.tensor.CopyFrom(protobuf_tensor_serializer(self.value))
-
-    #     grad = getattr(self.value, "grad", None)
-    #     if grad is not None:
-    #         proto.grad.CopyFrom(protobuf_tensor_serializer(grad))
-
-    #     return proto
-
-    # @staticmethod
-    # def _data_proto2object(proto: List_PB) -> List:
-    #     tensor = protobuf_tensor_deserializer(proto.tensor)
-
-    #     return tensor
-
-    @staticmethod
-    def get_data_protobuf_schema() -> GeneratedProtocolMessageType:
-        return Int_PB
-
-    @staticmethod
-    def get_wrapped_type() -> type:
-        return Int
-
-    @staticmethod
-    def construct_new_object(
-        id: UID,
-        data: StorableObject,
-        description: Optional[str],
-        tags: Optional[List[str]],
-    ) -> StorableObject:
-        data.id = id
-        data.tags = tags
-        data.description = description
-        return data
-
-
-aggressive_set_attr(obj=Int, name="serializable_wrapper_type", attr=IntWrapper)+        return Int_PB