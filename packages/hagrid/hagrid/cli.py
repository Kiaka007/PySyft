# stdlib
from datetime import datetime
import json
import os
from os import urandom
import re
import socket
import stat
import string
import subprocess
import sys
import time
from typing import Any
from typing import Dict as TypeDict
from typing import List as TypeList
from typing import Optional
from typing import Tuple as TypeTuple
from typing import Union
from typing import cast

# third party
import click
import rich

# relative
from . import __version__
from .art import hagrid
from .auth import AuthCredentials
from .cache import DEFAULT_BRANCH
from .cache import arg_cache
from .deps import DEPENDENCIES
from .deps import ENVIRONMENT
from .deps import MissingDependency
from .deps import allowed_hosts
from .deps import docker_info
from .deps import is_windows
from .deps import wsl_info
from .deps import wsl_linux_info
from .grammar import BadGrammar
from .grammar import GrammarVerb
from .grammar import parse_grammar
from .land import get_land_verb
from .launch import get_launch_verb
from .lib import GIT_REPO
from .lib import GRID_SRC_PATH
from .lib import GRID_SRC_VERSION
from .lib import check_api_metadata
from .lib import check_docker_version
from .lib import check_host
from .lib import check_login_page
from .lib import commit_hash
from .lib import docker_desktop_memory
from .lib import hagrid_root
from .lib import name_tag
from .lib import update_repo
from .lib import use_branch
from .mode import EDITABLE_MODE
from .style import RichGroup


def get_azure_image(short_name: str) -> str:
    prebuild_070 = (
        "madhavajay1632269232059:openmined_mj_grid_domain_ubuntu_1:domain_070:latest"
    )
    fresh_ubuntu = "Canonical:0001-com-ubuntu-server-focal:20_04-lts:latest"
    if short_name == "default":
        return fresh_ubuntu
    elif short_name == "domain_0.7.0":
        return prebuild_070
    raise Exception(f"Image name doesn't exist: {short_name}. Try: default or 0.7.0")


@click.group(cls=RichGroup)
def cli() -> None:
    pass


@click.command(
    help="Restore some part of the hagrid installation or deployment to its initial/starting state."
)
@click.argument("location", type=str, nargs=1)
def clean(location: str) -> None:

    if location == "library" or location == "volumes":
        print("Deleting all Docker volumes in 2 secs (Ctrl-C to stop)")
        time.sleep(2)
        subprocess.call("docker volume rm $(docker volume ls -q)", shell=True)

    if location == "containers" or location == "pantry":
        print("Deleting all Docker containers in 2 secs (Ctrl-C to stop)")
        time.sleep(2)
        subprocess.call("docker rm -f $(docker ps -a -q)", shell=True)

    if location == "images":
        print("Deleting all Docker images in 2 secs (Ctrl-C to stop)")
        time.sleep(2)
        subprocess.call("docker rmi $(docker images -q)", shell=True)


@click.command(help="Start a new PyGrid domain/network node!")
@click.argument("args", type=str, nargs=-1)
@click.option(
    "--username",
    default=None,
    required=False,
    type=str,
    help="Optional: the username for provisioning the remote host",
)
@click.option(
    "--key_path",
    default=None,
    required=False,
    type=str,
    help="Optional: the path to the key file for provisioning the remote host",
)
@click.option(
    "--password",
    default=None,
    required=False,
    type=str,
    help="Optional: the password for provisioning the remote host",
)
@click.option(
    "--repo",
    default=None,
    required=False,
    type=str,
    help="Optional: repo to fetch source from",
)
@click.option(
    "--branch",
    default=None,
    required=False,
    type=str,
    help="Optional: branch to monitor for updates",
)
@click.option(
    "--tail",
    default="true",
    required=False,
    type=str,
    help="Optional: don't tail logs on launch",
)
@click.option(
    "--headless",
    default="false",
    required=False,
    type=str,
    help="Optional: don't start the frontend container",
)
@click.option(
    "--cmd",
    default="false",
    required=False,
    type=str,
    help="Optional: print the cmd without running it",
)
@click.option(
    "--jupyter",
    is_flag=True,
    help="Optional: enable Jupyter Notebooks",
)
@click.option(
    "--build",
    default=None,
    required=False,
    type=str,
    help="Optional: enable or disable forcing re-build",
)
@click.option(
    "--provision",
    default="true",
    required=False,
    type=str,
    help="Optional: enable or disable provisioning VMs",
)
@click.option(
    "--node_count",
    default="1",
    required=False,
    type=int,
    help="Optional: number of independent nodes to launch",
)
@click.option(
    "--auth_type",
    default=None,
    type=click.Choice(["key", "password"], case_sensitive=False),
)
@click.option(
    "--ansible_extras",
    default="",
    type=str,
)
@click.option("--tls", is_flag=True, help="Launch with TLS configuration")
@click.option("--test", is_flag=True, help="Launch with test configuration")
@click.option("--dev", is_flag=True, help="Shortcut for development release")
@click.option(
    "--release",
    default="production",
    required=False,
    type=click.Choice(["production", "development"], case_sensitive=False),
    help="Optional: choose between production and development release",
)
@click.option(
    "--cert_store_path",
    default="/home/om/certs",
    required=False,
    type=str,
    help="Optional: remote path to store and load TLS cert and key",
)
@click.option(
    "--upload_tls_cert",
    default="",
    required=False,
    type=str,
    help="Optional: local path to TLS cert to upload and store at --cert_store_path",
)
@click.option(
    "--upload_tls_key",
    default="",
    required=False,
    type=str,
    help="Optional: local path to TLS private key to upload and store at --cert_store_path",
)
@click.option(
    "--use_blob_storage",
    default=None,
    required=False,
    type=str,
    help="Optional: flag to use blob storage",
)
@click.option(
    "--image_name",
    default=None,
    required=False,
    type=str,
    help="Optional: image to use for the VM",
)
@click.option(
    "--tag",
    default=None,
    required=False,
    type=str,
    help="Optional: container image tag to use",
)
@click.option(
    "--build_src",
    default=DEFAULT_BRANCH,
    required=False,
    type=str,
    help="Optional: git branch to use for launch / build operations",
)
def launch(args: TypeTuple[str], **kwargs: TypeDict[str, Any]) -> None:
    verb = get_launch_verb()
    try:
        grammar = parse_grammar(args=args, verb=verb)
        verb.load_grammar(grammar=grammar)
    except BadGrammar as e:
        print(e)
        return

    try:
<<<<<<< HEAD
        cmds = create_launch_cmd(verb=verb, kwargs=kwargs)
=======
        update_repo(repo=GIT_REPO, branch=str(kwargs["build_src"]))
    except Exception as e:
        print(f"Failed to update repo. {e}")

    try:
        cmd = create_launch_cmd(verb=verb, kwargs=kwargs)
>>>>>>> ad3690a3
    except Exception as e:
        print(f"{e}")
        return

    dry_run = True
    if "cmd" not in kwargs or str_to_bool(cast(str, kwargs["cmd"])) is False:
        dry_run = False

    execute_commands(cmds, dry_run=dry_run)
    display_vm_status(cmds)


def execute_commands(cmds: list, dry_run: bool) -> None:
    process_list = []
    for cmd in cmds:
        if dry_run:
            print("Running: \n", hide_password(cmd=cmd))
            continue

        if is_windows():
            cmd = ["powershell.exe", "-Command", cmd]

        try:
            process = subprocess.Popen(
                cmd, stdout=subprocess.PIPE, stderr=subprocess.PIPE, cwd=GRID_SRC_PATH
            )
            process_list.append(process)
        except Exception as e:
            print(f"Failed to run cmd: {cmd}. {e}")

    if dry_run is False:
        # TODO: Display the VM Status with its Ip in here.
        # Refresh the status whenever you check for the status
        while True:
            # Check process status
            process_status = [False if p.poll() is None else True for p in process_list]
            if all(process_status):
                print("All processes completed")
                break


def display_vm_status(cmds: list) -> None:
    for cmd in cmds:
        display_jupyter_token(cmd)


def display_jupyter_token(cmd: str) -> None:
    token = extract_jupyter_token(cmd=cmd)
    if token is not None:
        print(f"Jupyter Token: {token}")


def extract_jupyter_token(cmd: str) -> Optional[str]:
    matcher = r"jupyter_token='(.+?)'"
    token = re.findall(matcher, cmd)
    if len(token) == 1:
        return token[0]
    return None


def hide_password(cmd: str) -> str:
    try:
        matcher = r"ansible_ssh_pass='(.+?)'"
        passwords = re.findall(matcher, cmd)
        if len(passwords) > 0:
            password = passwords[0]
            stars = "*" * 4
            cmd = cmd.replace(
                f"ansible_ssh_pass='{password}'", f"ansible_ssh_pass='{stars}'"
            )
        return cmd
    except Exception as e:
        print("Failed to hide password.")
        raise e


class QuestionInputError(Exception):
    pass


class QuestionInputPathError(Exception):
    pass


class Question:
    def __init__(
        self,
        var_name: str,
        question: str,
        kind: str,
        default: Optional[str] = None,
        cache: bool = False,
        options: Optional[TypeList[str]] = None,
    ) -> None:
        self.var_name = var_name
        self.question = question
        self.default = default
        self.kind = kind
        self.cache = cache
        self.options = options if options is not None else []

    def validate(self, value: str) -> str:
        value = value.strip()
        if self.default is not None and value == "":
            return self.default

        if self.kind == "path":
            value = os.path.expanduser(value)
            if not os.path.exists(value):
                error = f"{value} is not a valid path."
                if self.default is not None:
                    error += f" Try {self.default}"
                raise QuestionInputPathError(f"{error}")

        if self.kind == "yesno":
            if value.lower().startswith("y"):
                return "y"
            elif value.lower().startswith("n"):
                return "n"
            else:
                raise QuestionInputError(f"{value} is not an yes or no answer")

        if self.kind == "options":
            if value in self.options:
                return value
            first_letter = value.lower()[0]
            for option in self.options:
                if option.startswith(first_letter):
                    return option

            raise QuestionInputError(
                f"{value} is not one of the options: {self.options}"
            )

        return value


def ask(question: Question, kwargs: TypeDict[str, str]) -> str:
    if question.var_name in kwargs and kwargs[question.var_name] is not None:
        value = kwargs[question.var_name]
    else:
        if question.default is not None:
            value = click.prompt(question.question, type=str, default=question.default)
        elif question.var_name == "password":
            value = click.prompt(
                question.question, type=str, hide_input=True, confirmation_prompt=True
            )
        else:
            value = click.prompt(question.question, type=str)

    value = question.validate(value=value)
    if question.cache:
        setattr(arg_cache, question.var_name, value)

    return value


def fix_key_permission(private_key_path: str) -> None:
    key_permission = oct(stat.S_IMODE(os.stat(private_key_path).st_mode))
    chmod_permission = "400"
    octal_permission = f"0o{chmod_permission}"
    if key_permission != octal_permission:
        print(
            f"Fixing key permission: {private_key_path}, setting to {chmod_permission}"
        )
        try:
            os.chmod(private_key_path, int(octal_permission, 8))
        except Exception as e:
            print("Failed to fix key permission", e)
            raise e


def private_to_public_key(private_key_path: str, username: str) -> str:
    # check key permission
    fix_key_permission(private_key_path=private_key_path)
    output_path = f"/tmp/hagrid_{username}_key.pub"
    cmd = f"ssh-keygen -f {private_key_path} -y > {output_path}"
    try:
        subprocess.check_call(cmd, shell=True)
    except Exception as e:
        print("failed to make ssh key", e)
        raise e
    return output_path


def check_azure_authed() -> bool:
    cmd = "az account show"
    try:
        subprocess.check_call(cmd, shell=True, stdout=subprocess.DEVNULL)
        return True
    except Exception:
        pass
    return False


def login_azure() -> bool:
    cmd = "az login"
    try:
        subprocess.check_call(cmd, shell=True, stdout=subprocess.DEVNULL)
        return True
    except Exception:
        pass
    return False


def check_azure_cli_installed() -> bool:
    try:
        result = subprocess.run(
            ["az", "--version"], stdout=subprocess.DEVNULL, stderr=subprocess.STDOUT
        )
        if result.returncode != 0:
            raise FileNotFoundError("az not installed")
    except Exception:  # nosec
        msg = "\nYou don't appear to have the Azure CLI installed!!! \n\n\
Please install it and then retry your command.\
\n\nInstallation Instructions: https://docs.microsoft.com/en-us/cli/azure/install-azure-cli\n"
        raise FileNotFoundError(msg)

    return True


def check_gcloud_cli_installed() -> bool:
    try:
        subprocess.call(["gcloud", "version"])
        print("Gcloud cli installed!")
    except FileNotFoundError:
        msg = "\nYou don't appear to have the gcloud CLI tool installed! \n\n\
Please install it and then retry again.\
\n\nInstallation Instructions: https://cloud.google.com/sdk/docs/install-sdk \n"
        raise FileNotFoundError(msg)

    return True


def check_gcloud_authed() -> bool:
    try:
        result = subprocess.run(
            ["gcloud", "auth", "print-identity-token"], stdout=subprocess.PIPE
        )
        if result.returncode == 0:
            return True
    except Exception:
        pass
    return False


def login_gcloud() -> bool:
    cmd = "gcloud auth login"
    try:
        subprocess.check_call(cmd, shell=True, stdout=subprocess.DEVNULL)
        return True
    except Exception:
        pass
    return False


def str_to_bool(bool_str: Optional[str]) -> bool:
    result = False
    bool_str = str(bool_str).lower()
    if bool_str == "true" or bool_str == "1":
        result = True
    return result


ART = str_to_bool(os.environ.get("HAGRID_ART", "True"))


def generate_gcloud_key_at_path(key_path: str) -> str:
    key_path = os.path.expanduser(key_path)
    if os.path.exists(key_path):
        raise Exception(f"Can't generate key since path already exists. {key_path}")
    else:
        # triggers a key check
        cmd = "gcloud compute ssh '' --dry-run"
        try:
            subprocess.check_call(cmd, shell=True)
        except Exception:  # nosec
            pass
        if not os.path.exists(key_path):
            raise Exception(f"gcloud failed to generate ssh-key at: {key_path}")

    return key_path


def generate_key_at_path(key_path: str) -> str:
    key_path = os.path.expanduser(key_path)
    if os.path.exists(key_path):
        raise Exception(f"Can't generate key since path already exists. {key_path}")
    else:
        cmd = f"ssh-keygen -N '' -f {key_path}"
        try:
            subprocess.check_call(cmd, shell=True)
            if not os.path.exists(key_path):
                raise Exception(f"Failed to generate ssh-key at: {key_path}")
        except Exception as e:
            raise e

    return key_path


def create_launch_cmd(
    verb: GrammarVerb,
    kwargs: TypeDict[str, Any],
    ignore_docker_version_check: Optional[bool] = False,
) -> Union[str, list]:
    parsed_kwargs: TypeDict[str, Any] = {}
    host_term = verb.get_named_term_hostgrammar(name="host")
    host = host_term.host
    auth: Optional[AuthCredentials] = None

    tail = True
    if "tail" in kwargs and not str_to_bool(kwargs["tail"]):
        tail = False

    parsed_kwargs = {}

    if "build" in kwargs and kwargs["build"] is not None:
        parsed_kwargs["build"] = str_to_bool(cast(str, kwargs["build"]))
    else:
        parsed_kwargs["build"] = None

    parsed_kwargs["use_blob_storage"] = (
        kwargs["use_blob_storage"] if "use_blob_storage" in kwargs else None
    )

    parsed_kwargs["node_count"] = kwargs["node_count"] if "node_count" in kwargs else 1

    headless = False
    if "headless" in kwargs and str_to_bool(cast(str, kwargs["headless"])):
        headless = True
    parsed_kwargs["headless"] = headless

    parsed_kwargs["tls"] = bool(kwargs["tls"]) if "tls" in kwargs else False
    parsed_kwargs["test"] = bool(kwargs["test"]) if "test" in kwargs else False
    parsed_kwargs["dev"] = bool(kwargs["dev"]) if "dev" in kwargs else False

    parsed_kwargs["release"] = "production"
    if "release" in kwargs and kwargs["release"] != "production":
        parsed_kwargs["release"] = kwargs["release"]

    # if we use --dev override it
    if parsed_kwargs["dev"] is True:
        parsed_kwargs["release"] = "development"

    if "cert_store_path" in kwargs:
        parsed_kwargs["cert_store_path"] = kwargs["cert_store_path"]
    if "upload_tls_cert" in kwargs:
        parsed_kwargs["upload_tls_cert"] = kwargs["upload_tls_cert"]
    if "upload_tls_key" in kwargs:
        parsed_kwargs["upload_tls_key"] = kwargs["upload_tls_key"]
    if "provision" in kwargs:
        parsed_kwargs["provision"] = str_to_bool(cast(str, kwargs["provision"]))

    if "image_name" in kwargs and kwargs["image_name"] is not None:
        parsed_kwargs["image_name"] = kwargs["image_name"]
    else:
        parsed_kwargs["image_name"] = "default"

    if "tag" in kwargs and kwargs["tag"] is not None and kwargs["tag"] != "":
        parsed_kwargs["tag"] = kwargs["tag"]
    else:
        parsed_kwargs["tag"] = None

    if "jupyter" in kwargs and kwargs["jupyter"] is not None:
        parsed_kwargs["jupyter"] = str_to_bool(cast(str, kwargs["jupyter"]))
    else:
        parsed_kwargs["jupyter"] = False

    if host in ["docker"]:

        if not ignore_docker_version_check:
            version = check_docker_version()
        else:
            version = "n/a"

        if version:
            # If the user is using docker desktop (OSX/Windows), check to make sure there's enough RAM.
            # If the user is using Linux this isn't an issue because Docker scales to the avaialble RAM,
            # but on Docker Desktop it defaults to 2GB which isn't enough.
            dd_memory = docker_desktop_memory()
            if dd_memory < 8192 and dd_memory != -1:
                raise Exception(
                    "You appear to be using Docker Desktop but don't have "
                    "enough memory allocated. It appears you've configured "
                    f"Memory:{dd_memory} MB when 8192MB (8GB) is required. "
                    f"Please open Docker Desktop Preferences panel and set Memory"
                    f" to 8GB or higher. \n\n"
                    f"\tOSX Help: https://docs.docker.com/desktop/mac/\n"
                    f"\tWindows Help: https://docs.docker.com/desktop/windows/\n\n"
                    f"Then re-run your hagrid command.\n\n"
                    f"If you see this warning on Linux then something isn't right. "
                    f"Please file a Github Issue on PySyft's Github"
                )

            if is_windows() and not DEPENDENCIES["wsl"]:
                raise Exception(
                    "You must install wsl2 for Windows to use HAGrid.\n"
                    "In PowerShell or Command Prompt type:\n> wsl --install\n\n"
                    "Read more here: https://docs.microsoft.com/en-us/windows/wsl/install"
                )

            return create_launch_docker_cmd(
                verb=verb, docker_version=version, tail=tail, kwargs=parsed_kwargs
            )

    elif host in ["vm"]:
        if (
            DEPENDENCIES["vagrant"]
            and DEPENDENCIES["virtualbox"]
            and DEPENDENCIES["ansible-playbook"]
        ):
            return create_launch_vagrant_cmd(verb=verb)
        else:
            errors = []
            if not DEPENDENCIES["vagrant"]:
                errors.append("vagrant")
            if not DEPENDENCIES["virtualbox"]:
                errors.append("virtualbox")
            if not DEPENDENCIES["ansible-playbook"]:
                errors.append("ansible-playbook")
            raise MissingDependency(
                f"Launching a VM locally requires: {' '.join(errors)}"
            )
    elif host in ["azure"]:
        check_azure_cli_installed()

        while not check_azure_authed():
            print("You need to log into Azure")
            login_azure()

        if DEPENDENCIES["ansible-playbook"]:

            resource_group = ask(
                question=Question(
                    var_name="azure_resource_group",
                    question="What resource group name do you want to use (or create)?",
                    default=arg_cache.azure_resource_group,
                    kind="string",
                    cache=True,
                ),
                kwargs=kwargs,
            )

            location = ask(
                question=Question(
                    var_name="azure_location",
                    question="If this is a new resource group what location?",
                    default=arg_cache.azure_location,
                    kind="string",
                    cache=True,
                ),
                kwargs=kwargs,
            )

            size = ask(
                question=Question(
                    var_name="azure_size",
                    question="What size machine?",
                    default=arg_cache.azure_size,
                    kind="string",
                    cache=True,
                ),
                kwargs=kwargs,
            )

            username = ask(
                question=Question(
                    var_name="azure_username",
                    question="What do you want the username for the VM to be?",
                    default=arg_cache.azure_username,
                    kind="string",
                    cache=True,
                ),
                kwargs=kwargs,
            )

            key_path_question = Question(
                var_name="azure_key_path",
                question=f"Private key to access {username}@{host}?",
                default=arg_cache.azure_key_path,
                kind="path",
                cache=True,
            )
            try:
                key_path = ask(
                    key_path_question,
                    kwargs=kwargs,
                )
            except QuestionInputPathError as e:
                print(e)
                key_path = str(e).split("is not a valid path")[0].strip()

                create_key_question = Question(
                    var_name="azure_key_path",
                    question=f"Key {key_path} does not exist. Do you want to create it? (y/n)",
                    default="y",
                    kind="yesno",
                )
                create_key = ask(
                    create_key_question,
                    kwargs=kwargs,
                )
                if create_key == "y":
                    key_path = generate_key_at_path(key_path=key_path)
                else:
                    raise QuestionInputError(
                        "Unable to create VM without a private key"
                    )

            repo = ask(
                Question(
                    var_name="azure_repo",
                    question="Repo to fetch source from?",
                    default=arg_cache.azure_repo,
                    kind="string",
                    cache=True,
                ),
                kwargs=kwargs,
            )
            branch = ask(
                Question(
                    var_name="azure_branch",
                    question="Branch to monitor for updates?",
                    default=arg_cache.azure_branch,
                    kind="string",
                    cache=True,
                ),
                kwargs=kwargs,
            )

            use_branch(branch=branch)

            password = "Openmined_Adastra0"  # generate_sec_random_password(length=11)
            auth = AuthCredentials(
                username=username, key_path=key_path, password=password
            )

            return create_launch_azure_cmd(
                verb=verb,
                resource_group=resource_group,
                location=location,
                size=size,
                username=username,
                password=password,
                key_path=key_path,
                repo=repo,
                branch=branch,
                auth=auth,
                ansible_extras=kwargs["ansible_extras"],
                kwargs=parsed_kwargs,
            )
        else:
            errors = []
            if not DEPENDENCIES["ansible-playbook"]:
                errors.append("ansible-playbook")
            msg = "\nERROR!!! MISSING DEPENDENCY!!!"
            msg += f"\n\nLaunching a Cloud VM requires: {' '.join(errors)}"
            msg += "\n\nPlease follow installation instructions: "
            msg += "https://docs.ansible.com/ansible/latest/installation_guide/intro_installation.html#"
            msg += "\n\nNote: we've found the 'conda' based installation instructions to work best"
            msg += " (e.g. something lke 'conda install -c conda-forge ansible'). "
            msg += "The pip based instructions seem to be a bit buggy if you're using a conda environment"
            msg += "\n"
            raise MissingDependency(msg)

    elif host in ["gcp"]:
        check_gcloud_cli_installed()

        while not check_gcloud_authed():
            print("You need to log into Google Cloud")
            login_gcloud()

        if DEPENDENCIES["ansible-playbook"]:
            project_id = ask(
                question=Question(
                    var_name="gcp_project_id",
                    question="What PROJECT ID do you want to use?",
                    default=arg_cache.gcp_project_id,
                    kind="string",
                    cache=True,
                ),
                kwargs=kwargs,
            )

            zone = ask(
                question=Question(
                    var_name="gcp_zone",
                    question="What zone do you want your VM in?",
                    default=arg_cache.gcp_zone,
                    kind="string",
                    cache=True,
                ),
                kwargs=kwargs,
            )

            machine_type = ask(
                question=Question(
                    var_name="gcp_machine_type",
                    question="What size machine?",
                    default=arg_cache.gcp_machine_type,
                    kind="string",
                    cache=True,
                ),
                kwargs=kwargs,
            )

            username = ask(
                question=Question(
                    var_name="gcp_username",
                    question="What is your shell username?",
                    default=arg_cache.gcp_username,
                    kind="string",
                    cache=True,
                ),
                kwargs=kwargs,
            )

            key_path_question = Question(
                var_name="gcp_key_path",
                question=f"Private key to access user@{host}?",
                default=arg_cache.gcp_key_path,
                kind="path",
                cache=True,
            )
            try:
                key_path = ask(
                    key_path_question,
                    kwargs=kwargs,
                )
            except QuestionInputPathError as e:
                print(e)
                key_path = str(e).split("is not a valid path")[0].strip()

                create_key_question = Question(
                    var_name="gcp_key_path",
                    question=f"Key {key_path} does not exist. Do you want gcloud to make it? (y/n)",
                    default="y",
                    kind="yesno",
                )
                create_key = ask(
                    create_key_question,
                    kwargs=kwargs,
                )
                if create_key == "y":
                    key_path = generate_gcloud_key_at_path(key_path=key_path)
                else:
                    raise QuestionInputError(
                        "Unable to create VM without a private key"
                    )

            repo = ask(
                Question(
                    var_name="gcp_repo",
                    question="Repo to fetch source from?",
                    default=arg_cache.gcp_repo,
                    kind="string",
                    cache=True,
                ),
                kwargs=kwargs,
            )
            branch = ask(
                Question(
                    var_name="gcp_branch",
                    question="Branch to monitor for updates?",
                    default=arg_cache.gcp_branch,
                    kind="string",
                    cache=True,
                ),
                kwargs=kwargs,
            )

            use_branch(branch=branch)

            auth = AuthCredentials(username=username, key_path=key_path)

            return create_launch_gcp_cmd(
                verb=verb,
                project_id=project_id,
                zone=zone,
                machine_type=machine_type,
                repo=repo,
                auth=auth,
                branch=branch,
                ansible_extras=kwargs["ansible_extras"],
                kwargs=parsed_kwargs,
            )
        else:
            errors = []
            if not DEPENDENCIES["ansible-playbook"]:
                errors.append("ansible-playbook")
            msg = "\nERROR!!! MISSING DEPENDENCY!!!"
            msg += f"\n\nLaunching a Cloud VM requires: {' '.join(errors)}"
            msg += "\n\nPlease follow installation instructions: "
            msg += "https://docs.ansible.com/ansible/latest/installation_guide/intro_installation.html#"
            msg += "\n\nNote: we've found the 'conda' based installation instructions to work best"
            msg += " (e.g. something lke 'conda install -c conda-forge ansible'). "
            msg += "The pip based instructions seem to be a bit buggy if you're using a conda environment"
            msg += "\n"
            raise MissingDependency(msg)

    elif host in ["aws"]:
        print("Coming soon.")
        return ""
    else:
        if DEPENDENCIES["ansible-playbook"]:
            if host != "localhost":
                parsed_kwargs["username"] = ask(
                    question=Question(
                        var_name="username",
                        question=f"Username for {host} with sudo privledges?",
                        default=arg_cache.username,
                        kind="string",
                        cache=True,
                    ),
                    kwargs=kwargs,
                )
                parsed_kwargs["auth_type"] = ask(
                    question=Question(
                        var_name="auth_type",
                        question="Do you want to login with a key or password",
                        default=arg_cache.auth_type,
                        kind="option",
                        options=["key", "password"],
                        cache=True,
                    ),
                    kwargs=kwargs,
                )
                if parsed_kwargs["auth_type"] == "key":
                    parsed_kwargs["key_path"] = ask(
                        question=Question(
                            var_name="key_path",
                            question=f"Private key to access {parsed_kwargs['username']}@{host}?",
                            default=arg_cache.key_path,
                            kind="path",
                            cache=True,
                        ),
                        kwargs=kwargs,
                    )
                elif parsed_kwargs["auth_type"] == "password":
                    parsed_kwargs["password"] = ask(
                        question=Question(
                            var_name="password",
                            question=f"Password for {parsed_kwargs['username']}@{host}?",
                            kind="password",
                        ),
                        kwargs=kwargs,
                    )

            parsed_kwargs["repo"] = ask(
                question=Question(
                    var_name="repo",
                    question="Repo to fetch source from?",
                    default=arg_cache.repo,
                    kind="string",
                    cache=True,
                ),
                kwargs=kwargs,
            )

            parsed_kwargs["branch"] = ask(
                Question(
                    var_name="branch",
                    question="Branch to monitor for updates?",
                    default=arg_cache.branch,
                    kind="string",
                    cache=True,
                ),
                kwargs=kwargs,
            )

            auth = None
            if host != "localhost":
                if parsed_kwargs["auth_type"] == "key":
                    auth = AuthCredentials(
                        username=parsed_kwargs["username"],
                        key_path=parsed_kwargs["key_path"],
                    )
                else:
                    auth = AuthCredentials(
                        username=parsed_kwargs["username"],
                        key_path=parsed_kwargs["password"],
                    )
                if not auth.valid:
                    raise Exception(f"Login Credentials are not valid. {auth}")
            parsed_kwargs["ansible_extras"] = kwargs["ansible_extras"]
            return create_launch_custom_cmd(verb=verb, auth=auth, kwargs=parsed_kwargs)
        else:
            errors = []
            if not DEPENDENCIES["ansible-playbook"]:
                errors.append("ansible-playbook")
            raise MissingDependency(
                f"Launching a Custom VM requires: {' '.join(errors)}"
            )

    host_options = ", ".join(allowed_hosts)
    raise MissingDependency(
        f"Launch requires a correct host option, try: {host_options}"
    )


def create_launch_docker_cmd(
    verb: GrammarVerb,
    docker_version: str,
    kwargs: TypeDict[str, Any],
    tail: bool = True,
) -> str:
    host_term = verb.get_named_term_hostgrammar(name="host")
    node_name = verb.get_named_term_type(name="node_name")
    node_type = verb.get_named_term_type(name="node_type")

    snake_name = str(node_name.snake_input)
    tag = name_tag(name=str(node_name.input))

    if ART:
        hagrid()

    print(
        "Launching a "
        + str(node_type.input)
        + " PyGrid node on port "
        + str(host_term.free_port)
        + "!\n"
    )

    print("  - TYPE: " + str(node_type.input))
    print("  - NAME: " + str(snake_name))
    print("  - TAG: " + str(tag))
    print("  - PORT: " + str(host_term.free_port))
    print("  - DOCKER: " + docker_version)
    print("  - TAIL: " + str(tail))
    print("\n")

    version_string = kwargs["tag"]
    version_hash = "dockerhub"
    build = kwargs["build"]
    if "release" in kwargs and kwargs["release"] == "development":
        # force version to have -dev at the end in dev mode
        # during development we can use the latest beta version
        if version_string is None:
            version_string = GRID_SRC_VERSION[0]
        version_string += "-dev"
        version_hash = GRID_SRC_VERSION[1]
        if build is None:
            build = True
    else:
        if build is None:
            build = False

        # during production the default would be stable
        if version_string == "local":
            # this can be used in VMs in production to auto update from src
            version_string = GRID_SRC_VERSION[0]
            version_hash = GRID_SRC_VERSION[1]
            build = True
        elif version_string is None:
            version_string = "stable"

    use_blob_storage = "True"
    if str(node_type.input) == "network":
        use_blob_storage = "False"
    elif "use_blob_storage" in kwargs and kwargs["use_blob_storage"] is not None:
        use_blob_storage = str(str_to_bool(kwargs["use_blob_storage"]))

    envs = {
        "RELEASE": "production",
        "COMPOSE_DOCKER_CLI_BUILD": 1,
        "DOCKER_BUILDKIT": 1,
        "HTTP_PORT": int(host_term.free_port),
        "HTTPS_PORT": int(host_term.free_port_tls),
        "TRAEFIK_TAG": str(tag),
        "DOMAIN_NAME": str(snake_name),
        "NODE_TYPE": str(node_type.input),
        "TRAEFIK_PUBLIC_NETWORK_IS_EXTERNAL": "False",
        "VERSION": version_string,
        "VERSION_HASH": version_hash,
        "USE_BLOB_STORAGE": use_blob_storage,
    }

    if "tls" in kwargs and kwargs["tls"] is True and len(kwargs["cert_store_path"]) > 0:
        envs["TRAEFIK_TLS_CERTS"] = kwargs["cert_store_path"]

    if (
        "tls" in kwargs
        and kwargs["tls"] is True
        and "test" in kwargs
        and kwargs["test"] is True
    ):
        envs["IGNORE_TLS_ERRORS"] = "True"

    if "test" in kwargs and kwargs["test"] is True:
        envs["S3_VOLUME_SIZE_MB"] = "100"  # GitHub CI is small

    if "release" in kwargs:
        envs["RELEASE"] = kwargs["release"]

    cmd = ""
    args = []
    for k, v in envs.items():
        if is_windows():
            # powershell envs
            quoted = f"'{v}'" if not isinstance(v, int) else v
            args.append(f"$env:{k}={quoted}")
        else:
            args.append(f"{k}={v}")
    if is_windows():
        cmd += "; ".join(args)
        cmd += "; "
    else:
        cmd += " ".join(args)

    if not build:
        pull_cmd = str(cmd)
        pull_cmd += " docker compose pull"

    cmd += " docker compose -p " + snake_name
    if str(node_type.input) == "network":
        cmd += " --profile network"
    else:
        cmd += " --profile blob-storage"

    # network frontend disabled
    if str(node_type.input) != "network" and kwargs["headless"] is False:
        cmd += " --profile frontend"

    cmd += " --file docker-compose.yml"
    if build:
        cmd += " --file docker-compose.build.yml"
    if "release" in kwargs and kwargs["release"] == "development":
        cmd += " --file docker-compose.dev.yml"
    if "tls" in kwargs and kwargs["tls"] is True:
        cmd += " --file docker-compose.tls.yml"
    if "test" in kwargs and kwargs["test"] is True:
        cmd += " --file docker-compose.test.yml"
    cmd += " up"

    if not tail:
        cmd += " -d"

    if build:
        cmd += " --build"  # force rebuild
    else:
        if is_windows():
            cmd = pull_cmd + "; " + cmd
        else:
            cmd = pull_cmd + " && " + cmd

    return cmd


def create_launch_vagrant_cmd(verb: GrammarVerb) -> str:
    host_term = verb.get_named_term_hostgrammar(name="host")
    node_name = verb.get_named_term_type(name="node_name")
    node_type = verb.get_named_term_type(name="node_type")

    snake_name = str(node_name.snake_input)

    if ART:
        hagrid()

    print(
        "Launching a "
        + str(node_type.input)
        + " PyGrid node on port "
        + str(host_term.port)
        + "!\n"
    )

    print("  - TYPE: " + str(node_type.input))
    print("  - NAME: " + str(snake_name))
    print("  - PORT: " + str(host_term.port))
    # print("  - VAGRANT: " + "1")
    # print("  - VIRTUALBOX: " + "1")
    print("\n")

    cmd = ""
    cmd += 'ANSIBLE_ARGS="'
    cmd += f"-e 'node_name={snake_name}'"
    cmd += f"-e 'node_type={node_type.input}'"
    cmd += '" '
    cmd += "vagrant up --provision"
    cmd = "cd " + GRID_SRC_PATH + ";" + cmd
    return cmd


def get_or_make_resource_group(resource_group: str, location: str = "westus") -> None:
    cmd = f"az group show --resource-group {resource_group}"
    exists = True
    try:
        subprocess.check_call(cmd, shell=True)
    except Exception:
        # group doesn't exist so lets create it
        exists = False

    if not exists:
        cmd = f"az group create -l {location} -n {resource_group}"
        try:
            print(f"Creating resource group.\nRunning: {cmd}")
            subprocess.check_call(cmd, shell=True)
        except Exception as e:
            raise Exception(
                f"Unable to create resource group {resource_group} @ {location}. {e}"
            )


def extract_host_ip(stdout: bytes) -> Optional[str]:
    output = stdout.decode("utf-8")

    try:
        j = json.loads(output)
        if "publicIpAddress" in j:
            return str(j["publicIpAddress"])
    except Exception:  # nosec
        matcher = r'publicIpAddress":\s+"(.+)"'
        ips = re.findall(matcher, output)
        if len(ips) > 0:
            return ips[0]

    return None


def get_vm_host_ips(node_name: str, resource_group: str) -> list:
    cmd = f'az vm list-ip-addresses -g {resource_group} --query "[?starts_with(virtualMachine.name, `{node_name}`)].id"'
    output = subprocess.check_output(cmd, shell=True)
    try:
        host_details = json.loads(output)
        host_ips = []
        for host_detail in host_details.items():
            public_ip_addresses = host_detail["virtualMachine"]["network"][
                "publicIpAddresses"
            ]
            ip_address = public_ip_addresses[0]["ipAddress"]
            host_ips.append(ip_address)
        return host_ips

    except Exception as e:
        raise e


def is_valid_ip(host_or_ip: str) -> bool:
    matcher = r"(?:[0-9]{1,3}\.){3}[0-9]{1,3}"
    ips = re.findall(matcher, host_or_ip.strip())
    if len(ips) == 1:
        return True
    return False


def extract_host_ip_gcp(stdout: bytes) -> Optional[str]:
    output = stdout.decode("utf-8")

    try:
        matcher = r"(?:[0-9]{1,3}\.){3}[0-9]{1,3}"
        ips = re.findall(matcher, output)
        if len(ips) == 2:
            return ips[1]
    except Exception:  # nosec
        pass

    return None


def check_ip_for_ssh(host_ip: str, wait_time: int = 5, silent: bool = False) -> bool:
    if not silent:
        print(f"Checking VM at {host_ip} is up")
    checks = int(600 / wait_time)  # 10 minutes in 5 second chunks
    first_run = True
    while checks > 0:
        checks -= 1
        try:
            sock = socket.socket(socket.AF_INET, socket.SOCK_STREAM)
            sock.settimeout(wait_time)
            result = sock.connect_ex((host_ip, 22))
            sock.close()
            if result == 0:
                if not silent:
                    print(f"VM at {host_ip} is up!")
                return True
            else:
                if first_run:
                    if not silent:
                        print("Waiting for VM to start", end="", flush=True)
                    first_run = False
                else:
                    if not silent:
                        print(".", end="", flush=True)
        except Exception:  # nosec
            pass
    return False


def make_vm_azure(
    node_name: str,
    resource_group: str,
    username: str,
    password: str,
    key_path: str,
    size: str,
    image_name: str,
    node_count: int,
) -> list:
    disk_size_gb = "200"
    public_key_path = private_to_public_key(
        private_key_path=key_path, username=username
    )
    cmd = f"az vm create -n {node_name} -g {resource_group} --size {size} "
    cmd += f"--image {image_name} --os-disk-size-gb {disk_size_gb} "
    cmd += "--public-ip-sku Standard --authentication-type all "
    cmd += f"--ssh-key-values {public_key_path} --admin-username {username} "
    cmd += f"--admin-password {password} --count {node_count} --no-wait"
    host_ips: list = []
    try:
        print(f"Creating vm.\nRunning: {cmd}")
        subprocess.check_output(cmd, shell=True)
        host_ips = get_vm_host_ips(node_name=node_name, resource_group=resource_group)
    except Exception as e:
        print("failed", e)

    if not host_ips:
        raise Exception("Failed to create vm or get VM public ip")

    try:
        # clean up temp public key
        os.unlink(public_key_path)
    except Exception:
        pass

    return host_ips


def open_port_vm_azure(
    resource_group: str, node_name: str, port_name: str, port: int, priority: int
) -> None:
    cmd = f"az network nsg rule create --resource-group {resource_group} "
    cmd += f"--nsg-name {node_name}NSG --name {port_name} --destination-port-ranges {port} --priority {priority}"
    try:
        print(f"Creating {port_name} {port} ngs rule.\nRunning: {cmd}")
        output = subprocess.check_call(cmd, shell=True)
        print("output", output)
        pass
    except Exception as e:
        print("failed", e)


def create_project(project_id: str) -> None:
    cmd = f"gcloud projects create {project_id} --set-as-default"
    try:
        print(f"Creating project.\nRunning: {cmd}")
        subprocess.check_call(cmd, shell=True)
    except Exception as e:
        print("failed", e)

    print("create project complete")


def create_launch_gcp_cmd(
    verb: GrammarVerb,
    project_id: str,
    zone: str,
    machine_type: str,
    ansible_extras: str,
    kwargs: TypeDict[str, Any],
    repo: str,
    branch: str,
    auth: AuthCredentials,
) -> str:
    # create project if it doesn't exist
    create_project(project_id)
    # vm
    node_name = verb.get_named_term_type(name="node_name")
    kebab_name = str(node_name.kebab_input)
    disk_size_gb = "200"
    host_ip = make_gcp_vm(
        vm_name=kebab_name,
        project_id=project_id,
        zone=zone,
        machine_type=machine_type,
        disk_size_gb=disk_size_gb,
    )

    # get old host
    host_term = verb.get_named_term_hostgrammar(name="host")

    host_up = check_ip_for_ssh(host_ip=host_ip)
    if not host_up:
        raise Exception(f"Something went wrong launching the VM at IP: {host_ip}.")

    if "provision" in kwargs and not kwargs["provision"]:
        print("Skipping automatic provisioning.")
        print("VM created with:")
        print(f"IP: {host_ip}")
        print(f"User: {auth.username}")
        print(f"Key: {auth.key_path}")
        print("\nConnect with:")
        print(f"ssh -i {auth.key_path} {auth.username}@{host_ip}")
        sys.exit(0)

    # replace
    host_term.parse_input(host_ip)
    verb.set_named_term_type(name="host", new_term=host_term)

    extra_kwargs = {
        "repo": repo,
        "branch": branch,
        "auth_type": "key",
        "ansible_extras": ansible_extras,
    }
    kwargs.update(extra_kwargs)

    # provision
    return create_launch_custom_cmd(verb=verb, auth=auth, kwargs=kwargs)


def make_gcp_vm(
    vm_name: str, project_id: str, zone: str, machine_type: str, disk_size_gb: str
) -> str:
    create_cmd = "gcloud compute instances create"
    network_settings = "network=default,network-tier=PREMIUM"
    maintenance_policy = "MIGRATE"
    scopes = [
        "https://www.googleapis.com/auth/devstorage.read_only",
        "https://www.googleapis.com/auth/logging.write",
        "https://www.googleapis.com/auth/monitoring.write",
        "https://www.googleapis.com/auth/servicecontrol",
        "https://www.googleapis.com/auth/service.management.readonly",
        "https://www.googleapis.com/auth/trace.append",
    ]
    tags = "http-server,https-server"
    disk_image = "projects/ubuntu-os-cloud/global/images/ubuntu-2004-focal-v20220308"
    disk = (
        f"auto-delete=yes,boot=yes,device-name={vm_name},image={disk_image},"
        + f"mode=rw,size={disk_size_gb},type=pd-ssd"
    )
    security_flags = (
        "--no-shielded-secure-boot --shielded-vtpm "
        + "--shielded-integrity-monitoring --reservation-affinity=any"
    )

    cmd = (
        f"{create_cmd} {vm_name} "
        + f"--project={project_id} "
        + f"--zone={zone} "
        + f"--machine-type={machine_type} "
        + f"--create-disk={disk} "
        + f"--network-interface={network_settings} "
        + f"--maintenance-policy={maintenance_policy} "
        + f"--scopes={','.join(scopes)} --tags={tags} "
        + f"{security_flags}"
    )

    host_ip = None
    try:
        print(f"Creating vm.\nRunning: {cmd}")
        output = subprocess.check_output(cmd, shell=True)
        host_ip = extract_host_ip_gcp(stdout=output)
    except Exception as e:
        print("failed", e)

    if host_ip is None:
        raise Exception("Failed to create vm or get VM public ip")

    return host_ip


def create_launch_azure_cmd(
    verb: GrammarVerb,
    resource_group: str,
    location: str,
    size: str,
    username: str,
    password: str,
    key_path: str,
    repo: str,
    branch: str,
    auth: AuthCredentials,
    ansible_extras: str,
    kwargs: TypeDict[str, Any],
) -> list:

    get_or_make_resource_group(resource_group=resource_group, location=location)

    node_count = kwargs.get("node_count", 1)
    print("Total VMs to create: ", node_count)

    # vm
    node_name = verb.get_named_term_type(name="node_name")
    snake_name = str(node_name.snake_input)
    image_name = get_azure_image(kwargs["image_name"])
    host_ips = make_vm_azure(
        snake_name,
        resource_group,
        username,
        password,
        key_path,
        size,
        image_name,
        node_count,
    )

    # open port 80
    open_port_vm_azure(
        resource_group=resource_group,
        node_name=snake_name,
        port_name="HTTP",
        port=80,
        priority=500,
    )

    # open port 443
    open_port_vm_azure(
        resource_group=resource_group,
        node_name=snake_name,
        port_name="HTTPS",
        port=443,
        priority=501,
    )

    if kwargs["jupyter"]:
        # open port 8888
        open_port_vm_azure(
            resource_group=resource_group,
            node_name=snake_name,
            port_name="Jupyter",
            port=8888,
            priority=502,
        )

    launch_cmds: list = []

    for host_ip in host_ips:
        # get old host
        host_term = verb.get_named_term_hostgrammar(name="host")

        # replace
        host_term.parse_input(host_ip)
        verb.set_named_term_type(name="host", new_term=host_term)

        if "provision" in kwargs and not kwargs["provision"]:
            print("Skipping automatic provisioning.")
            print("VM created with:")
            print(f"Name: {snake_name}")
            print(f"IP: {host_ip}")
            print(f"User: {username}")
            print(f"Password: {password}")
            print(f"Key: {key_path}")
            print("\nConnect with:")
            print(f"ssh -i {key_path} {username}@{host_ip}")
        else:
            extra_kwargs = {
                "repo": repo,
                "branch": branch,
                "auth_type": "key",
                "ansible_extras": ansible_extras,
            }
            kwargs.update(extra_kwargs)

            # provision
            launch_cmd = create_launch_custom_cmd(verb=verb, auth=auth, kwargs=kwargs)
            launch_cmds.append(launch_cmd)

    return launch_cmds


def create_ansible_land_cmd(
    verb: GrammarVerb, auth: Optional[AuthCredentials], kwargs: TypeDict[str, Any]
) -> str:
    try:
        host_term = verb.get_named_term_hostgrammar(name="host")
        print("Landing PyGrid node on port " + str(host_term.port) + "!\n")

        print("  - PORT: " + str(host_term.port))
        print("\n")

        playbook_path = GRID_SRC_PATH + "/ansible/site.yml"
        ansible_cfg_path = GRID_SRC_PATH + "/ansible.cfg"
        auth = cast(AuthCredentials, auth)

        if not os.path.exists(playbook_path):
            print(f"Can't find playbook site.yml at: {playbook_path}")
        cmd = f"ANSIBLE_CONFIG={ansible_cfg_path} ansible-playbook "
        if host_term.host == "localhost":
            cmd += "--connection=local "
        cmd += f"-i {host_term.host}, {playbook_path}"
        if host_term.host != "localhost" and kwargs["auth_type"] == "key":
            cmd += f" --private-key {auth.key_path} --user {auth.username}"
        elif host_term.host != "localhost" and kwargs["auth_type"] == "password":
            cmd += f" -c paramiko --user {auth.username}"

        ANSIBLE_ARGS = {"install": "false"}

        if host_term.host != "localhost" and kwargs["auth_type"] == "password":
            ANSIBLE_ARGS["ansible_ssh_pass"] = kwargs["password"]

        if host_term.host == "localhost":
            ANSIBLE_ARGS["local"] = "true"

        if "ansible_extras" in kwargs and kwargs["ansible_extras"] != "":
            options = kwargs["ansible_extras"].split(",")
            for option in options:
                parts = option.strip().split("=")
                if len(parts) == 2:
                    ANSIBLE_ARGS[parts[0]] = parts[1]

        for k, v in ANSIBLE_ARGS.items():
            cmd += f" -e \"{k}='{v}'\""

        cmd = "cd " + GRID_SRC_PATH + ";" + cmd
        return cmd
    except Exception as e:
        print(f"Failed to construct custom deployment cmd: {cmd}. {e}")
        raise e


def create_launch_custom_cmd(
    verb: GrammarVerb, auth: Optional[AuthCredentials], kwargs: TypeDict[str, Any]
) -> str:
    try:
        host_term = verb.get_named_term_hostgrammar(name="host")
        node_name = verb.get_named_term_type(name="node_name")
        node_type = verb.get_named_term_type(name="node_type")
        # source_term = verb.get_named_term_type(name="source")

        snake_name = str(node_name.snake_input)

        if ART:
            hagrid()

        print(
            "Launching a "
            + str(node_type.input)
            + " PyGrid node on port "
            + str(host_term.port)
            + "!\n"
        )

        print("  - TYPE: " + str(node_type.input))
        print("  - NAME: " + str(snake_name))
        print("  - PORT: " + str(host_term.port))
        print("\n")

        playbook_path = GRID_SRC_PATH + "/ansible/site.yml"
        ansible_cfg_path = GRID_SRC_PATH + "/ansible.cfg"
        auth = cast(AuthCredentials, auth)

        if not os.path.exists(playbook_path):
            print(f"Can't find playbook site.yml at: {playbook_path}")
        cmd = f"ANSIBLE_CONFIG={ansible_cfg_path} ansible-playbook "
        if host_term.host == "localhost":
            cmd += "--connection=local "
        cmd += f"-i {host_term.host}, {playbook_path}"
        if host_term.host != "localhost" and kwargs["auth_type"] == "key":
            cmd += f" --private-key {auth.key_path} --user {auth.username}"
        elif host_term.host != "localhost" and kwargs["auth_type"] == "password":
            cmd += f" -c paramiko --user {auth.username}"

        version_string = kwargs["tag"]
        if version_string is None:
            version_string = "local"

        ANSIBLE_ARGS = {
            "node_type": node_type.input,
            "node_name": snake_name,
            "github_repo": kwargs["repo"],
            "repo_branch": kwargs["branch"],
            "docker_tag": version_string,
        }

        if host_term.host != "localhost" and kwargs["auth_type"] == "password":
            ANSIBLE_ARGS["ansible_ssh_pass"] = kwargs["password"]

        if host_term.host == "localhost":
            ANSIBLE_ARGS["local"] = "true"

        if kwargs["tls"] is True:
            ANSIBLE_ARGS["tls"] = "true"

        if "release" in kwargs:
            ANSIBLE_ARGS["release"] = kwargs["release"]

        if (
            kwargs["tls"] is True
            and "cert_store_path" in kwargs
            and len(kwargs["cert_store_path"]) > 0
        ):
            ANSIBLE_ARGS["cert_store_path"] = kwargs["cert_store_path"]

        if (
            kwargs["tls"] is True
            and "upload_tls_key" in kwargs
            and len(kwargs["upload_tls_key"]) > 0
        ):
            ANSIBLE_ARGS["upload_tls_key"] = kwargs["upload_tls_key"]

        if (
            kwargs["tls"] is True
            and "upload_tls_cert" in kwargs
            and len(kwargs["upload_tls_cert"]) > 0
        ):
            ANSIBLE_ARGS["upload_tls_cert"] = kwargs["upload_tls_cert"]

        if kwargs["jupyter"] is True:
            ANSIBLE_ARGS["jupyter"] = "true"
            ANSIBLE_ARGS["jupyter_token"] = generate_sec_random_password(
                length=48, alphabet=HEX_LOWER_ALPHABET
            )

        if "ansible_extras" in kwargs and kwargs["ansible_extras"] != "":
            options = kwargs["ansible_extras"].split(",")
            for option in options:
                parts = option.strip().split("=")
                if len(parts) == 2:
                    ANSIBLE_ARGS[parts[0]] = parts[1]

        # if mode == "deploy":
        #     ANSIBLE_ARGS["deploy"] = "true"

        for k, v in ANSIBLE_ARGS.items():
            cmd += f" -e \"{k}='{v}'\""

        cmd = "cd " + GRID_SRC_PATH + ";" + cmd
        return cmd
    except Exception as e:
        print(f"Failed to construct custom deployment cmd: {cmd}. {e}")
        raise e


def create_land_cmd(verb: GrammarVerb, kwargs: TypeDict[str, Any]) -> str:
    host_term = verb.get_named_term_hostgrammar(name="host")
    host = host_term.host if host_term.host is not None else ""

    if host in ["docker"]:
        if verb.get_named_term_grammar("node_name").input == "all":
            # subprocess.call("docker rm `docker ps -aq` --force", shell=True)
            return "docker rm `docker ps -aq` --force"

        version = check_docker_version()
        if version:
            return create_land_docker_cmd(verb=verb)
    elif host == "localhost" or is_valid_ip(host):
        parsed_kwargs = {}
        if DEPENDENCIES["ansible-playbook"]:
            if host != "localhost":
                parsed_kwargs["username"] = ask(
                    question=Question(
                        var_name="username",
                        question=f"Username for {host} with sudo privledges?",
                        default=arg_cache.username,
                        kind="string",
                        cache=True,
                    ),
                    kwargs=kwargs,
                )
                parsed_kwargs["auth_type"] = ask(
                    question=Question(
                        var_name="auth_type",
                        question="Do you want to login with a key or password",
                        default=arg_cache.auth_type,
                        kind="option",
                        options=["key", "password"],
                        cache=True,
                    ),
                    kwargs=kwargs,
                )
                if parsed_kwargs["auth_type"] == "key":
                    parsed_kwargs["key_path"] = ask(
                        question=Question(
                            var_name="key_path",
                            question=f"Private key to access {parsed_kwargs['username']}@{host}?",
                            default=arg_cache.key_path,
                            kind="path",
                            cache=True,
                        ),
                        kwargs=kwargs,
                    )
                elif parsed_kwargs["auth_type"] == "password":
                    parsed_kwargs["password"] = ask(
                        question=Question(
                            var_name="password",
                            question=f"Password for {parsed_kwargs['username']}@{host}?",
                            kind="password",
                        ),
                        kwargs=kwargs,
                    )

            auth = None
            if host != "localhost":
                if parsed_kwargs["auth_type"] == "key":
                    auth = AuthCredentials(
                        username=parsed_kwargs["username"],
                        key_path=parsed_kwargs["key_path"],
                    )
                else:
                    auth = AuthCredentials(
                        username=parsed_kwargs["username"],
                        key_path=parsed_kwargs["password"],
                    )
                if not auth.valid:
                    raise Exception(f"Login Credentials are not valid. {auth}")
            parsed_kwargs["ansible_extras"] = kwargs["ansible_extras"]
            return create_ansible_land_cmd(verb=verb, auth=auth, kwargs=parsed_kwargs)
        else:
            errors = []
            if not DEPENDENCIES["ansible-playbook"]:
                errors.append("ansible-playbook")
            raise MissingDependency(
                f"Launching a Custom VM requires: {' '.join(errors)}"
            )

    host_options = ", ".join(allowed_hosts)
    raise MissingDependency(
        f"Launch requires a correct host option, try: {host_options}"
    )


def create_land_docker_cmd(verb: GrammarVerb) -> str:
    node_name = verb.get_named_term_type(name="node_name")
    snake_name = str(node_name.snake_input)

    cmd = ""
    cmd += "docker compose"
    cmd += ' --file "docker-compose.yml"'
    cmd += ' --project-name "' + snake_name + '"'
    cmd += " down"

    cmd = "cd " + GRID_SRC_PATH + ";export $(cat .env | sed 's/#.*//g' | xargs);" + cmd
    return cmd


@click.command(help="Stop a running PyGrid domain/network node.")
@click.argument("args", type=str, nargs=-1)
@click.option(
    "--cmd",
    default="false",
    required=False,
    type=str,
    help="Optional: print the cmd without running it",
)
@click.option(
    "--ansible_extras",
    default="",
    type=str,
)
@click.option(
    "--build_src",
    default=DEFAULT_BRANCH,
    required=False,
    type=str,
    help="Optional: git branch to use for launch / build operations",
)
def land(args: TypeTuple[str], **kwargs: TypeDict[str, Any]) -> None:
    verb = get_land_verb()

    try:
        grammar = parse_grammar(args=args, verb=verb)
        verb.load_grammar(grammar=grammar)
    except BadGrammar as e:
        print(e)
        return

    try:
        update_repo(repo=GIT_REPO, branch=str(kwargs["build_src"]))
    except Exception as e:
        print(f"Failed to update repo. {e}")

    try:
        cmd = create_land_cmd(verb=verb, kwargs=kwargs)
    except Exception as e:
        print(f"{e}")
        return
    print("Running: \n", hide_password(cmd=cmd))

    if "cmd" not in kwargs or str_to_bool(cast(str, kwargs["cmd"])) is False:
        print("Running: \n", cmd)
        try:
            subprocess.call(cmd, shell=True, cwd=GRID_SRC_PATH)
        except Exception as e:
            print(f"Failed to run cmd: {cmd}. {e}")


cli.add_command(launch)
cli.add_command(land)
cli.add_command(clean)


@click.command(help="Show HAGrid debug information")
@click.argument("args", type=str, nargs=-1)
def debug(args: TypeTuple[str], **kwargs: TypeDict[str, Any]) -> None:
    now = datetime.now().astimezone()
    dt_string = now.strftime("%d/%m/%Y %H:%M:%S %Z")
    debug_info: TypeDict[str, Any] = {}
    debug_info["datetime"] = dt_string
    debug_info["python_binary"] = sys.executable
    debug_info["dependencies"] = DEPENDENCIES
    debug_info["environment"] = ENVIRONMENT
    debug_info["hagrid"] = __version__
    debug_info["hagrid_dev"] = EDITABLE_MODE
    debug_info["hagrid_path"] = hagrid_root()
    debug_info["hagrid_repo_sha"] = commit_hash()
    debug_info["docker"] = docker_info()
    if is_windows():
        debug_info["wsl"] = wsl_info()
        debug_info["wsl_linux"] = wsl_linux_info()
    print("\n\nWhen reporting bugs, please copy everything between the lines.")
    print("==================================================================\n")
    print(json.dumps(debug_info))
    print("\n=================================================================\n\n")


cli.add_command(debug)


@click.command(help="Check health of an IP address or a resource group")
@click.argument("ip_address", type=str)
def check(ip_address: str) -> None:
    if check_host(ip_address, silent=True):
        base_host_status = "✅"
    else:
        base_host_status = "❌"

    if check_login_page(ip_address, silent=True):
        login_page_status = "✅"
    else:
        login_page_status = "❌"

    if check_api_metadata(ip_address, silent=True):
        backend_status = "✅"
    else:
        backend_status = "❌"

    if check_ip_for_ssh(ip_address, silent=True):
        ssh_status = "✅"
    else:
        ssh_status = "❌"

    console = rich.get_console()
    console.print("[bold magenta]Checking host:[/bold magenta]", ip_address, ":mage:")

    table_contents = [
        ["🔌", "Host", f"{ip_address}", base_host_status],
        ["🖱", "UI", f"http://{ip_address}/login", login_page_status],
        ["⚙️", "API", f"http://{ip_address}/api/v1", backend_status],
        ["🔐", "SSH", f"hagrid ssh {ip_address}", ssh_status],
    ]

    table = rich.table.Table()

    table.add_column("PyGrid", style="magenta")
    table.add_column("Info", justify="left")
    table.add_column("", justify="left")
    for row in table_contents:
        table.add_row(row[1], row[2], row[3])
    console.print(table)


cli.add_command(check)

DEFAULT_ALPHABET = string.ascii_letters + string.digits + string.punctuation
HEX_LOWER_ALPHABET = "".join(sorted(list(set(string.hexdigits.lower()))))


def generate_sec_random_password(length: int, alphabet: str = DEFAULT_ALPHABET) -> str:
    if not isinstance(length, int) or length < 10:
        raise ValueError(
            "Password should have a positive safe length of at least 10 characters!"
        )

    # original Python 2 (urandom returns str)
    # return "".join(chars[ord(c) % len(chars)] for c in urandom(length))

    # Python 3 (urandom returns bytes)
    return "".join(alphabet[c % len(alphabet)] for c in urandom(length))<|MERGE_RESOLUTION|>--- conflicted
+++ resolved
@@ -260,16 +260,11 @@
         return
 
     try:
-<<<<<<< HEAD
-        cmds = create_launch_cmd(verb=verb, kwargs=kwargs)
-=======
         update_repo(repo=GIT_REPO, branch=str(kwargs["build_src"]))
     except Exception as e:
         print(f"Failed to update repo. {e}")
-
-    try:
-        cmd = create_launch_cmd(verb=verb, kwargs=kwargs)
->>>>>>> ad3690a3
+    try:
+        cmds = create_launch_cmd(verb=verb, kwargs=kwargs)
     except Exception as e:
         print(f"{e}")
         return
