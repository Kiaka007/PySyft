"""The purpose of these functions is to check the local dependencies of the person running the CLI
tool and ensure that things are properly configured for the cli's full use (depending on the user's
operating system.) When dependencies are missing the CLI tool should offer helpful hints about what
course of action to take to install missing dependencies, even offering to run appropriate
installation commands where applicable."""

# future
from __future__ import annotations

# stdlib
from dataclasses import dataclass
from dataclasses import field
from datetime import datetime
import json
import os
import platform
import re
import shutil
import subprocess  # nosec
import sys
import traceback
from typing import Any
from typing import Callable
from typing import Dict
from typing import List
from typing import Optional
from typing import Tuple
from typing import Union

# third party
from packaging import version
from packaging.version import Version
import requests

# relative
from .exceptions import MissingDependency
from .mode import EDITABLE_MODE
from .nb_output import NBOutput
from .version import __version__

LATEST_STABLE_SYFT = "0.6"

DOCKER_ERROR = """
You are running an old version of docker, possibly on Linux. You need to install v2.
At the time of writing this, if you are on linux you need to run the following:

DOCKER_COMPOSE_VERSION=v2.7.0
curl -sSL https://github.com/docker/compose/releases/download/${DOCKER_COMPOSE_VERSION}/docker-compose-linux-x86_64 \
     -o ~/.docker/cli-plugins/docker-compose
chmod +x ~/.docker/cli-plugins/docker-compose

ALERT: you may need to run the following command to make sure you can run without sudo.

echo $USER              //(should return your username)
sudo usermod -aG docker $USER

... now LOG ALL THE WAY OUT!!!

...and then you should be good to go. You can check your installation by running:

docker compose version
"""

SYFT_MINIMUM_PYTHON_VERSION = (3, 7)
SYFT_MINIMUM_PYTHON_VERSION_STRING = "3.7"
SYFT_MAXIMUM_PYTHON_VERSION = (3, 10, 999)
SYFT_MAXIMUM_PYTHON_VERSION_STRING = "3.10"


@dataclass
class SetupIssue:
    issue_name: str
    description: str
    command: Optional[str] = None
    solution: Optional[str] = None


@dataclass
class Dependency:
    of: str = ""
    name: str = ""
    display: str = ""
    only_os: str = ""
    version: Optional[Version] = None
    valid: bool = False
    issues: List[SetupIssue] = field(default_factory=list)
    output_in_text: bool = False

    def check(self) -> None:
        pass


@dataclass
class DependencySyftOS(Dependency):
    of: str = "syft"

    def check(self) -> None:
        self.display = "✅ " + ENVIRONMENT["os"]
        if is_windows():
            self.issues.append(windows_jaxlib())
        elif is_apple_silicon():
            pass


@dataclass
class DependencySyftPython(Dependency):
    of: str = "syft"

    def check(self) -> None:
        self.version = sys.version_info
        if (
            sys.version_info >= SYFT_MINIMUM_PYTHON_VERSION
            and sys.version_info <= SYFT_MAXIMUM_PYTHON_VERSION
        ):
            self.display = "✅ Python " + ENVIRONMENT["python_version"]
        else:
            self.issues.append(python_version_unsupported())
            self.display = "❌ " + ENVIRONMENT["python_version"]


@dataclass
class DependencyGridGit(Dependency):
    of: str = "grid"

    def check(self) -> None:
        binary_info = BinaryInfo(
            binary="git", version_cmd="git --version"
        ).get_binary_info()
        if binary_info.path and binary_info.version:
            self.display = "✅ Git " + str(binary_info.version)
        else:
            self.issues.append(git_install(self.output_in_text))
            self.display = "❌ Git not installed"


MINIMUM_DOCKER_VERSION = "20.0.0"


@dataclass
class DependencyGridDocker(Dependency):
    of: str = "grid"

    def check(self) -> None:
        binary_info = BinaryInfo(
            binary="docker", version_cmd="docker --version"
        ).get_binary_info()
        if binary_info.path and binary_info.version > version.parse(
            MINIMUM_DOCKER_VERSION
        ):
            self.display = "✅ Docker " + str(binary_info.version)
        else:
            self.issues.append(docker_install())
            self.display = "❌ Docker not installed"


MINIMUM_DOCKER_COMPOSE_VERSION = "2.0.0"


@dataclass
class DependencyGridDockerCompose(Dependency):
    of: str = "grid"

    def check(self) -> None:
        binary_info = BinaryInfo(
            binary="docker", version_cmd="docker compose version"
        ).get_binary_info()
        if binary_info.path and binary_info.version > version.parse(
            MINIMUM_DOCKER_COMPOSE_VERSION
        ):
            self.display = "✅ Docker Compose " + str(binary_info.version)
        else:
            self.issues.append(docker_compose_install())
            self.display = "❌ Docker Compose v2 not installed"


@dataclass
class DependencyPyPI(Dependency):
    of: str = "none"
    package_name: str = ""
    package_display_name: str = ""
    pre: bool = False
    install_issue: Callable = lambda: None
    update_available_issue: Callable = lambda: None

    def check(self) -> None:
        package_dict = get_pip_package(self.package_name)

        if package_dict is None:
            self.display = "❌ " + f"{self.package_display_name} not installed"
            self.issues.append(self.install_issue(pre=self.pre))
        else:
            version_string = package_dict["version"]
            current_version = version.parse(version_string)
            if "editable_project_location" in package_dict:
                self.display = (
                    "🚨 "
                    + f"{self.package_name}=={str(current_version)} -e {package_dict['editable_project_location']}"
                )
            else:
                is_newer, latest_version = new_pypi_version(
                    package=self.package_name, current=current_version, pre=self.pre
                )
                if not is_newer:
                    channel = "stable"
                    if current_version.is_prerelease:
                        channel = "pre-release"
                    self.display = (
                        "✅ "
                        + f"{self.package_name}=={str(version_string)} (latest {channel})"
                    )
                else:
                    self.display = (
                        "✅ "
                        + f"{self.package_name}=={str(current_version)} (Version {str(latest_version)} available)"
                    )
                    self.issues.append(
                        self.update_available_issue(current_version, latest_version)
                    )


def new_pypi_version(
    package: str, current: Version, pre: bool = False
) -> Tuple[bool, Version]:
    pypi_json = get_pypi_versions(package_name=package)
    if (
        "info" not in pypi_json
        or "releases" not in pypi_json
        or "version" not in pypi_json["info"]
    ):
        raise Exception("Bad response from PyPi")

    if not current.is_prerelease and not pre:
        latest_stable = version.parse(pypi_json["info"]["version"])
        if current < latest_stable:
            return (True, latest_stable)
        else:
            return (False, current)
    else:
        latest_release = current

        releases = sorted(list(pypi_json["releases"].keys()))
        for release in releases:
            pre_release_version = version.parse(release)
            if latest_release < pre_release_version:
                latest_release = pre_release_version

        if latest_release != current:
            return (True, latest_release)
        else:
            return (False, latest_release)


def get_pypi_versions(package_name: str) -> Dict[str, Any]:
    try:
        pypi_url = f"https://pypi.org/pypi/{package_name}/json"
        req = requests.get(pypi_url)
        # TODO: Fix JSON parsing of version keys
        # this is broken on my machine for some reason, the version keys are wrong
        pypi_info = json.loads(req.text)
        # print(pypi_info["releases"].keys())
        return pypi_info

    except Exception as e:
        print(f"Unable to get JSON from PyPI URL: {pypi_url}. {e}")
        raise e


def get_pip_package(package_name: str) -> Optional[Dict[str, str]]:
    packages = get_pip_packages()
    for package in packages:
        if package["name"] == package_name:
            return package
    return None


def get_pip_packages() -> List[Dict[str, str]]:
    try:
        cmd = "python -m pip list --format=json --disable-pip-version-check"
        output = subprocess.check_output(cmd, shell=True)  # nosec
        return json.loads(str(output.decode("utf-8")).strip())
    except Exception as e:
        print("failed to pip list", e)
        raise e


def get_location(binary: str) -> Optional[str]:
    return shutil.which(binary)


@dataclass
class BinaryInfo:
    binary: str
    version_cmd: str
    error: Optional[str] = None
    path: Optional[str] = None
    version: Optional[Union[str, Version]] = None
    version_regex = (
        r"[^\d]*("
        + r"(0|[1-9][0-9]*)\.*(0|[1-9][0-9]*)\.*(0|[1-9][0-9]*)"
        + r"(-((0|[1-9][0-9]*|[0-9]*[a-zA-Z-][0-9a-zA-Z-]*)"
        + r"(\.(0|[1-9][0-9]*|[0-9]*[a-zA-Z-][0-9a-zA-Z-]*))*))?"
        + r"(\+([0-9a-zA-Z-]+(\.[0-9a-zA-Z-]+)*))?)"
        + r"[^\d].*"
    )

    def extract_version(self, lines: List[str]) -> None:
        for line in lines:
            matches = re.match(self.version_regex, line)
            if matches is not None:
                self.version = matches.group(1)
                try:
                    if "-gitpod" in self.version:
                        parts = self.version.split("-gitpod")
                        self.version = parts[0]
                    self.version = version.parse(self.version)
                except Exception:  # nosec
                    pass
                break

    def get_binary_info(self) -> BinaryInfo:
        self.path = get_location(self.binary)
        if self.path:
            returncode, lines = get_cli_output(self.version_cmd)
            if returncode == 0:
                self.extract_version(lines=lines)
            else:
                self.error = lines[0]
        return self


def get_cli_output(cmd: str) -> Tuple[int, List[str]]:
    try:
        proc = subprocess.Popen(  # nosec
            cmd.split(" "),
            stdout=subprocess.PIPE,
            stderr=subprocess.PIPE,
        )
        lines = []
        if proc.stdout and hasattr(proc.stdout, "readlines"):
            lines = [line.decode("utf-8") for line in proc.stdout.readlines()]
        proc.communicate()
        return (int(proc.returncode), lines)
    except Exception as e:
        return (-1, [str(e)])


def gather_debug() -> Dict[str, Any]:
    # relative
    from .lib import commit_hash
    from .lib import hagrid_root

    now = datetime.now().astimezone()
    dt_string = now.strftime("%d/%m/%Y %H:%M:%S %Z")
    debug_info: Dict[str, Any] = {}
    debug_info["datetime"] = dt_string
    debug_info["python_binary"] = sys.executable
    debug_info["dependencies"] = DEPENDENCIES
    debug_info["environment"] = ENVIRONMENT
    debug_info["hagrid"] = __version__
    debug_info["hagrid_dev"] = EDITABLE_MODE
    debug_info["hagrid_path"] = hagrid_root()
    debug_info["hagrid_repo_sha"] = commit_hash()
    debug_info["docker"] = docker_info()
    if is_windows():
        debug_info["wsl"] = wsl_info()
        debug_info["wsl_linux"] = wsl_linux_info()
    return debug_info


def get_environment() -> Dict[str, Any]:
    return {
        "uname": platform.uname(),
        "platform": platform.system().lower(),
        "os_version": platform.release(),
        "python_version": platform.python_version(),
    }


ENVIRONMENT = get_environment()


def os_name() -> str:
    os_name = platform.system()
    if os_name.lower() == "darwin":
        return "macOS"
    else:
        return os_name


ENVIRONMENT["os"] = os_name()


def is_apple_silicon() -> bool:
    if (
        "platform" in ENVIRONMENT
        and ENVIRONMENT["platform"].lower() == "darwin"
        and ENVIRONMENT["uname"].machine != "x86_64"
    ):
        return True
    return False


ENVIRONMENT["apple_silicon"] = is_apple_silicon()


def is_windows() -> bool:
    if "platform" in ENVIRONMENT and ENVIRONMENT["platform"].lower() == "windows":
        return True
    return False


allowed_hosts = ["docker", "vm", "azure", "aws", "gcp"]
commands = ["docker", "git", "ansible-playbook"]

if is_windows():
    commands.append("wsl")


def check_deps_old() -> Dict[str, Optional[str]]:
    paths = {}
    for dep in commands:
        paths[dep] = shutil.which(dep)
    return paths


DEPENDENCIES = check_deps_old()


def docker_info() -> str:
    try:
        cmd = "docker info"
        output = subprocess.check_output(cmd, shell=True)  # nosec
        return str(output.decode("utf-8"))
    except Exception as e:
        print("failed to get docker info", e)
        return str(e)


def wsl_info() -> str:
    try:
        cmd = "wsl --status"
        output = subprocess.check_output(cmd, shell=True)  # nosec
        return str(output.decode("utf-8"))
    except Exception as e:
        print("failed to get wsl info", e)
        return str(e)


def wsl_linux_info() -> str:
    try:
        cmd = "wsl bash -c 'lsb_release -a'"
        output = subprocess.check_output(cmd, shell=True)  # nosec
        return str(output.decode("utf-8"))
    except Exception as e:
        print("failed to get wsl linux info", e)
        return str(e)


def check_docker_version() -> Optional[str]:
    if is_windows():
        return "N/A"  # todo fix to work with windows
    result = os.popen("docker compose version", "r").read()  # nosec
    version = None
    if "version" in result:
        version = result.split()[-1]
    else:
        print("This may be a linux machine, either that or docker compose isn't s")
        print("Result:" + result)
        out = subprocess.run(  # nosec
            ["docker", "compose"], capture_output=True, text=True
        )
        if "'compose' is not a docker command" in out.stderr:
            raise MissingDependency(DOCKER_ERROR)

    return version


def check_deps(
    deps: Dict[str, Dependency],
    of: str = "",
    display: bool = True,
    output_in_text: bool = False,
) -> Union[Dict[str, Dependency], NBOutput]:
    output = ""
    if len(of) > 0:
        of = f" {of}"
    # output += f"Checking{of} Dependencies:\n"
    issues = []
    for name, dep in deps.items():
        dep.check()
        output += (dep.display + "\n") if display else ""
        issues += dep.issues

    if not output_in_text:
        if len(issues) > 0:
            output += "<h4>🚨 Some issues were found</h4>"
            for issue in issues:
                output += f"<h5><strong>Issue</strong>: {issue.description}</h5>"
                if issue.solution != "":
                    output += f"<strong>Solution</strong>:\n{issue.solution}"
                if issue.command != "":
                    output += (
                        "<blockquote><strong>Command</strong>:\n "
                        + f"<tt>[ ]</tt><code>!{issue.command}</code></blockquote>"
                    )
                output += "\n"

        return NBOutput(output).to_html()
    else:
        if len(issues) > 0:
            output += "🚨 Some issues were found\n"
            for issue in issues:
                output += f"\nIssue: {issue.description}\n"
                if issue.solution != "":
                    output += f"\nSolution:\n{issue.solution}\n"
                if issue.command != "":
                    output += "\nCommand:\n" + f"{issue.command} "
                output += "\n"

        print(output)
        return None  # type: ignore


def check_grid_docker(display: bool = True) -> Union[Dict[str, Dependency], NBOutput]:
    try:
        deps: Dict[str, Dependency] = {}
        deps["git"] = DependencyGridGit(name="git")
        deps["docker"] = DependencyGridDocker(name="docker")
        deps["docker_compose"] = DependencyGridDockerCompose(name="docker compose")
        return check_deps(of="Grid", deps=deps, display=display)
    except Exception as e:
        try:
            if display:
                return NBOutput(debug_exception(e=e)).to_html()
        except Exception:  # nosec
            pass

        print(e)
        raise e


def debug_exception(e: Exception) -> str:
    exception = (
        f'<div class="alert-danger">An exception occured: {e}.<br />'
        + "Please file a bug report on GitHub Issues or in Slack #support</div>"
    )
    exception += "\n"
    exception += ".\n"
    exception += "https://slack.openmined.org/\n"
    exception += "https://github.com/OpenMined/PySyft/issues\n"
    exception += "\n\nWhen reporting bugs, please copy everything between the lines.\n"
    exception += "==================================================================\n"
    exception += (
        "<code>" + json.dumps(gather_debug(), indent=4, sort_keys=True) + "</code>"
    )
    exception += "\n"
    exception += traceback.format_exc()
    exception += (
        "\n=================================================================\n\n"
    )
    return exception


def check_syft_deps(display: bool = True) -> Union[Dict[str, Dependency], NBOutput]:
    try:
        deps: Dict[str, Dependency] = {}
        deps["os"] = DependencySyftOS(name="os")
        deps["python"] = DependencySyftPython(name="python")
        return check_deps(of="Syft", deps=deps, display=display)
    except Exception as e:
        try:
            if display:
                return NBOutput(debug_exception(e=e)).to_html()
        except Exception:  # nosec
            pass

        print(e)
        raise e


def check_hagrid(display: bool = True) -> Union[Dict[str, Dependency], NBOutput]:
    try:
        deps: Dict[str, Dependency] = {}
        deps["hagrid"] = DependencyPyPI(
            package_name="hagrid",
            package_display_name="HAGrid",
            update_available_issue=hagrid_update_available,
        )
        return check_deps(deps=deps, display=display)
    except Exception as e:
        try:
            if display:
                return NBOutput(debug_exception(e=e)).to_html()
        except Exception:  # nosec
            pass

        print(e)
        raise e


def check_syft(
    display: bool = True, pre: bool = False
) -> Union[Dict[str, Dependency], NBOutput]:
    try:
        deps: Dict[str, Dependency] = {}
        deps["os"] = DependencySyftOS(name="os")
        deps["python"] = DependencySyftPython(name="python")
        deps["syft"] = DependencyPyPI(
            package_name="syft",
            package_display_name="Syft",
            pre=pre,
            install_issue=syft_install,
            update_available_issue=syft_update_available,
        )
        return check_deps(deps=deps, display=display)
    except Exception as e:
        try:
            if display:
                return NBOutput(debug_exception(e=e)).to_html()
        except Exception:  # nosec
            pass

        print(e)
        raise e


PACKAGE_MANAGER_COMMANDS = {
    "git": {
        "macos": "brew install git",
        "windows": 'choco install git.install --params "/GitAndUnixToolsOnPath /WindowsTerminal /NoAutoCrlf" -y',
        "linux": "sudo apt update && sudo apt install git",
        "backup_url": "https://git-scm.com/downloads",
    },
    "docker": {
        "macos": "brew install --cask docker",
        "windows": "choco install docker-desktop -y",
        "linux": "curl -fsSL https://get.docker.com -o get-docker.sh",
        "backup_url": "https://www.docker.com/products/docker-desktop/",
    },
    "docker_compose": {
        "macos": "brew install --cask docker",
        "windows": "choco install docker-desktop -y",
        "linux": (
            "mkdir -p ~/.docker/cli-plugins\n"
            + "DOCKER_COMPOSE_VERSION=v2.7.0\n"
            + "curl -sSL https://github.com/docker/compose/releases/download/"
            + "${DOCKER_COMPOSE_VERSION}/docker-compose-linux-x86_64 "
            + "-o ~/.docker/cli-plugins/docker-compose\n"
            + "chmod +x ~/.docker/cli-plugins/docker-compose"
        ),
        "backup_url": "https://github.com/docker/compose",
    },
}

PACKAGE_MANAGERS = {
    "macos": "brew",
    "windows": "choco",
    "linux": "apt",
}


def os_package_manager_install_cmd(
    package_name: str, package_display_name: str, output_in_text: bool = False
) -> Tuple[Optional[str], Optional[str]]:
    os = ENVIRONMENT["os"].lower()
    cmd = None
    url = None
    package_manager = PACKAGE_MANAGERS[os]
    if (
        package_name in PACKAGE_MANAGER_COMMANDS
        and os in PACKAGE_MANAGER_COMMANDS[package_name]
    ):
        cmd = PACKAGE_MANAGER_COMMANDS[package_name][os]
    if (
        package_name in PACKAGE_MANAGER_COMMANDS
        and "backup_url" in PACKAGE_MANAGER_COMMANDS[package_name]
    ):
        url = PACKAGE_MANAGER_COMMANDS[package_name]["backup_url"]

    solution = ""

    if not output_in_text:
        if cmd:
            solution += f"- You can install {package_display_name} with <code>{package_manager}</code>\n"
        if url:
            if cmd:
                solution += "- Alternatively, you "
            else:
                solution += "- You "
            solution += f"can download and install {package_display_name}"
            solution += f'from <a href="{url}" target="_blank">{url}</a>'
    else:
        if cmd:
            solution += (
                f"- You can install {package_display_name} with {package_manager}\n"
            )
        if url:
            if cmd:
                solution += "- Alternatively, you "
            else:
                solution += "- You "
            solution += f"can download and install {package_display_name} from {url}"

    return (cmd, solution)


def docker_compose_install() -> SetupIssue:
    command, solution = os_package_manager_install_cmd(
        package_name="docker_compose", package_display_name="Docker Compose"
    )
    return SetupIssue(
        issue_name="docker_compose_install",
        description="You do not have Docker Compose v2 installed.",
        command=command,
        solution=solution,
    )


def docker_install() -> SetupIssue:
    command, solution = os_package_manager_install_cmd(
        package_name="docker", package_display_name="Docker"
    )
    return SetupIssue(
        issue_name="docker_install",
        description="You do not have Docker installed.",
        command=command,
        solution=solution,
    )


def git_install(output_in_text: bool = False) -> SetupIssue:
    command, solution = os_package_manager_install_cmd(
        package_name="git", package_display_name="Git", output_in_text=output_in_text
    )
    return SetupIssue(
        issue_name="git_install",
        description="You do not have Git installed.",
        command=command,
        solution=solution,
    )


def syft_install(pre: bool = False) -> SetupIssue:
    command = "pip install -U syft --pre"
    if pre:
        # command += " --pre"
        pass
    return SetupIssue(
        issue_name="syft_install",
        description="You have not installed Syft.",
        command=command,
        solution="You can install Syft with pip.",
    )


def syft_update_available(current_version: Version, new_version: Version) -> SetupIssue:
    return SetupIssue(
        issue_name="syft_update_available",
        description=(
            "A new release of Syft is available: "
            + f"{str(current_version)} -> {str(new_version)}."
        ),
        command=f"pip install syft=={new_version}",
        solution="You can upgrade Syft with pip.",
    )


def hagrid_update_available(
    current_version: Version, new_version: Version
) -> SetupIssue:
    return SetupIssue(
        issue_name="hagrid_update_available",
        description=(
            "A new release of HAGrid is available: "
            + f"{str(current_version)} -> {str(new_version)}."
        ),
        command=f"pip install -U hagrid=={new_version}",
        solution="You can upgrade HAGrid with pip.",
    )


def python_version_unsupported() -> SetupIssue:
    return SetupIssue(
        issue_name="python_version_unsupported",
        description=(
            f"Syft supports Python >= {SYFT_MINIMUM_PYTHON_VERSION_STRING} "
            + f"and <= {SYFT_MAXIMUM_PYTHON_VERSION_STRING}"
        ),
        command="",
        solution="You must install a compatible version of Python",
    )


WINDOWS_JAXLIB_REPO = "https://whls.blob.core.windows.net/unstable/index.html"


def windows_jaxlib() -> SetupIssue:
    return SetupIssue(
        issue_name="windows_jaxlib",
        description="Windows Python Wheels for Jax are not available on PyPI yet",
<<<<<<< HEAD
        command=f"pip install jaxlib==0.3.11 -f {WINDOWS_JAXLIB_REPO}",
=======
        command=f"pip install jaxlib==0.3.14 -f {WINDOWS_JAXLIB_REPO}",
>>>>>>> 291e9ea1
        solution="Windows users must install jaxlib before syft",
    )<|MERGE_RESOLUTION|>--- conflicted
+++ resolved
@@ -798,10 +798,6 @@
     return SetupIssue(
         issue_name="windows_jaxlib",
         description="Windows Python Wheels for Jax are not available on PyPI yet",
-<<<<<<< HEAD
-        command=f"pip install jaxlib==0.3.11 -f {WINDOWS_JAXLIB_REPO}",
-=======
         command=f"pip install jaxlib==0.3.14 -f {WINDOWS_JAXLIB_REPO}",
->>>>>>> 291e9ea1
         solution="Windows users must install jaxlib before syft",
     )