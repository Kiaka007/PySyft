--- conflicted
+++ resolved
@@ -38,11 +38,8 @@
     flask>=1.1.2,<2.0.0
     forbiddenfruit>=0.1.3
     loguru
-<<<<<<< HEAD
     matplotlib
-=======
     names
->>>>>>> a587f1df
     nest_asyncio
     packaging
     pandas
@@ -50,11 +47,8 @@
     PyJWT==1.7.1
     PyNaCl
     requests
-<<<<<<< HEAD
     scikit-learn
-=======
     requests_toolbelt
->>>>>>> a587f1df
     sqlitedict
     syft-proto
     typing-extensions # backport to older python 3
@@ -169,11 +163,13 @@
 ci-grid =
     bcrypt
     boto3
+    flask>=1.1.2,<2.0.0
     flask_cors
     flask_executor
     flask_migrate
     flask_sockets
     flask_sqlalchemy
+    names
     PyInquirer
     python-dp
     requests_toolbelt
@@ -182,7 +178,7 @@
     sqlalchemy_mixins
     sqlalchemy_utils
     terrascript
-
+    Werkzeug>=1.0.1,<2.0.0
 
 
 [options.entry_points]
