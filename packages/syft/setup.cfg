[metadata]
name = syft
version = attr: syft.__version__
description = PySyft is a Python library for secure and private Deep Learning, allowing you to compute on data you do not own and cannot see
author = OpenMined
author_email = info@openmined.org
license = Apache-2.0
long_description = file: README.md
long_description_content_type = text/markdown; charset=UTF-8; variant=GFM
url = https://github.com/OpenMined/PySyft
project_urls =
    Documentation = https://github.com/OpenMined/PySyft
platforms = any
classifiers =
    Development Status :: 4 - Beta
    Programming Language :: Python

[options]
zip_safe = False
packages = find_namespace:
include_package_data = True
package_dir =
    =src
# DON'T CHANGE THE FOLLOWING LINE! IT WILL BE UPDATED BY PYSCAFFOLD!
# Add here dependencies of your project (semicolon/line-separated), e.g.
syft =
    ascii_magic==1.6
    bcrypt==3.2.0
    boto3==1.21.33
<<<<<<< HEAD
    cachetools~=3.1.1
    flax==0.4.1
    forbiddenfruit==0.1.4
    gevent==21.12.0
    jax~=0.3.13
    jaxlib~=0.3.10
=======
    cachetools==5.0.0
    flax==0.6.0
    forbiddenfruit==0.1.4
    gevent==21.12.0
    jax~=0.3.14
    jaxlib~=0.3.14
>>>>>>> 291e9ea1
    loguru==0.6.0
    names==0.3.0
    numpy>=1.21.5 # python 3.7 google colab
    matplotlib==3.5.2 # https://github.com/matplotlib/matplotlib/issues/23604
    packaging==21.3
    pandas>=1.3.5 # python 3.7 google colab
    protobuf~=3.19.5
    pyarrow==7.0.0
    pycapnp==1.2.1
    pydantic[email]==1.9.0
    pyjwt==2.4.0
    pympler==1.0.1
    pynacl==1.5.0
    redis==4.2.2
    requests_toolbelt==0.9.1
    requests==2.27.1
    sqlalchemy==1.4.36
    torch>=1.8.1,<=1.11.0
    tqdm==4.64.0
    typing_extensions==4.1.1 # backport to older python 3
    pyzmq==23.2.1 # https://github.com/zeromq/pyzmq/issues/1764

install_requires =
    %(syft)s


# The usage of test_requires is discouraged, see `Dependency Management` docs
# tests_require = pytest; pytest-cov
# Require a specific Python version, e.g. Python 2.7 or >= 3.4
python_requires = >=3.7

[options.packages.find]
where = src
exclude =
    tests

[options.extras_require]
dev =
    %(test_plugins)s
    pre-commit==2.20.0
    bandit==1.7.4
    black==22.6.0
    black-nb==0.7
    doc8==0.11.2
    flake8~=3.8.3
    isort==5.10.1
    matplotlib==3.5.2
    nbconvert==6.5.0
    nbformat==5.4.0
    # protoc-wheel-0 # not available on m1
    safety==2.1.1
    mypy==0.971
    pympler==1.0.1
    opentelemetry-api==1.11.1
    opentelemetry-sdk==1.11.1
    opentelemetry-exporter-jaeger==1.11.1
    faker==13.15.1

test_plugins =
    pytest
    pytest-cov
    pytest-xdist[psutil]
    pytest-asyncio
    pytest-benchmark
    pytest-custom_exit_code
    pytest-randomly
    pytest-sugar
    coverage

tff =
    tensorflow-federated~=0.36.0
    tensorflow-probability~=0.18.0

[options.entry_points]
console_scripts =
    syft-device=syft.grid.example_nodes.device:run
    syft-domain=syft.grid.example_nodes.domain:run
    syft-network=syft.grid.example_nodes.network:run
    syft-proto=syft.protobuf_setuptools:run

[test]
addopts = --verbose
extras = True

[tool:pytest]
# Options for py.test:
# Specify command-line options as you would do when invoking py.test directly.
# e.g. --cov-report html (or xml) for html/xml output or --junitxml junit.xml
# in order to write a coverage file that can be read by Jenkins.
addopts = --verbose
norecursedirs =
    dist
    build
    .tox
testpaths = tests
filterwarnings =
    ignore:.*Deprecated.*:DeprecationWarning


[aliases]
dists = bdist_wheel

[bdist_wheel]
# Use this option if your package is pure-python
universal = 1

[build_sphinx]
source_dir = docs
build_dir = build/sphinx

[devpi:upload]
# Options for the devpi: PyPI server and packaging tool
# VCS export must be deactivated since we are using setuptools-scm
no-vcs = 1
formats = bdist_wheel

[flake8]
# Some sane defaults for the code style checker flake8
ignore =
    N805
    W503
    C901 # TODO: Complex function, (gmuraru) I think we should fix this
    B001
    B002
    B003
    B004
    B005
    B007
    B008
    B009
    B010
    B011
    B012
    B013
    B014
    B015
    B016
    B017
    B018
    B019
    B020
    B021
    B022
    B023
    B024

max-line-length = 120
exclude =
    .tox
    build
    dist
    .git
    .eggs
    docs/conf.py
    __pycache__
    venv
    src/syft/proto
    src/syft/notebooks/examples*

max-complexity = 11
show-source = true
statistics = true
count = true

[pyscaffold]
# PyScaffold's parameters when the project was created.
# This will be used when updating. Do not change!
version = 4.0.1
package = syft
extensions =
    markdown

[files]
# Add here 'data_files', 'packages' or 'namespace_packages'.
# Additional data files are defined as key value pairs of source and target:
packages =
        syft
data_files =
    img = img/*

[mypy]
python_version = 3.10<|MERGE_RESOLUTION|>--- conflicted
+++ resolved
@@ -27,21 +27,12 @@
     ascii_magic==1.6
     bcrypt==3.2.0
     boto3==1.21.33
-<<<<<<< HEAD
     cachetools~=3.1.1
-    flax==0.4.1
-    forbiddenfruit==0.1.4
-    gevent==21.12.0
-    jax~=0.3.13
-    jaxlib~=0.3.10
-=======
-    cachetools==5.0.0
     flax==0.6.0
     forbiddenfruit==0.1.4
     gevent==21.12.0
-    jax~=0.3.14
-    jaxlib~=0.3.14
->>>>>>> 291e9ea1
+    jax==0.3.14
+    jaxlib==0.3.14
     loguru==0.6.0
     names==0.3.0
     numpy>=1.21.5 # python 3.7 google colab
