[metadata]
name = syft
description = PySyft is a Python library for secure and private Deep Learning, allowing you to compute on data you do not own and cannot see
author = OpenMined
author_email = info@openmined.org
license = Apache-2.0
long_description = file: README.md
long_description_content_type = text/markdown; charset=UTF-8; variant=GFM
url = https://github.com/OpenMined/PySyft
project_urls =
    Documentation = https://github.com/OpenMined/PySyft
platforms = any
classifiers =
    Development Status :: 4 - Beta
    Programming Language :: Python

[options]
zip_safe = False
packages = find_namespace:
include_package_data = True
package_dir =
    =src
# DON'T CHANGE THE FOLLOWING LINE! IT WILL BE UPDATED BY PYSCAFFOLD!
# Add here dependencies of your project (semicolon/line-separated), e.g.

torch_ecosystem =
    torch>=1.4.0,<=1.8.1
    torchcsprng<=0.2.1
    torchvision>=0.5,<=0.9.1

syft =
    %(torch_ecosystem)s #should remove this and make it a lib
    aiortc
    cachetools
    cryptography>=3.4.7
    dpcontracts
    flask>=1.1.2,<2.0.0
    forbiddenfruit>=0.1.3
    loguru
    names
    nest_asyncio
    packaging
    pandas
    protobuf
    pyarrow
    PyJWT==1.7.1
    PyNaCl
    PyYAML>=5.4.1
    requests
    scikit-learn
    requests_toolbelt
    sqlitedict
    syft-proto
    typing-extensions # backport to older python 3
    websocket-client

install_requires =
    %(syft)s


# The usage of test_requires is discouraged, see `Dependency Management` docs
# tests_require = pytest; pytest-cov
# Require a specific Python version, e.g. Python 2.7 or >= 3.4
python_requires = >=3.7

[options.packages.find]
where = src
exclude =
    tests

[options.extras_require]
all =
    %(dev)s
    %(libs)s


libs_deps =
    fsspec
    msgpack
    patsy
    sycret>=0.1.3
    tensorboard
    tqdm

libs =
    %(libs_deps)s
    gym
    numpy
    opacus
    openmined.psi
    pandas
    petlib
    pillow>=8.1.2 #security-issues
    python-dp
    statsmodels
    tenseal
    xgboost>=1.4
    zksk


dev =
    %(test_plugins)s
    flask
    pandas
    pre-commit
    protobuf
    PyJWT==1.7.1
    PyNaCl
    bandit
    black
    black-nb
    darglint
    doc8
    flake8
    isort
<<<<<<< HEAD
    maturin
=======
    matplotlib
>>>>>>> 087c552d
    nbconvert
    nbformat
    safety
    syft-proto
    typing-extensions
    sqlitedict


test_plugins =
    pytest
    pytest-cov
    pytest-xdist[psutil]
    pytest-asyncio
    pytest-benchmark
    pytest-custom_exit_code
    pytest-randomly
    pytest-sugar
    pytest-xprocess

ci-all =
    %(dev)s
    %(ci-libs)s
    %(ci-grid)s

ci-libs =
    %(libs_deps)s
;    gym  #install-custom-dependency
;    numpy #install-custom-dependency
;    opacus #install-custom-dependency
;    openmined.psi #install-custom-dependency
;    petlib #install-custom-dependency
;    pillow>=8.1.2 #install-custom-dependency
;    pyarrow #install-custom-dependency
;    python-dp #install-custom-dependency
;    statsmodels #install-custom-dependency
;    tenseal #install-custom-dependency
;    xgboost>=1.4 #install-custom-dependency
;    zksk #install-custom-dependency

ci-grid =
    bcrypt
    boto3
    flask>=1.1.2,<2.0.0
    flask_cors
    flask_executor
    flask_migrate
    flask_sockets
    flask_sqlalchemy
    names
    PyInquirer
    python-dp
    requests_toolbelt
    scipy
    sqlalchemy>=1.4
    sqlalchemy_mixins
    sqlalchemy_utils
    terrascript
    Werkzeug>=1.0.1,<2.0.0


[options.entry_points]
console_scripts =
    syft-device=syft.grid.example_nodes.device:run
    syft-domain=syft.grid.example_nodes.domain:run
    syft-network=syft.grid.example_nodes.network:run
    syft-proto=syft.protobuf_setuptools:run

[test]
addopts = --verbose
extras = True

[tool:pytest]
# Options for py.test:
# Specify command-line options as you would do when invoking py.test directly.
# e.g. --cov-report html (or xml) for html/xml output or --junitxml junit.xml
# in order to write a coverage file that can be read by Jenkins.
addopts = --verbose
norecursedirs =
    dist
    build
    .tox
testpaths = tests

[aliases]
dists = bdist_wheel

[bdist_wheel]
# Use this option if your package is pure-python
universal = 1

[build_sphinx]
source_dir = docs
build_dir = build/sphinx

[devpi:upload]
# Options for the devpi: PyPI server and packaging tool
# VCS export must be deactivated since we are using setuptools-scm
no-vcs = 1
formats = bdist_wheel

[flake8]
# Some sane defaults for the code style checker flake8
ignore =
    N805
    W503
    C901 # TODO: Complex function, (gmuraru) I think we should fix this
max-line-length = 120
exclude =
    .tox
    build
    dist
    .git
    .eggs
    docs/conf.py
    __pycache__
    venv
    src/syft/proto
    src/syft/notebooks/examples*

max-complexity = 11
show-source = true
statistics = true
count = true

[pyscaffold]
# PyScaffold's parameters when the project was created.
# This will be used when updating. Do not change!
version = 4.0.1
package = syft
extensions =
    markdown

[files]
# Add here 'data_files', 'packages' or 'namespace_packages'.
# Additional data files are defined as key value pairs of source and target:
packages =
        syft
data_files =
    img = img/*

[isort]
profile=black
force_single_line=True
known_syft=syft
remove_redundant_aliases=True
sections=FUTURE,STDLIB,THIRDPARTY,SYFT,LOCALFOLDER
default_section=THIRDPARTY
lines_between_types=0
force_sort_within_sections=True
import_heading_future=future
import_heading_stdlib=stdlib
import_heading_thirdparty=third party
import_heading_syft=syft absolute
import_heading_localfolder=syft relative
ignore_comments=False
force_grid_wrap=True
honor_noqa=True

[darglint]
style=google # Default style is Google but we opt to be explicit about it

[mypy]
python_version = 3.9<|MERGE_RESOLUTION|>--- conflicted
+++ resolved
@@ -113,11 +113,8 @@
     doc8
     flake8
     isort
-<<<<<<< HEAD
     maturin
-=======
     matplotlib
->>>>>>> 087c552d
     nbconvert
     nbformat
     safety
