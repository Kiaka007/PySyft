# stdlib
import functools
import importlib
import sys
from types import ModuleType
from typing import Any
from typing import Any as TypeAny
from typing import Dict as TypeDict
from typing import Iterable
from typing import List as TypeList
from typing import Optional
from typing import Set as TypeSet
from typing import Tuple as TypeTuple
from typing import Union as TypeUnion
import warnings

# third party
from cachetools import cached
from cachetools.keys import hashkey
from packaging import version
import wrapt

<<<<<<< HEAD
# syft relative
from ..ast import add_classes
from ..ast import add_methods
from ..ast import add_modules
from ..ast.globals import Globals
from ..core.node.abstract.node import AbstractNodeClient
from ..generate_wrapper import GenerateWrapper
=======
# relative
from ..ast.globals import Globals
from ..core.node.abstract.node import AbstractNodeClient
from ..core.tensor import create_tensor_ast
>>>>>>> cdbd9a13
from ..lib.plan import create_plan_ast
from ..lib.python import create_python_ast
from ..lib.remote_dataloader import create_remote_dataloader_ast
from ..lib.torch import create_torch_ast
from ..lib.torchvision import create_torchvision_ast
from ..logger import critical
from ..logger import traceback_and_raise
from ..logger import warning
from .misc import create_union_ast
from .misc.union import UnionGenerator
from .util import generic_update_ast


class VendorLibraryImportException(Exception):
    pass


def vendor_requirements_available(vendor_requirements: TypeDict[str, TypeAny]) -> bool:
    """
    Check whether torch or python version is supported

    Args:
        vendor_requirements: dictionary containing version of python or torch to be supported

    Returns:
        True if system supports all vendor requirements

    """
    # see if python version is supported
    if "python" in vendor_requirements:
        python_reqs = vendor_requirements["python"]

        PYTHON_VERSION = sys.version_info
        min_version = python_reqs.get("min_version", None)
        if min_version is not None:
            if PYTHON_VERSION < min_version:
                traceback_and_raise(
                    VendorLibraryImportException(
                        f"Unable to load {vendor_requirements['lib']}."
                        + f"Python: {PYTHON_VERSION} < {min_version}"
                    )
                )
        max_version = python_reqs.get("max_version", None)
        if max_version is not None:
            if PYTHON_VERSION > max_version:
                traceback_and_raise(
                    VendorLibraryImportException(
                        f"Unable to load {vendor_requirements['lib']}."
                        + f"Python: {PYTHON_VERSION} > {max_version}"
                    )
                )

    # see if torch version is supported
    if "torch" in vendor_requirements:
        torch_reqs = vendor_requirements["torch"]
        # third party
        import torch

        TORCH_VERSION = version.parse(torch.__version__.split("+")[0])
        min_version = torch_reqs.get("min_version", None)
        if min_version is not None:
            if TORCH_VERSION < version.parse(min_version):
                traceback_and_raise(
                    VendorLibraryImportException(
                        f"Unable to load {vendor_requirements['lib']}."
                        + f"Torch: {TORCH_VERSION} < {min_version}"
                    )
                )

        max_version = torch_reqs.get("max_version", None)
        if max_version is not None:
            if TORCH_VERSION > version.parse(max_version):
                traceback_and_raise(
                    VendorLibraryImportException(
                        f"Unable to load {vendor_requirements['lib']}."
                        + f"Torch: {TORCH_VERSION} > {max_version}"
                    )
                )

    return True


def _add_lib(
    *, vendor_ast: ModuleType, ast_or_client: TypeUnion[Globals, AbstractNodeClient]
) -> None:
    update_ast = getattr(vendor_ast, "update_ast", None)
    if update_ast is not None:
        update_ast(ast_or_client=ast_or_client)


def _regenerate_unions(*, lib_ast: Globals, client: TypeAny = None) -> None:
    union_misc_ast = getattr(
        getattr(create_union_ast(lib_ast=lib_ast, client=client), "syft"), "lib"
    )
    if client is not None:
        client.syft.lib.add_attr(attr_name="misc", attr=union_misc_ast.attrs["misc"])
    else:
        lib_ast.syft.lib.add_attr(attr_name="misc", attr=union_misc_ast.attrs["misc"])


@cached({}, lambda *, lib, options=None: hashkey(lib))
def _load_lib(*, lib: str, options: Optional[TypeDict[str, TypeAny]] = None) -> None:
    """
    Load and Update Node with given library module

    Args:
        lib: name of library to load and update Node with
        options: external requirements for loading library successfully
    """
    global lib_ast
    _options = {} if options is None else options

    _ = importlib.import_module(lib)
    vendor_ast = importlib.import_module(f"syft.lib.{lib}")
    PACKAGE_SUPPORT = getattr(vendor_ast, "PACKAGE_SUPPORT", None)
    PACKAGE_SUPPORT.update(_options)
    if PACKAGE_SUPPORT is not None and vendor_requirements_available(
        vendor_requirements=PACKAGE_SUPPORT
    ):
        _add_lib(vendor_ast=vendor_ast, ast_or_client=lib_ast)
        # cache the constructor for future created clients
        lib_ast.loaded_lib_constructors[lib] = getattr(vendor_ast, "update_ast", None)
        _regenerate_unions(lib_ast=lib_ast)

        for _, client in lib_ast.registered_clients.items():
            _add_lib(vendor_ast=vendor_ast, ast_or_client=client)
            _regenerate_unions(lib_ast=lib_ast, client=client)


def load(
    *libs: TypeUnion[TypeList[str], TypeTuple[str], TypeSet[str], str],
    options: TypeDict[str, TypeAny] = {},
    ignore_warning: bool = False,
    **kwargs: str,
) -> None:
    """
    Load and Update Node with given library module

    Args:
        *libs: names of libraries to load and update Node with (can be variadic, tuple, list, set)
        options: external requirements for loading library successfully
        **kwargs: for backward compatibility with calls like `syft.load(lib = "opacus")`
    """
    # For backward compatibility with calls like `syft.load(lib = "opacus")`
    # Note: syft.load(lib = "opacus") doesnot work as it iterates the string, syft.load('opacus') works

    if not ignore_warning:
        msg = "sy.load() is deprecated and not needed anymore"
        warning(msg, print=True)
        warnings.warn(msg, DeprecationWarning)

    if "lib" in kwargs.keys():
        libs += tuple(kwargs["lib"])

    if isinstance(libs[0], Iterable):
        if not isinstance(libs[0], str):
            libs = tuple(libs[0])
        for lib in libs:
            if isinstance(lib, str):
                try:
                    _load_lib(lib=str(lib), options=options)
                except VendorLibraryImportException as e:
                    critical(e)
                except Exception as e:
                    critical(f"Unable to load package support for: {lib}. {e}")
            else:
                critical(
                    f"Unable to load package support for: {lib}. Pass lib name as string object."
                )
    else:
        critical(
            "Unable to load package support for any library. Iterable object not found."
        )


def load_lib(lib: str, options: TypeDict[str, TypeAny] = {}) -> None:
    """
    Load and Update Node with given library module
    _load_lib() is deprecated please use load() in the future

    Args:
        lib: name of library to load and update Node with
        options: external requirements for loading library successfully

    """
    msg = "sy._load_lib() is deprecated and not needed anymore"
    warning(msg, print=True)
    warnings.warn(msg, DeprecationWarning)
    load(lib=lib, options=options)


# now we need to load the relevant frameworks onto the node
def create_lib_ast(client: Optional[Any] = None) -> Globals:
    """
    Create AST and load the relevant frameworks onto the node

    Args:
        client: VM client onto whom the frameworks need to be loaded

    Returns:
        AST for client of type Globals

    """
    python_ast = create_python_ast(client=client)
    torch_ast = create_torch_ast(client=client)
    torchvision_ast = create_torchvision_ast(client=client)
    # numpy_ast = create_numpy_ast()
    plan_ast = create_plan_ast(client=client)
    remote_dataloader_ast = create_remote_dataloader_ast(client=client)
    tensor_ast = create_tensor_ast(client=client)

    lib_ast = Globals(client=client)
    lib_ast.add_attr(attr_name="syft", attr=python_ast.attrs["syft"])
    lib_ast.add_attr(attr_name="torch", attr=torch_ast.attrs["torch"])
    lib_ast.add_attr(attr_name="torchvision", attr=torchvision_ast.attrs["torchvision"])
    lib_ast.syft.add_attr("core", attr=plan_ast.syft.core)
    lib_ast.syft.core.add_attr("tensor", attr=tensor_ast.syft.core.tensor)
    lib_ast.syft.core.add_attr(
        "remote_dataloader", remote_dataloader_ast.syft.core.remote_dataloader
    )

    # let the misc creation be always the last, as it needs the full ast solved
    # to properly generated unions
    union_misc_ast = getattr(getattr(create_union_ast(lib_ast, client), "syft"), "lib")
    lib_ast.syft.lib.add_attr(attr_name="misc", attr=union_misc_ast.attrs["misc"])

    return lib_ast


lib_ast = create_lib_ast(None)


@wrapt.when_imported("gym")
@wrapt.when_imported("opacus")
@wrapt.when_imported("numpy")
@wrapt.when_imported("sklearn")
@wrapt.when_imported("pandas")
@wrapt.when_imported("PIL")
@wrapt.when_imported("petlib")
@wrapt.when_imported("openmined_psi")
@wrapt.when_imported("pydp")
@wrapt.when_imported("statsmodels")
@wrapt.when_imported("sympc")
@wrapt.when_imported("tenseal")
@wrapt.when_imported("zksk")
@wrapt.when_imported("pytorch_lightning")
@wrapt.when_imported("transformers")
def post_import_hook_third_party(module: TypeAny) -> None:
    """
    Note: This needs to be after `lib_ast` because code above uses lib-ast
    """
    # msg = f"inside post_import_hook_third_party module_name {module.__name__}"
    # warning(msg, print=True)
    # warnings.warn(msg, DeprecationWarning)
    load(module.__name__, ignore_warning=True)


def _map2syft_types(
    methods: TypeList[TypeTuple[str, str]]
) -> TypeList[TypeTuple[str, str]]:
    primitive_map = {
        "bool": "syft.lib.python.Bool",
        "complex": "syft.lib.python.Complex",
        "dict": "syft.lib.python.Dict",
        "float": "syft.lib.python.Float",
        "int": "syft.lib.python.Int",
        # "Iterator":"syft.lib.python.Iterator",
        "list": "syft.lib.python.List",
        "NoneType": "syft.lib.python._SyNone",
        "range": "syft.lib.python.Range",
        "set": "syft.lib.python.Set",
        "slice": "syft.lib.python.Slice",
        "str": "syft.lib.python.String",
        "tuple": "syft.lib.python.Tuple",
    }
    for i, (func, return_type) in enumerate(methods):
        if return_type.startswith("Union"):
            types = return_type[5:].strip("[]").split(",")
            for i in range(len(types)):
                if types[i] in primitive_map:
                    types[i] = primitive_map[types[i]]
            methods[i] = (func, UnionGenerator[tuple(types)])

        elif return_type in primitive_map:
            methods[i] = (func, primitive_map[return_type])
    return methods


def _create_support_ast(
    modules: TypeList[TypeTuple[str, TypeAny]],
    classes: TypeList[TypeTuple[str, str, TypeAny]],
    methods: TypeList[TypeTuple[str, str]],
    client: TypeAny = None,
) -> Globals:
    ast = Globals(client=client)
    add_modules(ast, modules)
    add_classes(ast, classes)
    add_methods(ast, methods)

    for klass in ast.classes:
        klass.create_pointer_class()
        klass.create_send_method()
        klass.create_storable_object_attr_convenience_methods()
    return ast


def add_lib_external(
    config: TypeDict[str, TypeAny], objects: Iterable[TypeDict[str, TypeAny]]
) -> None:
    lib = config["lib"]

    # Generate proto wrappers
    if isinstance(objects, Iterable):
        for serde_object in objects:
            GenerateWrapper(**serde_object)
    else:
        critical("Serde objects is expected to be an Iterable.")

    methods = _map2syft_types(config["methods"])
    # create_ast and update_ast function
    create_ast = functools.partial(
        _create_support_ast, config["modules"], config["classes"], methods
    )
    update_ast = functools.partial(generic_update_ast, lib, create_ast)

    # update and add lib to lib_ast and clients
    global lib_ast
    update_ast(ast_or_client=lib_ast)
    # cache the constructor for future created clients
    lib_ast.loaded_lib_constructors[lib] = update_ast
    _regenerate_unions(lib_ast=lib_ast)

    for _, client in lib_ast.registered_clients.items():
        update_ast(ast_or_client=client)
        _regenerate_unions(lib_ast=lib_ast, client=client)<|MERGE_RESOLUTION|>--- conflicted
+++ resolved
@@ -1,6 +1,5 @@
 # stdlib
-import functools
-import importlib
+import functools, importlib
 import sys
 from types import ModuleType
 from typing import Any
@@ -20,20 +19,14 @@
 from packaging import version
 import wrapt
 
-<<<<<<< HEAD
-# syft relative
+# relative
 from ..ast import add_classes
 from ..ast import add_methods
 from ..ast import add_modules
 from ..ast.globals import Globals
 from ..core.node.abstract.node import AbstractNodeClient
+from ..core.tensor import create_tensor_ast
 from ..generate_wrapper import GenerateWrapper
-=======
-# relative
-from ..ast.globals import Globals
-from ..core.node.abstract.node import AbstractNodeClient
-from ..core.tensor import create_tensor_ast
->>>>>>> cdbd9a13
 from ..lib.plan import create_plan_ast
 from ..lib.python import create_python_ast
 from ..lib.remote_dataloader import create_remote_dataloader_ast
