# stdlib
import functools
from typing import Any
from typing import Dict
from typing import Union

# third party
from packaging import version
import transformers

# syft relative
from . import batchencoding  # noqa: 401
from . import model_config  # noqa: 401
from . import tokenizer  # noqa: 401
from ...ast.globals import Globals
from ...logger import info

# from .allowlist import allowlist
from ..util import generic_update_ast
from .allowlist import allowlist

# The library name
LIB_NAME = "transformers"
PACKAGE_SUPPORT = {
    "lib": LIB_NAME,
}

TRANSFORMERS_VERSION = version.parse(transformers.__version__.split("+")[0])


def get_return_type(support_dict: Union[str, Dict[str, str]]) -> str:
    if isinstance(support_dict, str):
        return support_dict
    else:
        return support_dict["return_type"]


<<<<<<< HEAD
def create_ast(client: TypeAny = None) -> Globals:
    ast = Globals(client=client)

    # Define which transformer modules to add to the AST
    modules: TypeList[TypeTuple[str, TypeAny]] = [
        ("transformers", transformers),
        ("transformers.tokenization_utils_base", transformers.tokenization_utils_base),
        ("transformers.pipelines", transformers.pipelines),
        ("transformers.models", transformers.models),
        (
            "transformers.pipelines.text_generation",
            transformers.pipelines.text_generation,
        ),
        ("transformers.models.gpt2", transformers.models.gpt2),
        (
            "transformers.models.gpt2.modeling_gpt2",
            transformers.models.gpt2.modeling_gpt2,
        ),
        (
            "transformers.models.gpt2.configuration_gpt2",
            transformers.models.gpt2.configuration_gpt2,
        ),
        (
            "transformers.models.gpt2.tokenization_gpt2_fast",
            transformers.models.gpt2.tokenization_gpt2_fast,
        ),
    ]

    # Define which transformer classes to add to the AST
    classes: TypeList[TypeTuple[str, str, TypeAny]] = [
        (
            "transformers.tokenization_utils_base.BatchEncoding",
            "transformers.tokenization_utils_base.BatchEncoding",
            transformers.tokenization_utils_base.BatchEncoding,
        ),
        (
            "transformers.PreTrainedTokenizerFast",
            "transformers.PreTrainedTokenizerFast",
            transformers.PreTrainedTokenizerFast,
        ),
        (
            "transformers.pipelines.text_generation.TextGenerationPipeline",
            "transformers.pipelines.text_generation.TextGenerationPipeline",
            transformers.pipelines.text_generation.TextGenerationPipeline,
        ),
        (
            "transformers.models.gpt2.modeling_gpt2.GPT2LMHeadModel",
            transformers.models.gpt2.modeling_gpt2.GPT2LMHeadModel,
        ),
        (
            "transformers.models.gpt2.modeling_gpt2.GPT2Model",
            transformers.models.gpt2.modeling_gpt2.GPT2Model,
        ),
        (
            "transformers.models.gpt2.modeling_gpt2.GPT2Block",
            transformers.models.gpt2.modeling_gpt2.GPT2Block,
        ),
        (
            "transformers.models.gpt2.modeling_gpt2.GPT2Attention",
            transformers.models.gpt2.modeling_gpt2.GPT2Attention,
        ),
        (
            "transformers.models.gpt2.modeling_gpt2.GPT2Block",
            transformers.models.gpt2.modeling_gpt2.GPT2Block,
        ),
        (
            "transformers.models.gpt2.modeling_gpt2.GPT2MLP",
            transformers.models.gpt2.modeling_gpt2.GPT2MLP,
        ),
        (
            "transformers.models.gpt2.configuration_gpt2.GPT2Config",
            transformers.models.gpt2.configuration_gpt2.GPT2Config,
        ),
        (
            "transformers.models.gpt2.tokenization_gpt2_fast.GPT2TokenizerFast",
            transformers.models.gpt2.tokenization_gpt2_fast.GPT2TokenizerFast,
        ),
    ]

    # Define which methods to add to the AST
    methods: TypeList[TypeTuple[str, str]] = [
        (
            "transformers.pipelines.pipeline",
            "transformers.pipelines.text_generation.TextGenerationPipeline",
        ),
        (
            "transformers.pipelines.text_generation.TextGenerationPipeline.__call__",
            "syft.lib.python.List",
        ),
        (
            "transformers.PreTrainedTokenizerFast.__call__",
            "transformers.tokenization_utils_base.BatchEncoding",
        ),
        (
            "transformers.tokenization_utils_base.BatchEncoding.__getitem__",
            "torch.Tensor",
        ),
    ]

    add_modules(ast, modules)
    add_classes(ast, classes)
    add_methods(ast, methods)
=======
def version_supported(support_dict: Union[str, Dict[str, str]]) -> bool:
    if isinstance(support_dict, str):
        return True
    else:
        # if we are on either side of the min or max versions we don't support this op
        if "min_version" in support_dict and TRANSFORMERS_VERSION < version.parse(
            support_dict["min_version"]
        ):
            return False
        if "max_version" in support_dict and TRANSFORMERS_VERSION > version.parse(
            support_dict["max_version"]
        ):
            return False
        return True


def create_ast(client: Any = None) -> Globals:
    ast = Globals(client)

    # most methods work in all versions and have a single return type
    # for the more complicated ones we pass a dict with keys like return_type and
    # min_version
    for method, return_type_name_or_dict in allowlist.items():
        if version_supported(support_dict=return_type_name_or_dict):
            return_type = get_return_type(support_dict=return_type_name_or_dict)
            if return_type == "unknown":
                # this allows us to import them for testing
                continue
            ast.add_path(
                path=method,
                framework_reference=transformers,
                return_type_name=return_type,
            )

        else:
            info(f"Skipping {method} not supported in {TRANSFORMERS_VERSION}")
>>>>>>> 32657fec

    for klass in ast.classes:
        klass.create_pointer_class()
        klass.create_send_method()
        klass.store_init_args()
        klass.create_storable_object_attr_convenience_methods()

    return ast


update_ast = functools.partial(generic_update_ast, LIB_NAME, create_ast)<|MERGE_RESOLUTION|>--- conflicted
+++ resolved
@@ -35,110 +35,6 @@
         return support_dict["return_type"]
 
 
-<<<<<<< HEAD
-def create_ast(client: TypeAny = None) -> Globals:
-    ast = Globals(client=client)
-
-    # Define which transformer modules to add to the AST
-    modules: TypeList[TypeTuple[str, TypeAny]] = [
-        ("transformers", transformers),
-        ("transformers.tokenization_utils_base", transformers.tokenization_utils_base),
-        ("transformers.pipelines", transformers.pipelines),
-        ("transformers.models", transformers.models),
-        (
-            "transformers.pipelines.text_generation",
-            transformers.pipelines.text_generation,
-        ),
-        ("transformers.models.gpt2", transformers.models.gpt2),
-        (
-            "transformers.models.gpt2.modeling_gpt2",
-            transformers.models.gpt2.modeling_gpt2,
-        ),
-        (
-            "transformers.models.gpt2.configuration_gpt2",
-            transformers.models.gpt2.configuration_gpt2,
-        ),
-        (
-            "transformers.models.gpt2.tokenization_gpt2_fast",
-            transformers.models.gpt2.tokenization_gpt2_fast,
-        ),
-    ]
-
-    # Define which transformer classes to add to the AST
-    classes: TypeList[TypeTuple[str, str, TypeAny]] = [
-        (
-            "transformers.tokenization_utils_base.BatchEncoding",
-            "transformers.tokenization_utils_base.BatchEncoding",
-            transformers.tokenization_utils_base.BatchEncoding,
-        ),
-        (
-            "transformers.PreTrainedTokenizerFast",
-            "transformers.PreTrainedTokenizerFast",
-            transformers.PreTrainedTokenizerFast,
-        ),
-        (
-            "transformers.pipelines.text_generation.TextGenerationPipeline",
-            "transformers.pipelines.text_generation.TextGenerationPipeline",
-            transformers.pipelines.text_generation.TextGenerationPipeline,
-        ),
-        (
-            "transformers.models.gpt2.modeling_gpt2.GPT2LMHeadModel",
-            transformers.models.gpt2.modeling_gpt2.GPT2LMHeadModel,
-        ),
-        (
-            "transformers.models.gpt2.modeling_gpt2.GPT2Model",
-            transformers.models.gpt2.modeling_gpt2.GPT2Model,
-        ),
-        (
-            "transformers.models.gpt2.modeling_gpt2.GPT2Block",
-            transformers.models.gpt2.modeling_gpt2.GPT2Block,
-        ),
-        (
-            "transformers.models.gpt2.modeling_gpt2.GPT2Attention",
-            transformers.models.gpt2.modeling_gpt2.GPT2Attention,
-        ),
-        (
-            "transformers.models.gpt2.modeling_gpt2.GPT2Block",
-            transformers.models.gpt2.modeling_gpt2.GPT2Block,
-        ),
-        (
-            "transformers.models.gpt2.modeling_gpt2.GPT2MLP",
-            transformers.models.gpt2.modeling_gpt2.GPT2MLP,
-        ),
-        (
-            "transformers.models.gpt2.configuration_gpt2.GPT2Config",
-            transformers.models.gpt2.configuration_gpt2.GPT2Config,
-        ),
-        (
-            "transformers.models.gpt2.tokenization_gpt2_fast.GPT2TokenizerFast",
-            transformers.models.gpt2.tokenization_gpt2_fast.GPT2TokenizerFast,
-        ),
-    ]
-
-    # Define which methods to add to the AST
-    methods: TypeList[TypeTuple[str, str]] = [
-        (
-            "transformers.pipelines.pipeline",
-            "transformers.pipelines.text_generation.TextGenerationPipeline",
-        ),
-        (
-            "transformers.pipelines.text_generation.TextGenerationPipeline.__call__",
-            "syft.lib.python.List",
-        ),
-        (
-            "transformers.PreTrainedTokenizerFast.__call__",
-            "transformers.tokenization_utils_base.BatchEncoding",
-        ),
-        (
-            "transformers.tokenization_utils_base.BatchEncoding.__getitem__",
-            "torch.Tensor",
-        ),
-    ]
-
-    add_modules(ast, modules)
-    add_classes(ast, classes)
-    add_methods(ast, methods)
-=======
 def version_supported(support_dict: Union[str, Dict[str, str]]) -> bool:
     if isinstance(support_dict, str):
         return True
@@ -175,7 +71,6 @@
 
         else:
             info(f"Skipping {method} not supported in {TRANSFORMERS_VERSION}")
->>>>>>> 32657fec
 
     for klass in ast.classes:
         klass.create_pointer_class()
