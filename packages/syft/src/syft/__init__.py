--- conflicted
+++ resolved
@@ -28,13 +28,10 @@
 
 # stdlib
 from pathlib import Path
-<<<<<<< HEAD
-from typing import Any, Dict, Set
-=======
 import sys
 from typing import Any
 from typing import Dict
->>>>>>> 0521f407
+from typing import Set
 
 # third party
 from pkg_resources import DistributionNotFound  # noqa: F401
