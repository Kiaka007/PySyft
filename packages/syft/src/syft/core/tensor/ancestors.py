--- conflicted
+++ resolved
@@ -150,18 +150,8 @@
                         + " instead."
                     )
 
-<<<<<<< HEAD
                 new_list.append(class_type(child=self.child[i], entity=entity, min_vals=min_vals, max_vals=max_vals))
-=======
-                new_list.append(
-                    class_type(
-                        child=self.child[i : i + 1],
-                        entity=entity,
-                        min_vals=min_vals,
-                        max_vals=max_vals,
-                    )
-                )
->>>>>>> cc7a1cf3
+
 
             self.replace_abstraction_top(_RowEntityPhiTensor(), rows=new_list)
 
