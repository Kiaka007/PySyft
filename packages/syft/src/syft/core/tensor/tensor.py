--- conflicted
+++ resolved
@@ -28,13 +28,8 @@
     AutogradTensorAncestor,
     PhiTensorAncestor,
     FixedPrecisionTensorAncestor,
-<<<<<<< HEAD
     # MPCTensorAncestor,
     RecursiveSerde
-=======
-    MPCTensorAncestor,
-    RecursiveSerde,
->>>>>>> f88973e3
 ):
 
     __attr_allowlist__ = ["child"]
