# future
from __future__ import annotations

# stdlib
import operator
from typing import Any
from typing import List
from typing import Optional
from typing import Tuple
from typing import Union

# third party
import numpy as np
import torch as th

# syft absolute
import syft as sy

# relative
from ... import lib
from ...ast.klass import pointerize_args_and_kwargs
from ...util import inherit_tags
from ..common.serde.capnp import CapnpModule
from ..common.serde.capnp import chunk_bytes
from ..common.serde.capnp import combine_bytes
from ..common.serde.capnp import get_capnp_schema
from ..common.serde.capnp import serde_magic_header
from ..common.serde.serializable import serializable
from ..common.uid import UID
from ..node.abstract.node import AbstractNodeClient
from ..node.common.action.run_class_method_action import RunClassMethodAction
from ..pointer.pointer import Pointer
from .ancestors import AutogradTensorAncestor
from .ancestors import PhiTensorAncestor
from .fixed_precision_tensor_ancestor import FixedPrecisionTensorAncestor
from .passthrough import PassthroughTensor  # type: ignore
from .smpc import utils
from .smpc.mpc_tensor import MPCTensor


class TensorPointer(Pointer):

    # Must set these at class init time despite
    # the fact that klass.Class tries to override them (unsuccessfully)
    __name__ = "TensorPointer"
    __module__ = "syft.core.tensor.tensor"

    def __init__(
        self,
        client: Any,
        id_at_location: Optional[UID] = None,
        object_type: str = "",
        tags: Optional[List[str]] = None,
        description: str = "",
        public_shape: Optional[Tuple[int, ...]] = None,
        public_dtype: Optional[Union[str, np.dtype]] = None,
    ):

        super().__init__(
            client=client,
            id_at_location=id_at_location,
            object_type=object_type,
            tags=tags,
            description=description,
        )

        self.public_shape = public_shape

        if isinstance(public_dtype, str):
            self.public_dtype = np.dtype(public_dtype)
        else:
            self.public_dtype = public_dtype

    def share(self, *parties: Tuple[AbstractNodeClient, ...]) -> MPCTensor:
        all_parties = list(parties) + [self.client]
        ring_size = utils.TYPE_TO_RING_SIZE.get(self.public_dtype, None)
        self_mpc = MPCTensor(
            secret=self,
            shape=self.public_shape,
            parties=all_parties,
            ring_size=ring_size,
        )
        return self_mpc

    def _apply_tensor_op(self, other: Any, op_str: str) -> Any:
        # we want to get the return type which matches the attr_path_and_name
        # so we ask lib_ast for the return type name that matches out
        # attr_path_and_name and then use that to get the actual pointer klass
        # then set the result to that pointer klass

        attr_path_and_name = f"syft.core.tensor.tensor.Tensor.__{op_str}__"

        result = TensorPointer(client=self.client)

        # QUESTION can the id_at_location be None?
        result_id_at_location = getattr(result, "id_at_location", None)

        if result_id_at_location is not None:
            # first downcast anything primitive which is not already PyPrimitive
            (
                downcast_args,
                downcast_kwargs,
            ) = lib.python.util.downcast_args_and_kwargs(args=[other], kwargs={})

            # then we convert anything which isnt a pointer into a pointer
            pointer_args, pointer_kwargs = pointerize_args_and_kwargs(
                args=downcast_args,
                kwargs=downcast_kwargs,
                client=self.client,
                gc_enabled=False,
            )

            cmd = RunClassMethodAction(
                path=attr_path_and_name,
                _self=self,
                args=pointer_args,
                kwargs=pointer_kwargs,
                id_at_location=result_id_at_location,
                address=self.client.address,
            )
            self.client.send_immediate_msg_without_reply(msg=cmd)

        inherit_tags(
            attr_path_and_name=attr_path_and_name,
            result=result,
            self_obj=self,
            args=[other],
            kwargs={},
        )

        result_public_shape = None
        result_public_dtype = None

        if isinstance(other, TensorPointer):
            other_shape = other.public_shape
            other_dtype = other.public_dtype
        elif isinstance(other, (int, float)):
            other_shape = (1,)
            other_dtype = np.int32
        elif isinstance(other, bool):
            other_shape = (1,)
            other_dtype = np.dtype("bool")
        elif isinstance(other, np.ndarray):
            other_shape = other.shape
            other_dtype = other.dtype

        else:
            raise ValueError(f"Invalid Type for TensorPointer:{type(other)}")

        if self.public_shape is not None and other_shape is not None:
            result_public_shape = utils.get_shape(
                op_str, self.public_shape, other_shape
            )

        if self.public_dtype is not None and other_dtype is not None:
            if self.public_dtype != other_dtype:
                raise ValueError(
                    f"Type for self and other do not match ({self.public_dtype} vs {other_dtype})"
                )
            result_public_dtype = self.public_dtype

        result.public_shape = result_public_shape
        result.public_dtype = result_public_dtype

        return result

    @staticmethod
    def _apply_op(
        self: TensorPointer,
        other: Union[TensorPointer, MPCTensor, int, float, np.ndarray],
        op_str: str,
    ) -> Union[MPCTensor, TensorPointer]:
        """Performs the operation based on op_str

        Args:
            other (Union[TensorPointer,MPCTensor,int,float,np.ndarray]): second operand.

        Returns:
            Tuple[MPCTensor,Union[MPCTensor,int,float,np.ndarray]] : Result of the operation
        """
        op = getattr(operator, op_str)

        if isinstance(other, TensorPointer) and self.client != other.client:

            parties = [self.client, other.client]
            self_mpc = MPCTensor(secret=self, shape=self.public_shape, parties=parties)
            other_mpc = MPCTensor(
                secret=other, shape=other.public_shape, parties=parties
            )
            return op(self_mpc, other_mpc)

        elif isinstance(other, MPCTensor):

            return op(other, self)

        return self._apply_tensor_op(other=other, op_str=op_str)

    def __add__(
        self, other: Union[TensorPointer, MPCTensor, int, float, np.ndarray]
    ) -> Union[TensorPointer, MPCTensor]:
        """Apply the "add" operation between "self" and "other"

        Args:
            y (Union[TensorPointer,MPCTensor,int,float,np.ndarray]) : second operand.

        Returns:
            Union[TensorPointer,MPCTensor] : Result of the operation.
        """
        return TensorPointer._apply_op(self, other, "add")

    def __sub__(
        self, other: Union[TensorPointer, MPCTensor, int, float, np.ndarray]
    ) -> Union[TensorPointer, MPCTensor]:
        """Apply the "sub" operation between "self" and "other"

        Args:
            y (Union[TensorPointer,MPCTensor,int,float,np.ndarray]) : second operand.

        Returns:
            Union[TensorPointer,MPCTensor] : Result of the operation.
        """
        return TensorPointer._apply_op(self, other, "sub")

    def __mul__(
        self, other: Union[TensorPointer, MPCTensor, int, float, np.ndarray]
    ) -> Union[TensorPointer, MPCTensor]:
        """Apply the "mul" operation between "self" and "other"

        Args:
            y (Union[TensorPointer,MPCTensor,int,float,np.ndarray]) : second operand.

        Returns:
            Union[TensorPointer,MPCTensor] : Result of the operation.
        """
        return TensorPointer._apply_op(self, other, "mul")

    def __lt__(
        self, other: Union[TensorPointer, MPCTensor, int, float, np.ndarray]
    ) -> Union[TensorPointer, MPCTensor]:
        """Apply the "lt" operation between "self" and "other"

        Args:
            y (Union[TensorPointer,MPCTensor,int,float,np.ndarray]) : second operand.

        Returns:
            Union[TensorPointer,MPCTensor] : Result of the operation.
        """

        return TensorPointer._apply_op(self, other, "lt")

    def __gt__(
        self, other: Union[TensorPointer, MPCTensor, int, float, np.ndarray]
    ) -> Union[TensorPointer, MPCTensor]:
        """Apply the "gt" operation between "self" and "other"

        Args:
            y (Union[TensorPointer,MPCTensor,int,float,np.ndarray]) : second operand.

        Returns:
            Union[TensorPointer,MPCTensor] : Result of the operation.
        """

        return TensorPointer._apply_op(self, other, "gt")

    def __ge__(
        self, other: Union[TensorPointer, MPCTensor, int, float, np.ndarray]
    ) -> Union[TensorPointer, MPCTensor]:
        """Apply the "ge" operation between "self" and "other"

        Args:
            y (Union[TensorPointer,MPCTensor,int,float,np.ndarray]) : second operand.

        Returns:
            Union[TensorPointer,MPCTensor] : Result of the operation.
        """

        return TensorPointer._apply_op(self, other, "ge")

    def __le__(
        self, other: Union[TensorPointer, MPCTensor, int, float, np.ndarray]
    ) -> Union[TensorPointer, MPCTensor]:
        """Apply the "le" operation between "self" and "other"

        Args:
            y (Union[TensorPointer,MPCTensor,int,float,np.ndarray]) : second operand.

        Returns:
            Union[TensorPointer,MPCTensor] : Result of the operation.
        """

        return TensorPointer._apply_op(self, other, "le")

    def __eq__(  # type: ignore
        self, other: Union[TensorPointer, MPCTensor, int, float, np.ndarray]
    ) -> Union[TensorPointer, MPCTensor]:
        """Apply the "eq" operation between "self" and "other"

        Args:
            y (Union[TensorPointer,MPCTensor,int,float,np.ndarray]) : second operand.

        Returns:
            Union[TensorPointer,MPCTensor] : Result of the operation.
        """

        return TensorPointer._apply_op(self, other, "eq")

    def __ne__(  # type: ignore
        self, other: Union[TensorPointer, MPCTensor, int, float, np.ndarray]
    ) -> Union[TensorPointer, MPCTensor]:
        """Apply the "ne" operation between "self" and "other"

        Args:
            y (Union[TensorPointer,MPCTensor,int,float,np.ndarray]) : second operand.

        Returns:
            Union[TensorPointer,MPCTensor] : Result of the operation.
        """

        return TensorPointer._apply_op(self, other, "ne")


def to32bit(np_array: np.ndarray, verbose: bool = True) -> np.ndarray:

    if np_array.dtype == np.int64:
        if verbose:
            print("Casting internal tensor to int32")
        out = np_array.astype(np.int32)

    elif np_array.dtype == np.float64:

        if verbose:
            print("Casting internal tensor to float32")
        out = np_array.astype(np.float32)

    else:
        out = np_array

    return out


@serializable(capnp_bytes=True)
class Tensor(
    PassthroughTensor,
    AutogradTensorAncestor,
    PhiTensorAncestor,
    FixedPrecisionTensorAncestor,
    # MPCTensorAncestor,
):

<<<<<<< HEAD
    __attr_allowlist__ = [
        "child",
        "tag_name",
        "public_shape",
        "public_dtype",
        "_min_vals",
        "_max_vals",
    ]
=======
    # __attr_allowlist__ = ["child", "tag_name", "public_shape", "public_dtype"]
>>>>>>> 54055bb6

    PointerClassOverride = TensorPointer

    def __init__(
        self,
        child: Any,
        public_shape: Optional[Tuple[int, ...]] = None,
        public_dtype: Optional[np.dtype] = None,
        min_vals: Optional[np.ndarray] = None,
        max_vals: Optional[np.ndarray] = None,
        sanity_check: Optional[bool] = True,
    ) -> None:
        """data must be a list of numpy array"""

        if isinstance(child, (list, np.int32)):
            child = to32bit(np.array(child), verbose=False)

        if isinstance(child, th.Tensor):
            print(
                "Converting PyTorch tensor to numpy tensor for internal representation..."
            )
            child = to32bit(child.numpy())

        if not isinstance(child, PassthroughTensor) and not isinstance(
            child, np.ndarray
        ):

            raise Exception(
                f"Data: {child} ,type: {type(child)} must be list or nd.array "
            )

        if not isinstance(child, (np.ndarray, PassthroughTensor)) or (
            sanity_check
            and getattr(child, "dtype", None) not in [np.int32, np.bool_]
            and getattr(child, "dtype", None) is not None
        ):
            raise TypeError(
                "You tried to pass an a tensor of type:"
                + str(type(child))
                + " with child.dtype == "
                + str(getattr(child, "dtype", None))
                + ". Syft tensor objects only support np.int32 objects at this time. Please pass in either "
                "a list of int objects or a np.int32 array. We apologise for the inconvenience and will "
                "be adding support for more types very soon!"
            )

        kwargs = {"child": child}
        super().__init__(**kwargs)

        # set public shape to be the shape of the data since we have access to it at present
        if public_shape is None:
            public_shape = tuple(self.shape)

        # set public dtype to be the dtype of the data since we have access to it at present
        if public_dtype is None:
            public_dtype = str(self.dtype)

        self.tag_name: Optional[str] = None
        self.public_shape = public_shape
        self.public_dtype = public_dtype
        # TODO: should move to DP Tensor level
        self._min_vals = min_vals
        self._max_vals = max_vals

    def tag(self, name: str) -> Tensor:
        self.tag_name = name
        return self

    def init_pointer(
        self,
        client: Any,
        id_at_location: Optional[UID] = None,
        object_type: str = "",
        tags: Optional[List[str]] = None,
        description: str = "",
    ) -> Pointer:
        # relative
        from .autodp.single_entity_phi import SingleEntityPhiTensor
        from .autodp.single_entity_phi import TensorWrappedSingleEntityPhiTensorPointer

        # TODO:  Should create init pointer for NDimEntityPhiTensorPointer.

        if isinstance(self.child, SingleEntityPhiTensor):
            return TensorWrappedSingleEntityPhiTensorPointer(
                entity=self.child.entity,
                client=client,
                id_at_location=id_at_location,
                object_type=object_type,
                tags=tags,
                description=description,
                min_vals=self.child.min_vals,
                max_vals=self.child.max_vals,
                scalar_manager=self.child.scalar_manager,
                public_shape=getattr(self, "public_shape", None),
                public_dtype=getattr(self, "public_dtype", None),
            )
        else:
            return TensorPointer(
                client=client,
                id_at_location=id_at_location,
                object_type=object_type,
                tags=tags,
                description=description,
                public_shape=getattr(self, "public_shape", None),
                public_dtype=getattr(self, "public_dtype", None),
            )

    def bit_decomposition(self) -> Tensor:
        raise ValueError("Should not reach this point")

    def mpc_swap(self, other: Tensor) -> Tensor:
        self.child.child = other.child.child
        return self

    def _object2bytes(self) -> bytes:
        schema = get_capnp_schema(schema_file="tensor.capnp")
        tensor_struct: CapnpModule = schema.Tensor  # type: ignore
        tensor_msg = tensor_struct.new_message()

        # this is how we dispatch correct deserialization of bytes
        tensor_msg.magicHeader = serde_magic_header(type(self))

        chunk_bytes(sy.serialize(self.child, to_bytes=True), "child", tensor_msg)
        chunk_bytes(
            sy.serialize(self.public_shape, to_bytes=True), "publicShape", tensor_msg
        )
        chunk_bytes(
            sy.serialize(self.public_dtype, to_bytes=True), "publicDtype", tensor_msg
        )
        chunk_bytes(sy.serialize(self.tag_name, to_bytes=True), "tagName", tensor_msg)

        return tensor_msg.to_bytes_packed()

    @staticmethod
    def _bytes2object(buf: bytes) -> Tensor:
        schema = get_capnp_schema(schema_file="tensor.capnp")
        tensor_struct: CapnpModule = schema.Tensor  # type: ignore
        # https://stackoverflow.com/questions/48458839/capnproto-maximum-filesize
        MAX_TRAVERSAL_LIMIT = 2**64 - 1
        tensor_msg = tensor_struct.from_bytes_packed(
            buf, traversal_limit_in_words=MAX_TRAVERSAL_LIMIT
        )

        tensor = Tensor(
            child=sy.deserialize(combine_bytes(tensor_msg.child), from_bytes=True),
            public_shape=sy.deserialize(
                combine_bytes(tensor_msg.publicShape), from_bytes=True
            ),
            public_dtype=sy.deserialize(
                combine_bytes(tensor_msg.publicDtype), from_bytes=True
            ),
        )
        tensor.tag_name = sy.deserialize(
            combine_bytes(tensor_msg.tagName), from_bytes=True
        )

        return tensor<|MERGE_RESOLUTION|>--- conflicted
+++ resolved
@@ -347,18 +347,7 @@
     # MPCTensorAncestor,
 ):
 
-<<<<<<< HEAD
-    __attr_allowlist__ = [
-        "child",
-        "tag_name",
-        "public_shape",
-        "public_dtype",
-        "_min_vals",
-        "_max_vals",
-    ]
-=======
     # __attr_allowlist__ = ["child", "tag_name", "public_shape", "public_dtype"]
->>>>>>> 54055bb6
 
     PointerClassOverride = TensorPointer
 
