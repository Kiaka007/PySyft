--- conflicted
+++ resolved
@@ -1,10 +1,3 @@
-<<<<<<< HEAD
-# relative
-from .passthrough import AcceptableSimpleType  # noqa: 401  # type: ignore
-from .passthrough import PassthroughTensor  # noqa: 401 # type: ignore
-from .passthrough import SupportedChainType  # noqa: 401 # type: ignore
-=======
 from .passthrough import AcceptableSimpleType  # type: ignore # NOQA
 from .passthrough import PassthroughTensor  # type: ignore # NOQA
-from .passthrough import SupportedChainType  # type: ignore # NOQA
->>>>>>> fef3b8f5
+from .passthrough import SupportedChainType  # type: ignore # NOQA