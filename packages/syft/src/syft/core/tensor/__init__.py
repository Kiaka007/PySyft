# stdlib
from typing import Optional

# relative
from . import functions  # noqa: 401
from ...ast import add_classes
from ...ast import add_methods
from ...ast import add_modules
from ...ast.globals import Globals
from ...core.node.abstract.node import AbstractNodeClient
from .fixed_precision_tensor import FixedPrecisionTensor
from .smpc.share_tensor import ShareTensor
from .tensor import Tensor


def create_tensor_ast(client: Optional[AbstractNodeClient] = None) -> Globals:
    ast = Globals(client)

    modules = [
        "syft",
        "syft.core",
        "syft.core.tensor",
        "syft.core.tensor.tensor",
        "syft.core.tensor.smpc",
        "syft.core.tensor.fixed_precision_tensor",
        "syft.core.tensor.smpc.share_tensor",
    ]
    classes = [
        ("syft.core.tensor.tensor.Tensor", "syft.core.tensor.tensor.Tensor", Tensor),
        (
            "syft.core.tensor.smpc.share_tensor.ShareTensor",
            "syft.core.tensor.smpc.share_tensor.ShareTensor",
            ShareTensor,
        ),
        (
            "syft.core.tensor.fixed_precision_tensor.FixedPrecisionTensor",
            "syft.core.tensor.fixed_precision_tensor.FixedPrecisionTensor",
            FixedPrecisionTensor,
        ),
    ]

    methods = [
        # Tensor
        ("syft.core.tensor.tensor.Tensor.T", "syft.core.tensor.tensor.Tensor"),
        ("syft.core.tensor.tensor.Tensor.__abs__", "syft.core.tensor.tensor.Tensor"),
        ("syft.core.tensor.tensor.Tensor.__add__", "syft.core.tensor.tensor.Tensor"),
        ("syft.core.tensor.tensor.Tensor.__divmod__", "syft.core.tensor.tensor.Tensor"),
        ("syft.core.tensor.tensor.Tensor.__eq__", "syft.core.tensor.tensor.Tensor"),
        (
            "syft.core.tensor.tensor.Tensor.__floordiv__",
            "syft.core.tensor.tensor.Tensor",
        ),
        ("syft.core.tensor.tensor.Tensor.__ge__", "syft.core.tensor.tensor.Tensor"),
        (
            "syft.core.tensor.tensor.Tensor.__getitem__",
            "syft.core.tensor.tensor.Tensor",
        ),
        ("syft.core.tensor.tensor.Tensor.__gt__", "syft.core.tensor.tensor.Tensor"),
        ("syft.core.tensor.tensor.Tensor.__index__", "syft.core.tensor.tensor.Tensor"),
        ("syft.core.tensor.tensor.Tensor.__invert__", "syft.core.tensor.tensor.Tensor"),
        ("syft.core.tensor.tensor.Tensor.__le__", "syft.core.tensor.tensor.Tensor"),
        ("syft.core.tensor.tensor.Tensor.__len__", "syft.core.tensor.tensor.Tensor"),
        ("syft.core.tensor.tensor.Tensor.__lshift__", "syft.core.tensor.tensor.Tensor"),
        ("syft.core.tensor.tensor.Tensor.__lt__", "syft.core.tensor.tensor.Tensor"),
        ("syft.core.tensor.tensor.Tensor.__matmul__", "syft.core.tensor.tensor.Tensor"),
        ("syft.core.tensor.tensor.Tensor.__mul__", "syft.core.tensor.tensor.Tensor"),
        ("syft.core.tensor.tensor.Tensor.__ne__", "syft.core.tensor.tensor.Tensor"),
        ("syft.core.tensor.tensor.Tensor.__neg__", "syft.core.tensor.tensor.Tensor"),
        (
            "syft.core.tensor.tensor.Tensor.__pos__",
            "syft.core.tensor.tensor.Tensor",
        ),  # useless?
        ("syft.core.tensor.tensor.Tensor.__pow__", "syft.core.tensor.tensor.Tensor"),
        ("syft.core.tensor.tensor.Tensor.__radd__", "syft.core.tensor.tensor.Tensor"),
        (
            "syft.core.tensor.tensor.Tensor.__rdivmod__",
            "syft.core.tensor.tensor.Tensor",
        ),
        (
            "syft.core.tensor.tensor.Tensor.__rfloordiv__",
            "syft.core.tensor.tensor.Tensor",
        ),
        (
            "syft.core.tensor.tensor.Tensor.__rlshift__",
            "syft.core.tensor.tensor.Tensor",
        ),
        (
            "syft.core.tensor.tensor.Tensor.__rmatmul__",
            "syft.core.tensor.tensor.Tensor",
        ),
        ("syft.core.tensor.tensor.Tensor.__rmul__", "syft.core.tensor.tensor.Tensor"),
        ("syft.core.tensor.tensor.Tensor.__rpow__", "syft.core.tensor.tensor.Tensor"),
        (
            "syft.core.tensor.tensor.Tensor.__rrshift__",
            "syft.core.tensor.tensor.Tensor",
        ),
        ("syft.core.tensor.tensor.Tensor.__rshift__", "syft.core.tensor.tensor.Tensor"),
        ("syft.core.tensor.tensor.Tensor.__rsub__", "syft.core.tensor.tensor.Tensor"),
        (
            "syft.core.tensor.tensor.Tensor.__rtruediv__",
            "syft.core.tensor.tensor.Tensor",
        ),
        ("syft.core.tensor.tensor.Tensor.__sub__", "syft.core.tensor.tensor.Tensor"),
        (
            "syft.core.tensor.tensor.Tensor.__truediv__",
            "syft.core.tensor.tensor.Tensor",
        ),
        ("syft.core.tensor.tensor.Tensor.argmax", "syft.core.tensor.tensor.Tensor"),
        ("syft.core.tensor.tensor.Tensor.argmin", "syft.core.tensor.tensor.Tensor"),
        ("syft.core.tensor.tensor.Tensor.argsort", "syft.core.tensor.tensor.Tensor"),
        # ("syft.core.tensor.tensor.Tensor.backward", "syft.lib.python.Bool"),
        # ("syft.core.tensor.tensor.Tensor.child", "syft.core.tensor.tensor.Tensor"),  # obj level
        ("syft.core.tensor.tensor.Tensor.clip", "syft.core.tensor.tensor.Tensor"),
        ("syft.core.tensor.tensor.Tensor.copy", "syft.core.tensor.tensor.Tensor"),
        ("syft.core.tensor.tensor.Tensor.cumprod", "syft.core.tensor.tensor.Tensor"),
        ("syft.core.tensor.tensor.Tensor.cumsum", "syft.core.tensor.tensor.Tensor"),
        ("syft.core.tensor.tensor.Tensor.diagonal", "syft.core.tensor.tensor.Tensor"),
        ("syft.core.tensor.tensor.Tensor.dot", "syft.core.tensor.tensor.Tensor"),
        ("syft.core.tensor.tensor.Tensor.flatten", "syft.core.tensor.tensor.Tensor"),
        ("syft.core.tensor.tensor.Tensor.gamma", "syft.core.tensor.tensor.Tensor"),
<<<<<<< HEAD
        # ("syft.core.tensor.tensor.Tensor.grad", "syft.core.tensor.tensor.Tensor"),
=======
        ("syft.core.tensor.tensor.Tensor.grad", "syft.core.tensor.tensor.Tensor"),
>>>>>>> 93414836
        ("syft.core.tensor.tensor.Tensor.max", "syft.core.tensor.tensor.Tensor"),
        ("syft.core.tensor.tensor.Tensor.mean", "syft.core.tensor.tensor.Tensor"),
        ("syft.core.tensor.tensor.Tensor.min", "syft.core.tensor.tensor.Tensor"),
        ("syft.core.tensor.tensor.Tensor.ndim", "syft.core.tensor.tensor.Tensor"),
        ("syft.core.tensor.tensor.Tensor.private", "syft.core.tensor.tensor.Tensor"),
        ("syft.core.tensor.tensor.Tensor.prod", "syft.core.tensor.tensor.Tensor"),
        ("syft.core.tensor.tensor.Tensor.repeat", "syft.core.tensor.tensor.Tensor"),
        ("syft.core.tensor.tensor.Tensor.requires_grad", "syft.lib.python.Bool"),
        ("syft.core.tensor.tensor.Tensor.reshape", "syft.core.tensor.tensor.Tensor"),
        ("syft.core.tensor.tensor.Tensor.resize", "syft.core.tensor.tensor.Tensor"),
        ("syft.core.tensor.tensor.Tensor.shape", "syft.core.tensor.tensor.Tensor"),
        ("syft.core.tensor.tensor.Tensor.sort", "syft.core.tensor.tensor.Tensor"),
        ("syft.core.tensor.tensor.Tensor.squeeze", "syft.core.tensor.tensor.Tensor"),
        ("syft.core.tensor.tensor.Tensor.std", "syft.core.tensor.tensor.Tensor"),
        ("syft.core.tensor.tensor.Tensor.sum", "syft.core.tensor.tensor.Tensor"),
        ("syft.core.tensor.tensor.Tensor.take", "syft.core.tensor.tensor.Tensor"),
        ("syft.core.tensor.tensor.Tensor.transpose", "syft.core.tensor.tensor.Tensor"),
        # SMPC
        (
            "syft.core.tensor.tensor.Tensor.fix_precision",
            "syft.core.tensor.tensor.Tensor",
        ),
        (
            "syft.core.tensor.smpc.share_tensor.ShareTensor.generate_przs",
            "syft.core.tensor.smpc.share_tensor.ShareTensor",
        ),
        # ("syft.core.tensor.tensor.Tensor.share", "syft.core.tensor.tensor.Tensor"),
        # Share Tensor Operations
        (
            "syft.core.tensor.smpc.share_tensor.ShareTensor.__add__",
            "syft.core.tensor.smpc.share_tensor.ShareTensor",
        ),
        (
            "syft.core.tensor.smpc.share_tensor.ShareTensor.__sub__",
            "syft.core.tensor.smpc.share_tensor.ShareTensor",
        ),
        (
            "syft.core.tensor.smpc.share_tensor.ShareTensor.__mul__",
            "syft.core.tensor.smpc.share_tensor.ShareTensor",
        ),
        (
            "syft.core.tensor.smpc.share_tensor.ShareTensor.sum",
            "syft.core.tensor.smpc.share_tensor.ShareTensor",
        ),
    ]

    add_modules(ast, modules)
    add_classes(ast, classes)
    add_methods(ast, methods)

    for klass in ast.classes:
        klass.create_pointer_class()
        klass.create_send_method()
        klass.create_storable_object_attr_convenience_methods()

    return ast<|MERGE_RESOLUTION|>--- conflicted
+++ resolved
@@ -118,11 +118,7 @@
         ("syft.core.tensor.tensor.Tensor.dot", "syft.core.tensor.tensor.Tensor"),
         ("syft.core.tensor.tensor.Tensor.flatten", "syft.core.tensor.tensor.Tensor"),
         ("syft.core.tensor.tensor.Tensor.gamma", "syft.core.tensor.tensor.Tensor"),
-<<<<<<< HEAD
-        # ("syft.core.tensor.tensor.Tensor.grad", "syft.core.tensor.tensor.Tensor"),
-=======
         ("syft.core.tensor.tensor.Tensor.grad", "syft.core.tensor.tensor.Tensor"),
->>>>>>> 93414836
         ("syft.core.tensor.tensor.Tensor.max", "syft.core.tensor.tensor.Tensor"),
         ("syft.core.tensor.tensor.Tensor.mean", "syft.core.tensor.tensor.Tensor"),
         ("syft.core.tensor.tensor.Tensor.min", "syft.core.tensor.tensor.Tensor"),
