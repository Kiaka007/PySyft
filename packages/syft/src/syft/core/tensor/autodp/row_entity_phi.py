--- conflicted
+++ resolved
@@ -42,9 +42,6 @@
     __attr_allowlist__ = ["child"]
 
     def __init__(self, rows: Any, check_shape: bool = True):
-<<<<<<< HEAD
-        super().__init__(rows)  # rows = [SEPT1, SEPT2, SEPT3]
-=======
         """Initialize a RowEntityPhiTensor
 
         rows: the actual data organized as an iterable (can be any type of iterable)
@@ -54,7 +51,6 @@
         """
 
         super().__init__(rows)
->>>>>>> a06e228c
 
         # include this check because it's expensvie to check and sometimes we can skip it when
         # we already know the rows are identically shaped.
