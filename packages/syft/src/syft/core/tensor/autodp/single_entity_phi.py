# future
from __future__ import annotations

# stdlib
from typing import Any
from typing import List
from typing import Optional
from typing import Tuple as TypeTuple
from typing import Union

# third party
from google.protobuf.reflection import GeneratedProtocolMessageType
from nacl.signing import VerifyKey
import numpy as np
import numpy.typing as npt

# relative
from ....core.common.serde.recursive import RecursiveSerde
from ....proto.core.tensor.single_entity_phi_tensor_pb2 import (
    TensorWrappedSingleEntityPhiTensorPointer as TensorWrappedSingleEntityPhiTensorPointer_PB,
)
from ...adp.entity import Entity
from ...adp.vm_private_scalar_manager import VirtualMachinePrivateScalarManager
from ...common.serde.deserialize import _deserialize as deserialize
from ...common.serde.serializable import bind_protobuf
from ...common.serde.serialize import _serialize as serialize
from ...common.uid import UID
from ...node.abstract.node import AbstractNodeClient
from ...pointer.pointer import Pointer
from ..ancestors import AutogradTensorAncestor
from ..broadcastable import is_broadcastable
from ..passthrough import AcceptableSimpleType  # type: ignore
from ..passthrough import PassthroughTensor  # type: ignore
from ..passthrough import implements  # type: ignore
from ..passthrough import is_acceptable_simple_type  # type: ignore
from ..smpc.mpc_tensor import MPCTensor
from ..tensor import Tensor
from ..types import SupportedChainType  # type: ignore
from ..util import inputs2child  # type: ignore
<<<<<<< HEAD
=======
from ..broadcastable import is_broadcastable
from .adp_tensor import ADPTensor
>>>>>>> 7bd9a33b
from .initial_gamma import InitialGammaTensor


@bind_protobuf
class TensorWrappedSingleEntityPhiTensorPointer(Pointer):
    """
    This tensor represents a pointer to a very specific tensor chain. Eventually we'll have some sort
    of more intelligent/general representation for pointers to chains of objects, but for now this is
    what we're going with. This pointer represents all the arguments of the objects in the chain as its
    attributes.

    Thus, this class has two groups of attributes: one set are the attributes for SingeEntityPhiTensor:
        child: SupportedChainType,
        entity: Entity,
        min_vals: np.ndarray,
        max_vals: np.ndarray,
        scalar_manager: Optional[VirtualMachinePrivateScalarManager] = None,

    And the others are for initializing a Pointer object:
        client=self.client,
        id_at_location=self.id_at_location,
        object_type=self.object_type,
        tags=self.tags,
        description=self.description,
    """

    __name__ = "TensorWrappedSingleEntityPhiTensorPointer"
    __module__ = "syft.core.tensor.autodp.single_entity_phi"

    def __init__(
        self,
        entity: Entity,
        min_vals: np.typing.ArrayLike,
        max_vals: np.typing.ArrayLike,
        client: Any,
        scalar_manager: Optional[VirtualMachinePrivateScalarManager] = None,
        id_at_location: Optional[UID] = None,
        object_type: str = "",
        tags: Optional[List[str]] = None,
        description: str = "",
        public_shape: Optional[TypeTuple[int, ...]] = None,
    ):

        super().__init__(
            client=client,
            id_at_location=id_at_location,
            object_type=object_type,
            tags=tags,
            description=description,
        )

        self.min_vals = min_vals
        self.max_vals = max_vals
        self.entity = entity
        self.scalar_manager = scalar_manager
        self.public_shape = public_shape

    def share(self, *parties: TypeTuple[AbstractNodeClient, ...]) -> MPCTensor:

        parties = tuple(list(parties) + [self.client])

        self_mpc = MPCTensor(secret=self, shape=self.public_shape, parties=parties)

        return self_mpc

    # TODO: uncomment and fix (this came from tensor.py and just needs some quick fixes)
    # def simple_add(self, other: Any) -> TensorPointer:
    #     # we want to get the return type which matches the attr_path_and_name
    #     # so we ask lib_ast for the return type name that matches out
    #     # attr_path_and_name and then use that to get the actual pointer klass
    #     # then set the result to that pointer klass
    #
    #     attr_path_and_name = "syft.core.tensor.tensor.Tensor.__add__"
    #
    #     result = TensorPointer(client=self.client)
    #
    #     # QUESTION can the id_at_location be None?
    #     result_id_at_location = getattr(result, "id_at_location", None)
    #
    #     if result_id_at_location is not None:
    #         # first downcast anything primitive which is not already PyPrimitive
    #         (
    #             downcast_args,
    #             downcast_kwargs,
    #         ) = lib.python.util.downcast_args_and_kwargs(args=[other], kwargs={})
    #
    #         # then we convert anything which isnt a pointer into a pointer
    #         pointer_args, pointer_kwargs = pointerize_args_and_kwargs(
    #             args=downcast_args,
    #             kwargs=downcast_kwargs,
    #             client=self.client,
    #             gc_enabled=False,
    #         )
    #
    #         cmd = RunClassMethodAction(
    #             path=attr_path_and_name,
    #             _self=self,
    #             args=pointer_args,
    #             kwargs=pointer_kwargs,
    #             id_at_location=result_id_at_location,
    #             address=self.client.address,
    #         )
    #         self.client.send_immediate_msg_without_reply(msg=cmd)
    #
    #     inherit_tags(
    #         attr_path_and_name=attr_path_and_name,
    #         result=result,
    #         self_obj=self,
    #         args=[other],
    #         kwargs={},
    #     )
    #
    #     result_public_shape = None
    #
    #     if self.public_shape is not None and other.public_shape is not None:
    #         result_public_shape = (
    #             np.empty(self.public_shape) + np.empty(other.public_shape)
    #         ).shape
    #
    #     result.public_shape = result_public_shape
    #
    #     return result

    def __add__(self, other: Any) -> MPCTensor:

        if self.client != other.client:

            parties = [self.client, other.client]

            self_mpc = MPCTensor(secret=self, shape=self.public_shape, parties=parties)
            other_mpc = MPCTensor(
                secret=other, shape=other.public_shape, parties=parties
            )

            return self_mpc + other_mpc
        else:
            return NotImplemented

        # return self.simple_add(other=other)

    def to_local_object_without_private_data_child(self) -> SingleEntityPhiTensor:
        """Convert this pointer into a partial version of the SingleEntityPhiTensor but without
        any of the private data therein."""

        return Tensor(
            SingleEntityPhiTensor(
                child=None,
                entity=self.entity,
                min_vals=self.min_vals,  # type: ignore
                max_vals=self.max_vals,  # type: ignore
                scalar_manager=self.scalar_manager,
            )
        )

    def _object2proto(self) -> "TensorWrappedSingleEntityPhiTensorPointer_PB":

        _entity = serialize(self.entity)
        _min_vals = serialize(self.min_vals)
        _max_vals = serialize(self.max_vals)
        _location = serialize(self.client.address)
        _scalar_manager = serialize(self.scalar_manager, to_bytes=True)
        _id_at_location = serialize(self.id_at_location)
        _object_type = self.object_type
        _tags = self.tags
        _description = self.description
        _public_shape = serialize(getattr(self, "public_shape", None), to_bytes=True)

        return TensorWrappedSingleEntityPhiTensorPointer_PB(
            entity=_entity,
            min_vals=_min_vals,
            max_vals=_max_vals,
            location=_location,
            scalar_manager=_scalar_manager,
            id_at_location=_id_at_location,
            object_type=_object_type,
            tags=_tags,
            description=_description,
            public_shape=_public_shape,
        )

    @staticmethod
    def _proto2object(
        proto: TensorWrappedSingleEntityPhiTensorPointer_PB,
    ) -> "TensorWrappedSingleEntityPhiTensorPointer":

        entity = deserialize(blob=proto.entity)
        min_vals = deserialize(blob=proto.min_vals)
        max_vals = deserialize(blob=proto.max_vals)
        client = deserialize(blob=proto.location)
        scalar_manager = deserialize(blob=proto.scalar_manager, from_bytes=True)
        id_at_location = deserialize(blob=proto.id_at_location)
        object_type = proto.object_type
        tags = proto.tags
        public_shape = deserialize(blob=proto.public_shape, from_bytes=True)
        description = proto.description

        return TensorWrappedSingleEntityPhiTensorPointer(
            entity=entity,
            min_vals=min_vals,
            max_vals=max_vals,
            client=client,
            scalar_manager=scalar_manager,
            id_at_location=id_at_location,
            object_type=object_type,
            tags=tags,
            public_shape=public_shape,
            description=description,
        )

    @staticmethod
    def get_protobuf_schema() -> GeneratedProtocolMessageType:
        """Return the type of protobuf object which stores a class of this type

        As a part of serialization and deserialization, we need the ability to
        lookup the protobuf object type directly from the object type. This
        static method allows us to do this.

        Importantly, this method is also used to create the reverse lookup ability within
        the metaclass of Serializable. In the metaclass, it calls this method and then
        it takes whatever type is returned from this method and adds an attribute to it
        with the type of this class attached to it. See the MetaSerializable class for details.

        :return: the type of protobuf object which corresponds to this class.
        :rtype: GeneratedProtocolMessageType

        """

        return TensorWrappedSingleEntityPhiTensorPointer_PB


@bind_protobuf
class SingleEntityPhiTensor(
    PassthroughTensor, AutogradTensorAncestor, RecursiveSerde, ADPTensor
):

    PointerClassOverride = TensorWrappedSingleEntityPhiTensorPointer

    __attr_allowlist__ = ["child", "_min_vals", "_max_vals", "entity", "scalar_manager"]

    def __init__(
        self,
        child: SupportedChainType,
        entity: Entity,
        min_vals: np.ndarray,
        max_vals: np.ndarray,
        scalar_manager: Optional[VirtualMachinePrivateScalarManager] = None,
    ) -> None:

        # child = the actual private data
        super().__init__(child)

        # identically shaped tensor to "child" but making the LOWEST possible value of this private value
        self._min_vals = min_vals

        # identically shaped tensor to "child" but making the HIGHEST possible value of this private value
        self._max_vals = max_vals

        # the identity of the data subject
        self.entity = entity

        if scalar_manager is None:
            self.scalar_manager = VirtualMachinePrivateScalarManager()
        else:
            self.scalar_manager = scalar_manager

    def init_pointer(
        self,
        client: Any,
        id_at_location: Optional[UID] = None,
        object_type: str = "",
        tags: Optional[List[str]] = None,
        description: str = "",
    ) -> TensorWrappedSingleEntityPhiTensorPointer:
        return TensorWrappedSingleEntityPhiTensorPointer(
            # Arguments specifically for SEPhiTensor
            entity=self.entity,
            min_vals=self._min_vals,
            max_vals=self._max_vals,
            scalar_manager=self.scalar_manager,
            # Arguments required for a Pointer to work
            client=client,
            id_at_location=id_at_location,
            object_type=object_type,
            tags=tags,
            description=description,
        )

    @property
    def gamma(self) -> InitialGammaTensor:

        """Property to cast this tensor into a GammaTensor"""
        return self.create_gamma()

    def create_gamma(
        self, scalar_manager: Optional[VirtualMachinePrivateScalarManager] = None
    ) -> InitialGammaTensor:

        """Return a new Gamma tensor based on this phi tensor"""

        if scalar_manager is None:
            scalar_manager = self.scalar_manager

        # Gamma expects an entity for each scalar
        entities = np.array([self.entity] * np.array(self.child.shape).prod()).reshape(
            self.shape
        )

        return InitialGammaTensor(
            values=self.child,
            min_vals=self.min_vals,
            max_vals=self.max_vals,
            entities=entities,
            scalar_manager=scalar_manager,
        )

    def publish(
        self, acc: Any, sigma: float, user_key: VerifyKey
    ) -> AcceptableSimpleType:
        print("PUBLISHING TO GAMMA:")
        print(self.child)
        return self.gamma.publish(acc=acc, sigma=sigma, user_key=user_key)

    @property
    def min_vals(self) -> np.ndarray:

        return self._min_vals

    @property
    def max_vals(self) -> np.ndarray:

        return self._max_vals

    def __repr__(self) -> str:

        """Pretty print some information, optimized for Jupyter notebook viewing."""
        return (
            f"{self.__class__.__name__}(entity={self.entity.name}, child={self.child})"
        )

    # Check for shape1 = (1,s), and shape2 = (,s) --> as an example
    def __eq__(self, other: SupportedChainType) -> SingleEntityPhiTensor:
        if is_acceptable_simple_type(other):
            if isinstance(other, np.ndarray):
                # If other is a Numpy Array, we need to check if shapes can be broadcast
                if is_broadcastable(other.shape, self.child.shape):  # type: ignore
                    data = self.child == other
                else:
                    raise Exception(
                        f"Tensor shapes do not match "
                        f"for __eq__: {self.child.shape} != {other.child.shape}"  # type: ignore
                    )
            else:
                data = self.child == other
        elif isinstance(other, SingleEntityPhiTensor):
            if self.entity != other.entity:
                raise NotImplementedError(
                    "Operation not implemented yet for different entities"
                )
            else:
                if is_broadcastable(self.child.shape, other.child.shape):  # type: ignore
                    data = self.child == other.child
                else:
                    raise Exception(
                        f"Tensor shapes do not match for __eq__: {self.child.shape} != {other.child.shape}"
                    )
        elif isinstance(other, PassthroughTensor):
            if is_broadcastable(self.child.shape, other.child.shape):  # type: ignore
                data = self.child == other.child
        else:
            raise Exception(
                f"Tensor shapes do not match for __eq__: {self.child} != len{other}"
            )
        return SingleEntityPhiTensor(
            child=data,
            entity=self.entity,
            min_vals=self.min_vals * 0.0,
            max_vals=self.max_vals * 0.0 + 1.0,
            scalar_manager=self.scalar_manager,
        )

    def __ne__(self, other: SupportedChainType) -> SingleEntityPhiTensor:
        # Make use of the equal operator we just implemented, and invert the result
        opposite_result = self.__eq__(other)

        return SingleEntityPhiTensor(
            child=np.invert(opposite_result.child),
            entity=opposite_result.entity,
            min_vals=opposite_result.min_vals,
            max_vals=opposite_result.max_vals,
            scalar_manager=opposite_result.scalar_manager,
        )

    def __abs__(self) -> SingleEntityPhiTensor:

        data = self.child.abs()

        # create true/false gate inputs
        minvals_is_gt0 = self.min_vals > 0
        minvals_is_le0 = -minvals_is_gt0 + 1
        maxvals_is_gt0 = self.max_vals >= 0
        maxvals_is_le0 = -maxvals_is_gt0 + 1

        # create true/false gates
        is_strict_gt0 = minvals_is_gt0
        is_gtlt0 = minvals_is_le0 * maxvals_is_gt0
        is_strict_lt0 = minvals_is_le0 * maxvals_is_le0

        # if min_vals > 0, then new min_vals doesn't change
        min_vals_strict_gt0 = self.min_vals

        # if min_vals < 0 and max_vals > 0, then new min_vals = 0
        min_vals_gtlt0 = self.min_vals * 0

        # if min_vals < 0 and max_vals < 0, then new min_vals = -max_vals
        min_vals_strict_lt0 = -self.max_vals

        # sum of masked options
        min_vals = is_strict_gt0 * min_vals_strict_gt0
        min_vals = min_vals + (is_gtlt0 * min_vals_gtlt0)
        min_vals = min_vals + (is_strict_lt0 * min_vals_strict_lt0)

        #  if min_vals > 0, then new min_vals doesn't change
        max_vals_strict_gt0 = self.max_vals

        # if min_vals < 0 and max_vals > 0, then new min_vals = 0
        max_vals_gtlt0 = np.max([self.max_vals, -self.min_vals])  # type: ignore

        #  if min_vals < 0 and max_vals < 0, then new min_vals = -max_vals
        max_vals_strict_lt0 = -self.min_vals

        # sum of masked options
        max_vals = is_strict_gt0 * max_vals_strict_gt0
        max_vals = max_vals + (is_gtlt0 * max_vals_gtlt0)
        max_vals = max_vals + (is_strict_lt0 * max_vals_strict_lt0)

        entity = self.entity

        return SingleEntityPhiTensor(
            child=data,
            entity=entity,
            min_vals=min_vals,
            max_vals=max_vals,
            scalar_manager=self.scalar_manager,
        )

    def __add__(self, other: SupportedChainType) -> SingleEntityPhiTensor:

        # if the tensor being added is also private
        if isinstance(other, SingleEntityPhiTensor):

            if self.entity.name != other.entity.name:
                # this should return a GammaTensor
                raise NotImplementedError

            data = self.child + other.child
            min_vals = self.min_vals + other.min_vals
            max_vals = self.max_vals + other.max_vals
            entity = self.entity

            return SingleEntityPhiTensor(
                child=data,
                entity=entity,
                min_vals=min_vals,
                max_vals=max_vals,
                scalar_manager=self.scalar_manager,
            )

        # if the tensor being added is a public tensor / int / float / etc.
        elif is_acceptable_simple_type(other):

            data = self.child + other
            min_vals = self.min_vals + other
            max_vals = self.max_vals + other
            entity = self.entity

            return SingleEntityPhiTensor(
                child=data,
                entity=entity,
                min_vals=min_vals,
                max_vals=max_vals,
                scalar_manager=self.scalar_manager,
            )

        else:
            raise NotImplementedError

    def __neg__(self) -> SingleEntityPhiTensor:

        data = self.child * -1
        min_vals = self.min_vals * -1
        max_vals = self.max_vals * -1
        entity = self.entity

        return SingleEntityPhiTensor(
            child=data,
            entity=entity,
            min_vals=min_vals,
            max_vals=max_vals,
            scalar_manager=self.scalar_manager,
        )

    def __getitem__(self, key: Any) -> SingleEntityPhiTensor:

        data = self.child.__getitem__(key)
        min_vals = self.min_vals.__getitem__(key)
        max_vals = self.max_vals.__getitem__(key)

        if isinstance(data, (np.number, bool, int, float)):
            data = np.array([data])  # 1 dimensional np.array
        if isinstance(min_vals, (np.number, bool, int, float)):
            min_vals = np.array(min_vals)  # 1 dimensional np.array
        if isinstance(max_vals, (np.number, bool, int, float)):
            max_vals = np.array(max_vals)  # 1 dimensional np.array

        entity = self.entity

        return SingleEntityPhiTensor(
            child=data,
            entity=entity,
            min_vals=min_vals,
            max_vals=max_vals,
            scalar_manager=self.scalar_manager,
        )

    def __gt__(self, other: SupportedChainType) -> SingleEntityPhiTensor:

        # if the tensor being added is also private
        if isinstance(other, SingleEntityPhiTensor):

            if self.entity != other.entity:
                # this should return a GammaTensor
                return NotImplemented

            data = (
                self.child > other.child
            ) * 1  # the * 1 just makes sure it returns integers instead of True/False
            min_vals = self.min_vals * 0
            max_vals = (self.max_vals * 0) + 1
            entity = self.entity

            return SingleEntityPhiTensor(
                child=data,
                entity=entity,
                min_vals=min_vals,
                max_vals=max_vals,
                scalar_manager=self.scalar_manager,
            )

        # if the tensor being added is a public tensor / int / float / etc.
        elif is_acceptable_simple_type(other):

            data = (self.child > other) * 1
            min_vals = self.min_vals * 0
            max_vals = (self.max_vals * 0) + 1
            entity = self.entity

            return SingleEntityPhiTensor(
                child=data,
                entity=entity,
                min_vals=min_vals,
                max_vals=max_vals,
                scalar_manager=self.scalar_manager,
            )

        else:
            return NotImplemented

    def __mul__(self, other: SupportedChainType) -> SingleEntityPhiTensor:

        if isinstance(other, SingleEntityPhiTensor):

            if self.entity != other.entity:
                # this should return a GammaTensor
                return NotImplemented

            data = self.child * other.child

            min_min = self.min_vals * other.min_vals
            min_max = self.min_vals * other.max_vals
            max_min = self.max_vals * other.min_vals
            max_max = self.max_vals * other.max_vals

            min_vals = np.min([min_min, min_max, max_min, max_max], axis=0)  # type: ignore
            max_vals = np.max([min_min, min_max, max_min, max_max], axis=0)  # type: ignore
            entity = self.entity

            return SingleEntityPhiTensor(
                child=data,
                entity=entity,
                min_vals=min_vals,
                max_vals=max_vals,
                scalar_manager=self.scalar_manager,
            )
        elif is_acceptable_simple_type(other):

            data = self.child * other

            min_min = self.min_vals * other
            min_max = self.min_vals * other
            max_min = self.max_vals * other
            max_max = self.max_vals * other

            min_vals = np.min([min_min, min_max, max_min, max_max], axis=0)  # type: ignore
            max_vals = np.max([min_min, min_max, max_min, max_max], axis=0)  # type: ignore
            entity = self.entity

            return SingleEntityPhiTensor(
                child=data,
                entity=entity,
                min_vals=min_vals,
                max_vals=max_vals,
                scalar_manager=self.scalar_manager,
            )

        else:
            return NotImplemented

    def __sub__(self, other: SupportedChainType) -> SingleEntityPhiTensor:

        if isinstance(other, SingleEntityPhiTensor):
            if self.entity != other.entity:
                # this should return a GammaTensor
                raise NotImplemented

            data = self.child - other.child
            min_vals = self.min_vals - other.min_vals
            max_vals = self.max_vals - other.max_vals
            entity = self.entity

        elif is_acceptable_simple_type(other):
            if isinstance(other, np.ndarray):
                if not is_broadcastable(other.shape, self.child.shape):  # type: ignore
                    raise Exception(
                        f"Shapes do not match for subtraction: {self.child.shape} and {other.shape}"
                    )
            data = self.child - other
            min_vals = self.min_vals - other
            max_vals = self.max_vals - other
            entity = self.entity
        else:
            raise NotImplementedError
        return SingleEntityPhiTensor(
            child=data,
            entity=entity,
            min_vals=min_vals,
            max_vals=max_vals,
            scalar_manager=self.scalar_manager,
        )

    def __truediv__(self, other: SupportedChainType) -> SingleEntityPhiTensor:

        if isinstance(other, SingleEntityPhiTensor):

            if self.entity != other.entity:
                # this should return a GammaTensor
                return NotImplemented

            data = self.child / other.child

            if (other.min_vals == 0).any() or (other.max_vals == 0).any():

                raise Exception(
                    "Infinite sensitivity - we can support this in the future but not yet"
                )

            else:

                min_min = self.min_vals / other.min_vals
                min_max = self.min_vals / other.max_vals
                max_min = self.max_vals / other.min_vals
                max_max = self.max_vals / other.max_vals

                min_vals = np.min([min_min, min_max, max_min, max_max], axis=0)  # type: ignore
                max_vals = np.max([min_min, min_max, max_min, max_max], axis=0)  # type: ignore

            entity = self.entity

            return SingleEntityPhiTensor(
                child=data,
                entity=entity,
                min_vals=min_vals,
                max_vals=max_vals,
                scalar_manager=self.scalar_manager,
            )
        else:
            # Ignoring unsupported operand error b/c other logic is taken care of
            return self * (1 / other)  # type: ignore

    def dot(self, other: SupportedChainType) -> SingleEntityPhiTensor:
        return self.manual_dot(other)

    # ndarray.flatten(order='C')
    def flatten(self, order: str = "C") -> SingleEntityPhiTensor:
        data = self.child.flatten(order=order)
        min_vals = self.min_vals.flatten(order=order)  # type: ignore
        max_vals = self.max_vals.flatten(order=order)  # type: ignore
        entity = self.entity

        return SingleEntityPhiTensor(
            child=data,
            entity=entity,
            min_vals=min_vals,
            max_vals=max_vals,
            scalar_manager=self.scalar_manager,
        )

    def repeat(
        self, repeats: Union[int, TypeTuple[int, ...]], axis: Optional[int] = None
    ) -> SingleEntityPhiTensor:

        data = self.child.repeat(repeats, axis=axis)
        min_vals = self.min_vals.repeat(repeats, axis=axis)
        max_vals = self.max_vals.repeat(repeats, axis=axis)
        entity = self.entity

        return SingleEntityPhiTensor(
            child=data,
            entity=entity,
            min_vals=min_vals,
            max_vals=max_vals,
            scalar_manager=self.scalar_manager,
        )

    def reshape(self, *args: Any) -> SingleEntityPhiTensor:

        data = self.child.reshape(*args)
        min_vals = self.min_vals.reshape(*args)
        max_vals = self.max_vals.reshape(*args)
        entity = self.entity

        return SingleEntityPhiTensor(
            child=data,
            entity=entity,
            min_vals=min_vals,
            max_vals=max_vals,
            scalar_manager=self.scalar_manager,
        )

    def sum(self, *args: Any, **kwargs: Any) -> SingleEntityPhiTensor:

        data = self.child.sum(*args, **kwargs)
        min_vals = self.min_vals.sum(*args, **kwargs)
        max_vals = self.max_vals.sum(*args, **kwargs)
        entity = self.entity

        return SingleEntityPhiTensor(
            child=data,
            entity=entity,
            min_vals=min_vals,
            max_vals=max_vals,
            scalar_manager=self.scalar_manager,
        )

    def transpose(self, *args: Any, **kwargs: Any) -> SingleEntityPhiTensor:

        data = self.child.transpose(*args)
        min_vals = self.min_vals.transpose(*args)
        max_vals = self.max_vals.transpose(*args)
        entity = self.entity

        return SingleEntityPhiTensor(
            child=data,
            entity=entity,
            min_vals=min_vals,
            max_vals=max_vals,
            scalar_manager=self.scalar_manager,
        )


@implements(SingleEntityPhiTensor, np.expand_dims)
def expand_dims(a: npt.ArrayLike, axis: Optional[int] = None) -> SingleEntityPhiTensor:

    entity = a.entity  # type: ignore

    min_vals = np.expand_dims(a=a.min_vals, axis=axis)  # type: ignore
    max_vals = np.expand_dims(a=a.max_vals, axis=axis)  # type: ignore

    data = np.expand_dims(a.child, axis=axis)  # type: ignore

    return SingleEntityPhiTensor(
        child=data,
        entity=entity,
        min_vals=min_vals,
        max_vals=max_vals,
        scalar_manager=a.scalar_manager,  # type: ignore
    )


@implements(SingleEntityPhiTensor, np.mean)
def mean(*args: Any, **kwargs: Any) -> SingleEntityPhiTensor:
    entity = args[0].entity
    scalar_manager = args[0].scalar_manager

    for arg in args[1:]:
        if not isinstance(arg, SingleEntityPhiTensor):
            raise Exception("Can only call np.mean on objects of the same type.")

        if arg.entity != entity:
            return NotImplemented

    min_vals = np.mean([x.min_vals for x in args], **kwargs)
    max_vals = np.mean([x.max_vals for x in args], **kwargs)

    args, kwargs = inputs2child(*args, **kwargs)  # type: ignore

    data = np.mean(args, **kwargs)

    return SingleEntityPhiTensor(
        child=data,
        entity=entity,
        min_vals=min_vals,
        max_vals=max_vals,
        scalar_manager=scalar_manager,
    )<|MERGE_RESOLUTION|>--- conflicted
+++ resolved
@@ -37,12 +37,9 @@
 from ..tensor import Tensor
 from ..types import SupportedChainType  # type: ignore
 from ..util import inputs2child  # type: ignore
-<<<<<<< HEAD
-=======
-from ..broadcastable import is_broadcastable
-from .adp_tensor import ADPTensor
->>>>>>> 7bd9a33b
+from .dp_tensor_converter import convert_to_gamma_tensor
 from .initial_gamma import InitialGammaTensor
+from .initial_gamma import IntermediateGammaTensor
 
 
 @bind_protobuf
@@ -273,9 +270,7 @@
 
 
 @bind_protobuf
-class SingleEntityPhiTensor(
-    PassthroughTensor, AutogradTensorAncestor, RecursiveSerde, ADPTensor
-):
+class SingleEntityPhiTensor(PassthroughTensor, AutogradTensorAncestor, RecursiveSerde):
 
     PointerClassOverride = TensorWrappedSingleEntityPhiTensorPointer
 
@@ -390,7 +385,7 @@
                     data = self.child == other
                 else:
                     raise Exception(
-                        f"Tensor shapes do not match "
+                        f"Tensor shapes do not match "  # type: ignore
                         f"for __eq__: {self.child.shape} != {other.child.shape}"  # type: ignore
                     )
             else:
@@ -487,14 +482,14 @@
             scalar_manager=self.scalar_manager,
         )
 
-    def __add__(self, other: SupportedChainType) -> SingleEntityPhiTensor:
+    def __add__(
+        self, other: SupportedChainType
+    ) -> Union[SingleEntityPhiTensor, IntermediateGammaTensor]:
 
         # if the tensor being added is also private
         if isinstance(other, SingleEntityPhiTensor):
-
             if self.entity.name != other.entity.name:
-                # this should return a GammaTensor
-                raise NotImplementedError
+                return convert_to_gamma_tensor(self) + convert_to_gamma_tensor(other)
 
             data = self.child + other.child
             min_vals = self.min_vals + other.min_vals
@@ -614,8 +609,7 @@
         if isinstance(other, SingleEntityPhiTensor):
 
             if self.entity != other.entity:
-                # this should return a GammaTensor
-                return NotImplemented
+                return convert_to_gamma_tensor(self) * convert_to_gamma_tensor(other)
 
             data = self.child * other.child
 
@@ -659,12 +653,17 @@
         else:
             return NotImplemented
 
-    def __sub__(self, other: SupportedChainType) -> SingleEntityPhiTensor:
+    def __pos__(self) -> SingleEntityPhiTensor:
+        """Identity operator, returns itself"""
+        return self
+
+    def __sub__(
+        self, other: SupportedChainType
+    ) -> Union[SingleEntityPhiTensor, IntermediateGammaTensor]:
 
         if isinstance(other, SingleEntityPhiTensor):
             if self.entity != other.entity:
-                # this should return a GammaTensor
-                raise NotImplemented
+                return convert_to_gamma_tensor(self) - convert_to_gamma_tensor(other)
 
             data = self.child - other.child
             min_vals = self.min_vals - other.min_vals
