# future
from __future__ import annotations

# stdlib
from typing import Any
from typing import List
from typing import Optional
from typing import Tuple as TypeTuple
from typing import Union

# third party
from google.protobuf.reflection import GeneratedProtocolMessageType
from nacl.signing import VerifyKey
import numpy as np
import numpy.typing as npt

# relative
from ....proto.core.tensor.single_entity_phi_tensor_pb2 import (
    TensorWrappedSingleEntityPhiTensorPointer as TensorWrappedSingleEntityPhiTensorPointer_PB,
)
from ...adp.entity import Entity
from ...adp.vm_private_scalar_manager import VirtualMachinePrivateScalarManager
from ...common.serde.deserialize import _deserialize as deserialize
from ...common.serde.serializable import serializable
from ...common.serde.serialize import _serialize as serialize
from ...common.uid import UID
from ...node.abstract.node import AbstractNodeClient
from ...pointer.pointer import Pointer
from ..ancestors import AutogradTensorAncestor
from ..broadcastable import is_broadcastable
from ..passthrough import AcceptableSimpleType  # type: ignore
from ..passthrough import PassthroughTensor  # type: ignore
from ..passthrough import implements  # type: ignore
from ..passthrough import is_acceptable_simple_type  # type: ignore
from ..smpc.mpc_tensor import MPCTensor
from ..tensor import Tensor
from ..types import SupportedChainType  # type: ignore
from ..util import inputs2child  # type: ignore
<<<<<<< HEAD
from .dp_tensor_converter import convert_to_gamma_tensor
=======
from .adp_tensor import ADPTensor
>>>>>>> 73273105
from .initial_gamma import InitialGammaTensor
from .initial_gamma import IntermediateGammaTensor


@serializable()
class TensorWrappedSingleEntityPhiTensorPointer(Pointer):
    """
    This tensor represents a pointer to a very specific tensor chain. Eventually we'll have some sort
    of more intelligent/general representation for pointers to chains of objects, but for now this is
    what we're going with. This pointer represents all the arguments of the objects in the chain as its
    attributes.

    Thus, this class has two groups of attributes: one set are the attributes for SingeEntityPhiTensor:
        child: SupportedChainType,
        entity: Entity,
        min_vals: np.ndarray,
        max_vals: np.ndarray,
        scalar_manager: Optional[VirtualMachinePrivateScalarManager] = None,

    And the others are for initializing a Pointer object:
        client=self.client,
        id_at_location=self.id_at_location,
        object_type=self.object_type,
        tags=self.tags,
        description=self.description,
    """

    __name__ = "TensorWrappedSingleEntityPhiTensorPointer"
    __module__ = "syft.core.tensor.autodp.single_entity_phi"

    def __init__(
        self,
        entity: Entity,
        min_vals: np.typing.ArrayLike,
        max_vals: np.typing.ArrayLike,
        client: Any,
        scalar_manager: Optional[VirtualMachinePrivateScalarManager] = None,
        id_at_location: Optional[UID] = None,
        object_type: str = "",
        tags: Optional[List[str]] = None,
        description: str = "",
        public_shape: Optional[TypeTuple[int, ...]] = None,
    ):

        super().__init__(
            client=client,
            id_at_location=id_at_location,
            object_type=object_type,
            tags=tags,
            description=description,
        )

        self.min_vals = min_vals
        self.max_vals = max_vals
        self.entity = entity
        self.scalar_manager = scalar_manager
        self.public_shape = public_shape

    def share(self, *parties: TypeTuple[AbstractNodeClient, ...]) -> MPCTensor:
        all_parties = list(parties) + [self.client]
        self_mpc = MPCTensor(secret=self, shape=self.public_shape, parties=all_parties)

        return self_mpc

    # TODO: uncomment and fix (this came from tensor.py and just needs some quick fixes)
    # def simple_add(self, other: Any) -> TensorPointer:
    #     # we want to get the return type which matches the attr_path_and_name
    #     # so we ask lib_ast for the return type name that matches out
    #     # attr_path_and_name and then use that to get the actual pointer klass
    #     # then set the result to that pointer klass
    #
    #     attr_path_and_name = "syft.core.tensor.tensor.Tensor.__add__"
    #
    #     result = TensorPointer(client=self.client)
    #
    #     # QUESTION can the id_at_location be None?
    #     result_id_at_location = getattr(result, "id_at_location", None)
    #
    #     if result_id_at_location is not None:
    #         # first downcast anything primitive which is not already PyPrimitive
    #         (
    #             downcast_args,
    #             downcast_kwargs,
    #         ) = lib.python.util.downcast_args_and_kwargs(args=[other], kwargs={})
    #
    #         # then we convert anything which isnt a pointer into a pointer
    #         pointer_args, pointer_kwargs = pointerize_args_and_kwargs(
    #             args=downcast_args,
    #             kwargs=downcast_kwargs,
    #             client=self.client,
    #             gc_enabled=False,
    #         )
    #
    #         cmd = RunClassMethodAction(
    #             path=attr_path_and_name,
    #             _self=self,
    #             args=pointer_args,
    #             kwargs=pointer_kwargs,
    #             id_at_location=result_id_at_location,
    #             address=self.client.address,
    #         )
    #         self.client.send_immediate_msg_without_reply(msg=cmd)
    #
    #     inherit_tags(
    #         attr_path_and_name=attr_path_and_name,
    #         result=result,
    #         self_obj=self,
    #         args=[other],
    #         kwargs={},
    #     )
    #
    #     result_public_shape = None
    #
    #     if self.public_shape is not None and other.public_shape is not None:
    #         result_public_shape = (
    #             np.empty(self.public_shape) + np.empty(other.public_shape)
    #         ).shape
    #
    #     result.public_shape = result_public_shape
    #
    #     return result

    def __add__(self, other: Any) -> MPCTensor:

        if self.client != other.client:

            parties = [self.client, other.client]

            self_mpc = MPCTensor(secret=self, shape=self.public_shape, parties=parties)
            other_mpc = MPCTensor(
                secret=other, shape=other.public_shape, parties=parties
            )

            return self_mpc + other_mpc
        else:
            return NotImplemented

        # return self.simple_add(other=other)

    def to_local_object_without_private_data_child(self) -> SingleEntityPhiTensor:
        """Convert this pointer into a partial version of the SingleEntityPhiTensor but without
        any of the private data therein."""

        return Tensor(
            SingleEntityPhiTensor(
                child=None,
                entity=self.entity,
                min_vals=self.min_vals,  # type: ignore
                max_vals=self.max_vals,  # type: ignore
                scalar_manager=self.scalar_manager,
            )
        )

    def _object2proto(self) -> "TensorWrappedSingleEntityPhiTensorPointer_PB":

        _entity = serialize(self.entity)
        _min_vals = serialize(self.min_vals)
        _max_vals = serialize(self.max_vals)
        _location = serialize(self.client.address)
        _scalar_manager = serialize(self.scalar_manager, to_bytes=True)
        _id_at_location = serialize(self.id_at_location)
        _object_type = self.object_type
        _tags = self.tags
        _description = self.description
        _public_shape = serialize(getattr(self, "public_shape", None), to_bytes=True)

        return TensorWrappedSingleEntityPhiTensorPointer_PB(
            entity=_entity,
            min_vals=_min_vals,
            max_vals=_max_vals,
            location=_location,
            scalar_manager=_scalar_manager,
            id_at_location=_id_at_location,
            object_type=_object_type,
            tags=_tags,
            description=_description,
            public_shape=_public_shape,
        )

    @staticmethod
    def _proto2object(
        proto: TensorWrappedSingleEntityPhiTensorPointer_PB,
    ) -> "TensorWrappedSingleEntityPhiTensorPointer":

        entity = deserialize(blob=proto.entity)
        min_vals = deserialize(blob=proto.min_vals)
        max_vals = deserialize(blob=proto.max_vals)
        client = deserialize(blob=proto.location)
        scalar_manager = deserialize(blob=proto.scalar_manager, from_bytes=True)
        id_at_location = deserialize(blob=proto.id_at_location)
        object_type = proto.object_type
        tags = proto.tags
        public_shape = deserialize(blob=proto.public_shape, from_bytes=True)
        description = proto.description

        return TensorWrappedSingleEntityPhiTensorPointer(
            entity=entity,
            min_vals=min_vals,
            max_vals=max_vals,
            client=client,
            scalar_manager=scalar_manager,
            id_at_location=id_at_location,
            object_type=object_type,
            tags=tags,
            public_shape=public_shape,
            description=description,
        )

    @staticmethod
    def get_protobuf_schema() -> GeneratedProtocolMessageType:
        """Return the type of protobuf object which stores a class of this type

        As a part of serialization and deserialization, we need the ability to
        lookup the protobuf object type directly from the object type. This
        static method allows us to do this.

        Importantly, this method is also used to create the reverse lookup ability within
        the metaclass of Serializable. In the metaclass, it calls this method and then
        it takes whatever type is returned from this method and adds an attribute to it
        with the type of this class attached to it. See the MetaSerializable class for details.

        :return: the type of protobuf object which corresponds to this class.
        :rtype: GeneratedProtocolMessageType

        """

        return TensorWrappedSingleEntityPhiTensorPointer_PB


<<<<<<< HEAD
@bind_protobuf
class SingleEntityPhiTensor(PassthroughTensor, AutogradTensorAncestor, RecursiveSerde):
=======
@serializable(recursive_serde=True)
class SingleEntityPhiTensor(PassthroughTensor, AutogradTensorAncestor, ADPTensor):
>>>>>>> 73273105

    PointerClassOverride = TensorWrappedSingleEntityPhiTensorPointer

    __attr_allowlist__ = ["child", "_min_vals", "_max_vals", "entity", "scalar_manager"]

    def __init__(
        self,
        child: SupportedChainType,
        entity: Entity,
        min_vals: np.ndarray,
        max_vals: np.ndarray,
        scalar_manager: Optional[VirtualMachinePrivateScalarManager] = None,
    ) -> None:

        # child = the actual private data
        super().__init__(child)

        # identically shaped tensor to "child" but making the LOWEST possible value of this private value
        self._min_vals = min_vals

        # identically shaped tensor to "child" but making the HIGHEST possible value of this private value
        self._max_vals = max_vals

        # the identity of the data subject
        self.entity = entity

        if scalar_manager is None:
            self.scalar_manager = VirtualMachinePrivateScalarManager()
        else:
            self.scalar_manager = scalar_manager

    def init_pointer(
        self,
        client: Any,
        id_at_location: Optional[UID] = None,
        object_type: str = "",
        tags: Optional[List[str]] = None,
        description: str = "",
    ) -> TensorWrappedSingleEntityPhiTensorPointer:
        return TensorWrappedSingleEntityPhiTensorPointer(
            # Arguments specifically for SEPhiTensor
            entity=self.entity,
            min_vals=self._min_vals,
            max_vals=self._max_vals,
            scalar_manager=self.scalar_manager,
            # Arguments required for a Pointer to work
            client=client,
            id_at_location=id_at_location,
            object_type=object_type,
            tags=tags,
            description=description,
        )

    @property
    def gamma(self) -> InitialGammaTensor:

        """Property to cast this tensor into a GammaTensor"""
        return self.create_gamma()

    def create_gamma(
        self, scalar_manager: Optional[VirtualMachinePrivateScalarManager] = None
    ) -> InitialGammaTensor:

        """Return a new Gamma tensor based on this phi tensor"""

        if scalar_manager is None:
            scalar_manager = self.scalar_manager

        # Gamma expects an entity for each scalar
        entities = np.array([self.entity] * np.array(self.child.shape).prod()).reshape(
            self.shape
        )

        return InitialGammaTensor(
            values=self.child,
            min_vals=self.min_vals,
            max_vals=self.max_vals,
            entities=entities,
            scalar_manager=scalar_manager,
        )

    def publish(
        self, acc: Any, sigma: float, user_key: VerifyKey
    ) -> AcceptableSimpleType:
        print("PUBLISHING TO GAMMA:")
        print(self.child)
        return self.gamma.publish(acc=acc, sigma=sigma, user_key=user_key)

    @property
    def min_vals(self) -> np.ndarray:

        return self._min_vals

    @property
    def max_vals(self) -> np.ndarray:

        return self._max_vals

    def __repr__(self) -> str:

        """Pretty print some information, optimized for Jupyter notebook viewing."""
        return (
            f"{self.__class__.__name__}(entity={self.entity.name}, child={self.child})"
        )

    # Check for shape1 = (1,s), and shape2 = (,s) --> as an example
    def __eq__(self, other: SupportedChainType) -> SingleEntityPhiTensor:
        if is_acceptable_simple_type(other):
            if isinstance(other, np.ndarray):
                # If other is a Numpy Array, we need to check if shapes can be broadcast
                if is_broadcastable(other.shape, self.child.shape):  # type: ignore
                    data = self.child == other
                else:
                    raise Exception(
                        f"Tensor shapes do not match "  # type: ignore
                        f"for __eq__: {self.child.shape} != {other.child.shape}"  # type: ignore
                    )
            else:
                data = self.child == other
        elif isinstance(other, SingleEntityPhiTensor):
            if self.entity != other.entity:
                raise NotImplementedError(
                    "Operation not implemented yet for different entities"
                )
            else:
                if is_broadcastable(self.child.shape, other.child.shape):  # type: ignore
                    data = self.child == other.child
                else:
                    raise Exception(
                        f"Tensor shapes do not match for __eq__: {self.child.shape} != {other.child.shape}"
                    )
        elif isinstance(other, PassthroughTensor):
            if is_broadcastable(self.child.shape, other.child.shape):  # type: ignore
                data = self.child == other.child
        else:
            raise Exception(
                f"Tensor shapes do not match for __eq__: {self.child} != len{other}"
            )
        return SingleEntityPhiTensor(
            child=data,
            entity=self.entity,
            min_vals=self.min_vals * 0.0,
            max_vals=self.max_vals * 0.0 + 1.0,
            scalar_manager=self.scalar_manager,
        )

    def __ne__(self, other: SupportedChainType) -> SingleEntityPhiTensor:
        # Make use of the equal operator we just implemented, and invert the result
        opposite_result = self.__eq__(other)

        return SingleEntityPhiTensor(
            child=np.invert(opposite_result.child),
            entity=opposite_result.entity,
            min_vals=opposite_result.min_vals,
            max_vals=opposite_result.max_vals,
            scalar_manager=opposite_result.scalar_manager,
        )

    def __abs__(self) -> SingleEntityPhiTensor:

        data = self.child.abs()

        # create true/false gate inputs
        minvals_is_gt0 = self.min_vals > 0
        minvals_is_le0 = -minvals_is_gt0 + 1
        maxvals_is_gt0 = self.max_vals >= 0
        maxvals_is_le0 = -maxvals_is_gt0 + 1

        # create true/false gates
        is_strict_gt0 = minvals_is_gt0
        is_gtlt0 = minvals_is_le0 * maxvals_is_gt0
        is_strict_lt0 = minvals_is_le0 * maxvals_is_le0

        # if min_vals > 0, then new min_vals doesn't change
        min_vals_strict_gt0 = self.min_vals

        # if min_vals < 0 and max_vals > 0, then new min_vals = 0
        min_vals_gtlt0 = self.min_vals * 0

        # if min_vals < 0 and max_vals < 0, then new min_vals = -max_vals
        min_vals_strict_lt0 = -self.max_vals

        # sum of masked options
        min_vals = is_strict_gt0 * min_vals_strict_gt0
        min_vals = min_vals + (is_gtlt0 * min_vals_gtlt0)
        min_vals = min_vals + (is_strict_lt0 * min_vals_strict_lt0)

        #  if min_vals > 0, then new min_vals doesn't change
        max_vals_strict_gt0 = self.max_vals

        # if min_vals < 0 and max_vals > 0, then new min_vals = 0
        max_vals_gtlt0 = np.max([self.max_vals, -self.min_vals])  # type: ignore

        #  if min_vals < 0 and max_vals < 0, then new min_vals = -max_vals
        max_vals_strict_lt0 = -self.min_vals

        # sum of masked options
        max_vals = is_strict_gt0 * max_vals_strict_gt0
        max_vals = max_vals + (is_gtlt0 * max_vals_gtlt0)
        max_vals = max_vals + (is_strict_lt0 * max_vals_strict_lt0)

        entity = self.entity

        return SingleEntityPhiTensor(
            child=data,
            entity=entity,
            min_vals=min_vals,
            max_vals=max_vals,
            scalar_manager=self.scalar_manager,
        )

    def __add__(
        self, other: SupportedChainType
    ) -> Union[SingleEntityPhiTensor, IntermediateGammaTensor]:

        # if the tensor being added is also private
        if isinstance(other, SingleEntityPhiTensor):
            if self.entity.name != other.entity.name:
                return convert_to_gamma_tensor(self) + convert_to_gamma_tensor(other)

            data = self.child + other.child
            min_vals = self.min_vals + other.min_vals
            max_vals = self.max_vals + other.max_vals
            entity = self.entity

            return SingleEntityPhiTensor(
                child=data,
                entity=entity,
                min_vals=min_vals,
                max_vals=max_vals,
                scalar_manager=self.scalar_manager,
            )

        # if the tensor being added is a public tensor / int / float / etc.
        elif is_acceptable_simple_type(other):

            data = self.child + other
            min_vals = self.min_vals + other
            max_vals = self.max_vals + other
            entity = self.entity

            return SingleEntityPhiTensor(
                child=data,
                entity=entity,
                min_vals=min_vals,
                max_vals=max_vals,
                scalar_manager=self.scalar_manager,
            )

        else:
            raise NotImplementedError

    def __neg__(self) -> SingleEntityPhiTensor:

        data = self.child * -1
        min_vals = self.min_vals * -1
        max_vals = self.max_vals * -1
        entity = self.entity

        return SingleEntityPhiTensor(
            child=data,
            entity=entity,
            min_vals=min_vals,
            max_vals=max_vals,
            scalar_manager=self.scalar_manager,
        )

    def __getitem__(self, key: Any) -> SingleEntityPhiTensor:

        data = self.child.__getitem__(key)
        min_vals = self.min_vals.__getitem__(key)
        max_vals = self.max_vals.__getitem__(key)

        if isinstance(data, (np.number, bool, int, float)):
            data = np.array([data])  # 1 dimensional np.array
        if isinstance(min_vals, (np.number, bool, int, float)):
            min_vals = np.array(min_vals)  # 1 dimensional np.array
        if isinstance(max_vals, (np.number, bool, int, float)):
            max_vals = np.array(max_vals)  # 1 dimensional np.array

        entity = self.entity

        return SingleEntityPhiTensor(
            child=data,
            entity=entity,
            min_vals=min_vals,
            max_vals=max_vals,
            scalar_manager=self.scalar_manager,
        )

    def __gt__(self, other: SupportedChainType) -> SingleEntityPhiTensor:

        # if the tensor being added is also private
        if isinstance(other, SingleEntityPhiTensor):

            if self.entity != other.entity:
                # this should return a GammaTensor
                return NotImplemented

            data = (
                self.child > other.child
            ) * 1  # the * 1 just makes sure it returns integers instead of True/False
            min_vals = self.min_vals * 0
            max_vals = (self.max_vals * 0) + 1
            entity = self.entity

            return SingleEntityPhiTensor(
                child=data,
                entity=entity,
                min_vals=min_vals,
                max_vals=max_vals,
                scalar_manager=self.scalar_manager,
            )

        # if the tensor being added is a public tensor / int / float / etc.
        elif is_acceptable_simple_type(other):

            data = (self.child > other) * 1
            min_vals = self.min_vals * 0
            max_vals = (self.max_vals * 0) + 1
            entity = self.entity

            return SingleEntityPhiTensor(
                child=data,
                entity=entity,
                min_vals=min_vals,
                max_vals=max_vals,
                scalar_manager=self.scalar_manager,
            )

        else:
            return NotImplemented

    def __mul__(self, other: SupportedChainType) -> SingleEntityPhiTensor:

        if isinstance(other, SingleEntityPhiTensor):

            if self.entity != other.entity:
                return convert_to_gamma_tensor(self) * convert_to_gamma_tensor(other)

            data = self.child * other.child

            min_min = self.min_vals * other.min_vals
            min_max = self.min_vals * other.max_vals
            max_min = self.max_vals * other.min_vals
            max_max = self.max_vals * other.max_vals

            min_vals = np.min([min_min, min_max, max_min, max_max], axis=0)  # type: ignore
            max_vals = np.max([min_min, min_max, max_min, max_max], axis=0)  # type: ignore
            entity = self.entity

            return SingleEntityPhiTensor(
                child=data,
                entity=entity,
                min_vals=min_vals,
                max_vals=max_vals,
                scalar_manager=self.scalar_manager,
            )
        elif is_acceptable_simple_type(other):

            data = self.child * other

            min_min = self.min_vals * other
            min_max = self.min_vals * other
            max_min = self.max_vals * other
            max_max = self.max_vals * other

            min_vals = np.min([min_min, min_max, max_min, max_max], axis=0)  # type: ignore
            max_vals = np.max([min_min, min_max, max_min, max_max], axis=0)  # type: ignore
            entity = self.entity

            return SingleEntityPhiTensor(
                child=data,
                entity=entity,
                min_vals=min_vals,
                max_vals=max_vals,
                scalar_manager=self.scalar_manager,
            )

        else:
            return NotImplemented

    def __pos__(self) -> SingleEntityPhiTensor:
        """Identity operator, returns itself"""
        return self

    def __sub__(
        self, other: SupportedChainType
    ) -> Union[SingleEntityPhiTensor, IntermediateGammaTensor]:

        if isinstance(other, SingleEntityPhiTensor):
            if self.entity != other.entity:
<<<<<<< HEAD
                return convert_to_gamma_tensor(self) - convert_to_gamma_tensor(other)
=======
                # this should return a GammaTensor
                raise NotImplementedError
>>>>>>> 73273105

            data = self.child - other.child
            min_vals = self.min_vals - other.min_vals
            max_vals = self.max_vals - other.max_vals
            entity = self.entity

        elif is_acceptable_simple_type(other):
            if isinstance(other, np.ndarray):
                if not is_broadcastable(other.shape, self.child.shape):  # type: ignore
                    raise Exception(
                        f"Shapes do not match for subtraction: {self.child.shape} and {other.shape}"
                    )
            data = self.child - other
            min_vals = self.min_vals - other
            max_vals = self.max_vals - other
            entity = self.entity
        else:
            raise NotImplementedError
        return SingleEntityPhiTensor(
            child=data,
            entity=entity,
            min_vals=min_vals,
            max_vals=max_vals,
            scalar_manager=self.scalar_manager,
        )

    def __truediv__(self, other: SupportedChainType) -> SingleEntityPhiTensor:

        if isinstance(other, SingleEntityPhiTensor):

            if self.entity != other.entity:
                # this should return a GammaTensor
                return NotImplemented

            data = self.child / other.child

            if (other.min_vals == 0).any() or (other.max_vals == 0).any():

                raise Exception(
                    "Infinite sensitivity - we can support this in the future but not yet"
                )

            else:

                min_min = self.min_vals / other.min_vals
                min_max = self.min_vals / other.max_vals
                max_min = self.max_vals / other.min_vals
                max_max = self.max_vals / other.max_vals

                min_vals = np.min([min_min, min_max, max_min, max_max], axis=0)  # type: ignore
                max_vals = np.max([min_min, min_max, max_min, max_max], axis=0)  # type: ignore

            entity = self.entity

            return SingleEntityPhiTensor(
                child=data,
                entity=entity,
                min_vals=min_vals,
                max_vals=max_vals,
                scalar_manager=self.scalar_manager,
            )
        else:
            # Ignoring unsupported operand error b/c other logic is taken care of
            return self * (1 / other)  # type: ignore

    def dot(self, other: SupportedChainType) -> SingleEntityPhiTensor:
        return self.manual_dot(other)

    # ndarray.flatten(order='C')
    def flatten(self, order: str = "C") -> SingleEntityPhiTensor:
        data = self.child.flatten(order=order)
        min_vals = self.min_vals.flatten(order=order)  # type: ignore
        max_vals = self.max_vals.flatten(order=order)  # type: ignore
        entity = self.entity

        return SingleEntityPhiTensor(
            child=data,
            entity=entity,
            min_vals=min_vals,
            max_vals=max_vals,
            scalar_manager=self.scalar_manager,
        )

    def repeat(
        self, repeats: Union[int, TypeTuple[int, ...]], axis: Optional[int] = None
    ) -> SingleEntityPhiTensor:

        data = self.child.repeat(repeats, axis=axis)
        min_vals = self.min_vals.repeat(repeats, axis=axis)
        max_vals = self.max_vals.repeat(repeats, axis=axis)
        entity = self.entity

        return SingleEntityPhiTensor(
            child=data,
            entity=entity,
            min_vals=min_vals,
            max_vals=max_vals,
            scalar_manager=self.scalar_manager,
        )

    def reshape(self, *args: Any) -> SingleEntityPhiTensor:

        data = self.child.reshape(*args)
        min_vals = self.min_vals.reshape(*args)
        max_vals = self.max_vals.reshape(*args)
        entity = self.entity

        return SingleEntityPhiTensor(
            child=data,
            entity=entity,
            min_vals=min_vals,
            max_vals=max_vals,
            scalar_manager=self.scalar_manager,
        )

    def sum(self, *args: Any, **kwargs: Any) -> SingleEntityPhiTensor:

        data = self.child.sum(*args, **kwargs)
        min_vals = self.min_vals.sum(*args, **kwargs)
        max_vals = self.max_vals.sum(*args, **kwargs)
        entity = self.entity

        return SingleEntityPhiTensor(
            child=data,
            entity=entity,
            min_vals=min_vals,
            max_vals=max_vals,
            scalar_manager=self.scalar_manager,
        )

    def transpose(self, *args: Any, **kwargs: Any) -> SingleEntityPhiTensor:

        data = self.child.transpose(*args)
        min_vals = self.min_vals.transpose(*args)
        max_vals = self.max_vals.transpose(*args)
        entity = self.entity

        return SingleEntityPhiTensor(
            child=data,
            entity=entity,
            min_vals=min_vals,
            max_vals=max_vals,
            scalar_manager=self.scalar_manager,
        )


@implements(SingleEntityPhiTensor, np.expand_dims)
def expand_dims(a: npt.ArrayLike, axis: Optional[int] = None) -> SingleEntityPhiTensor:

    entity = a.entity  # type: ignore

    min_vals = np.expand_dims(a=a.min_vals, axis=axis)  # type: ignore
    max_vals = np.expand_dims(a=a.max_vals, axis=axis)  # type: ignore

    data = np.expand_dims(a.child, axis=axis)  # type: ignore

    return SingleEntityPhiTensor(
        child=data,
        entity=entity,
        min_vals=min_vals,
        max_vals=max_vals,
        scalar_manager=a.scalar_manager,  # type: ignore
    )


@implements(SingleEntityPhiTensor, np.mean)
def mean(*args: Any, **kwargs: Any) -> SingleEntityPhiTensor:
    entity = args[0].entity
    scalar_manager = args[0].scalar_manager

    for arg in args[1:]:
        if not isinstance(arg, SingleEntityPhiTensor):
            raise Exception("Can only call np.mean on objects of the same type.")

        if arg.entity != entity:
            return NotImplemented

    min_vals = np.mean([x.min_vals for x in args], **kwargs)
    max_vals = np.mean([x.max_vals for x in args], **kwargs)

    args, kwargs = inputs2child(*args, **kwargs)  # type: ignore

    data = np.mean(args, **kwargs)

    return SingleEntityPhiTensor(
        child=data,
        entity=entity,
        min_vals=min_vals,
        max_vals=max_vals,
        scalar_manager=scalar_manager,
    )<|MERGE_RESOLUTION|>--- conflicted
+++ resolved
@@ -36,11 +36,8 @@
 from ..tensor import Tensor
 from ..types import SupportedChainType  # type: ignore
 from ..util import inputs2child  # type: ignore
-<<<<<<< HEAD
 from .dp_tensor_converter import convert_to_gamma_tensor
-=======
 from .adp_tensor import ADPTensor
->>>>>>> 73273105
 from .initial_gamma import InitialGammaTensor
 from .initial_gamma import IntermediateGammaTensor
 
@@ -270,13 +267,8 @@
         return TensorWrappedSingleEntityPhiTensorPointer_PB
 
 
-<<<<<<< HEAD
-@bind_protobuf
-class SingleEntityPhiTensor(PassthroughTensor, AutogradTensorAncestor, RecursiveSerde):
-=======
 @serializable(recursive_serde=True)
 class SingleEntityPhiTensor(PassthroughTensor, AutogradTensorAncestor, ADPTensor):
->>>>>>> 73273105
 
     PointerClassOverride = TensorWrappedSingleEntityPhiTensorPointer
 
@@ -669,12 +661,7 @@
 
         if isinstance(other, SingleEntityPhiTensor):
             if self.entity != other.entity:
-<<<<<<< HEAD
                 return convert_to_gamma_tensor(self) - convert_to_gamma_tensor(other)
-=======
-                # this should return a GammaTensor
-                raise NotImplementedError
->>>>>>> 73273105
 
             data = self.child - other.child
             min_vals = self.min_vals - other.min_vals
