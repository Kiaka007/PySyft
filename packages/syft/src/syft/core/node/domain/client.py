# stdlib
import logging
import time
from typing import Any
from typing import Dict
from typing import Dict as TypeDict
from typing import List
from typing import Optional
from typing import Type
from typing import Union

# third party
from nacl.signing import SigningKey
from nacl.signing import VerifyKey
import names
import pandas as pd
from pandas import DataFrame

# syft absolute
from syft import deserialize

# relative
from ....core.common.serde.serialize import _serialize as serialize  # noqa: F401
from ....core.io.location.specific import SpecificLocation
from ....core.node.common.action.exception_action import ExceptionMessage
from ....core.pointer.pointer import Pointer
from ....logger import traceback_and_raise
from ....util import validate_field
from ...common.message import SyftMessage
from ...common.uid import UID
from ...io.address import Address
from ...io.location import Location
from ...io.route import Route
from ..common.client import Client
from ..common.client_manager.association_api import AssociationRequestAPI
from ..common.client_manager.dataset_api import DatasetRequestAPI
from ..common.client_manager.group_api import GroupRequestAPI
from ..common.client_manager.role_api import RoleRequestAPI
from ..common.client_manager.user_api import UserRequestAPI
from ..common.node_service.network_search.network_search_messages import (
    NetworkSearchMessage,
)
from ..common.node_service.node_setup.node_setup_messages import GetSetUpMessage
from ..common.node_service.object_transfer.object_transfer_messages import (
    LoadObjectMessage,
)
from ..common.node_service.request_receiver.request_receiver_messages import (
    RequestMessage,
)
from .enums import PyGridClientEnums
from .enums import RequestAPIFields


class RequestQueueClient:
    def __init__(self, client: Client) -> None:
        self.client = client
        self.handlers = RequestHandlerQueueClient(client=client)

        self.groups = GroupRequestAPI(client=self)
        self.users = UserRequestAPI(client=self)
        self.roles = RoleRequestAPI(client=self)
        self.association = AssociationRequestAPI(client=self)
        self.datasets = DatasetRequestAPI(client=self)

    @property
    def requests(self) -> List[RequestMessage]:

        # syft absolute
        from syft.core.node.common.node_service.get_all_requests.get_all_requests_messages import (
            GetAllRequestsMessage,
        )

        msg = GetAllRequestsMessage(
            address=self.client.address, reply_to=self.client.address
        )

        blob = serialize(msg, to_bytes=True)
        msg = deserialize(blob, from_bytes=True)

        requests = self.client.send_immediate_msg_with_reply(msg=msg).requests  # type: ignore

        for request in requests:
            request.gc_enabled = False
            request.owner_client_if_available = self.client

        return requests

    def get_request_id_from_object_id(self, object_id: UID) -> Optional[UID]:
        for req in self.requests:
            if req.object_id == object_id:
                return req.request_id

        return object_id

    def __getitem__(self, key: Union[str, int]) -> RequestMessage:
        if isinstance(key, str):
            for request in self.requests:
                if key == str(request.id.value):
                    return request
            traceback_and_raise(
                KeyError("No such request found for string id:" + str(key))
            )
        if isinstance(key, int):
            return self.requests[key]
        else:
            traceback_and_raise(KeyError("Please pass in a string or int key"))

        raise Exception("should not get here")

    def __repr__(self) -> str:
        return repr(self.requests)

    @property
    def pandas(self) -> pd.DataFrame:
        request_lines = [
            {
                "Requested Object's tags": request.object_tags,
                "Reason": request.request_description,
                "Request ID": request.id,
                "Requested Object's ID": request.object_id,
                "Requested Object's type": request.object_type,
            }
            for request in self.requests
        ]
        return pd.DataFrame(request_lines)

    def add_handler(
        self,
        action: str,
        print_local: bool = False,
        log_local: bool = False,
        tags: Optional[List[str]] = None,
        timeout_secs: int = -1,
        element_quota: Optional[int] = None,
    ) -> None:
        handler_opts = self._validate_options(
            id=UID(),
            action=action,
            print_local=print_local,
            log_local=log_local,
            tags=tags,
            timeout_secs=timeout_secs,
            element_quota=element_quota,
        )

        self._update_handler(handler_opts, keep=True)

    def remove_handler(self, key: Union[str, int]) -> None:
        handler_opts = self.handlers[key]

        self._update_handler(handler_opts, keep=False)

    def clear_handlers(self) -> None:
        for handler in self.handlers.handlers:
            id_str = str(handler["id"].value).replace("-", "")
            self.remove_handler(id_str)

    def _validate_options(
        self,
        action: str,
        print_local: bool = False,
        log_local: bool = False,
        tags: Optional[List[str]] = None,
        timeout_secs: int = -1,
        element_quota: Optional[int] = None,
        id: Optional[UID] = None,
    ) -> Dict[str, Any]:
        handler_opts: Dict[str, Any] = {}
        if action not in ["accept", "deny"]:
            traceback_and_raise(Exception("Action must be 'accept' or 'deny'"))
        handler_opts["action"] = action
        handler_opts["print_local"] = bool(print_local)
        handler_opts["log_local"] = bool(log_local)

        handler_opts["tags"] = []
        if tags is not None:
            for tag in tags:
                handler_opts["tags"].append(tag)
        handler_opts["timeout_secs"] = max(-1, int(timeout_secs))
        if element_quota is not None:
            handler_opts["element_quota"] = max(0, int(element_quota))

        if id is None:
            id = UID()
        handler_opts["id"] = id

        return handler_opts

    def _update_handler(self, request_handler: Dict[str, Any], keep: bool) -> None:
        # syft absolute
        from syft.core.node.common.node_service.request_handler import (
            UpdateRequestHandlerMessage,
        )

        msg = UpdateRequestHandlerMessage(
            address=self.client.address, handler=request_handler, keep=keep
        )
        self.client.send_immediate_msg_without_reply(msg=msg)


class RequestHandlerQueueClient:
    def __init__(self, client: Client) -> None:
        self.client = client

    @property
    def handlers(self) -> List[Dict]:
        # syft absolute
        from syft.core.node.common.node_service.request_handler import (
            GetAllRequestHandlersMessage,
        )

        msg = GetAllRequestHandlersMessage(
            address=self.client.address, reply_to=self.client.address
        )
        return validate_field(
            self.client.send_immediate_msg_with_reply(msg=msg), "handlers"
        )

    def __getitem__(self, key: Union[str, int]) -> Dict:
        """
        allow three ways to get an request handler:
            1. use id: str
            2. use tag: str
            3. use index: int
        """
        if isinstance(key, str):
            matches = 0
            match_handler: Optional[Dict] = None
            for handler in self.handlers:
                if key in str(handler["id"].value).replace("-", ""):
                    return handler
                if key in handler["tags"]:
                    matches += 1
                    match_handler = handler
            if matches == 1 and match_handler is not None:
                return match_handler
            elif matches > 1:
                raise KeyError("More than one item with tag:" + str(key))

            raise KeyError("No such request found for string id:" + str(key))
        if isinstance(key, int):
            return self.handlers[key]
        else:
            raise KeyError("Please pass in a string or int key")

    def __repr__(self) -> str:
        return repr(self.handlers)

    @property
    def pandas(self) -> pd.DataFrame:
        def _get_time_remaining(handler: dict) -> int:
            timeout_secs = handler.get("timeout_secs", -1)
            if timeout_secs == -1:
                return -1
            else:
                created_time = handler.get("created_time", 0)
                rem = timeout_secs - (time.time() - created_time)
                return round(rem)

        handler_lines = [
            {
                "tags": handler["tags"],
                "ID": handler["id"],
                "action": handler["action"],
                "remaining time (s):": _get_time_remaining(handler),
            }
            for handler in self.handlers
        ]
        return pd.DataFrame(handler_lines)


class DomainClient(Client):

    domain: SpecificLocation
    requests: RequestQueueClient

    def __init__(
        self,
        name: Optional[str],
        routes: List[Route],
        domain: SpecificLocation,
        network: Optional[Location] = None,
        device: Optional[Location] = None,
        vm: Optional[Location] = None,
        signing_key: Optional[SigningKey] = None,
        verify_key: Optional[VerifyKey] = None,
    ):
        super().__init__(
            name=name,
            routes=routes,
            network=network,
            domain=domain,
            device=device,
            vm=vm,
            signing_key=signing_key,
            verify_key=verify_key,
        )

        self.requests = RequestQueueClient(client=self)

        self.post_init()

        self.groups = GroupRequestAPI(client=self)
        self.users = UserRequestAPI(client=self)
        self.roles = RoleRequestAPI(client=self)
        self.association = AssociationRequestAPI(client=self)
        self.datasets = DatasetRequestAPI(client=self)

    def load(
        self, obj_ptr: Type[Pointer], address: Address, pointable: bool = False
    ) -> None:
        content = {
            RequestAPIFields.ADDRESS: serialize(address)
            .SerializeToString()  # type: ignore
            .decode(PyGridClientEnums.ENCODING),
            RequestAPIFields.UID: str(obj_ptr.id_at_location.value),
            RequestAPIFields.POINTABLE: pointable,
        }
        self._perform_grid_request(grid_msg=LoadObjectMessage, content=content)

    def setup(self, *, domain_name: Optional[str], **kwargs: Any) -> Any:

        if domain_name is None:
            domain_name = names.get_full_name() + "'s Domain"
            logging.info(
                "No Domain Name provided... picking randomly as: " + domain_name
            )

        kwargs["domain_name"] = domain_name

        response = self.conn.setup(**kwargs)  # type: ignore
        logging.info(response[RequestAPIFields.MESSAGE])

    def get_setup(self, **kwargs: Any) -> Any:
        return self._perform_grid_request(grid_msg=GetSetUpMessage, content=kwargs)

    def search(self, query: List, pandas: bool = False) -> Any:
        response = self._perform_grid_request(
            grid_msg=NetworkSearchMessage, content={RequestAPIFields.QUERY: query}
        )
        if pandas:
            response = DataFrame(response)

        return response

    def apply_to_network(
        self, target: Client, route_index: int = 0, **metadata: str
    ) -> None:
        self.association.create(source=self, target=target, metadata=metadata)

    def _perform_grid_request(
        self, grid_msg: Any, content: Optional[Dict[Any, Any]] = None
    ) -> SyftMessage:
        if content is None:
            content = {}
        # Build Syft Message
        content[RequestAPIFields.ADDRESS] = self.address
        content[RequestAPIFields.REPLY_TO] = self.address
        signed_msg = grid_msg(**content).sign(signing_key=self.signing_key)
        # Send to the dest
        response = self.send_immediate_msg_with_reply(msg=signed_msg)
        if isinstance(response, ExceptionMessage):
            raise response.exception_type
        else:
            return response

    @property
    def id(self) -> UID:
        return self.domain.id

    # # TODO: @Madhava make work
    # @property
    # def accountant(self):
    #     """Queries some service that returns a pointer to the ONLY real accountant for this
    #     user that actually affects object permissions when used in a .publish() method. Other accountant
    #     objects might exist in the object store but .publish() is just for simulation and won't change
    #     the permissions on the object it's called on."""

    # # TODO: @Madhava make work
    # def create_simulated_accountant(self, init_with_budget_remaining=True):
    #     """Creates an accountant in the remote store. If init_with_budget_remaining=True then the accountant
    #     is a copy of an existing accountant. If init_with_budget_remaining=False then it is a fresh accountant
    #     with the sam max budget."""

    @property
    def device(self) -> Optional[Location]:
        """This client points to a node, if that node lives within a device
        or is a device itself, this property will return the Location of that device
        if it is known by the client."""

        return super().device

    @device.setter
    def device(self, new_device: Location) -> Optional[Location]:
        """This client points to a node, if that node lives within a device
        or is a device itself and we learn the Location of that device, this setter
        allows us to save the Location of that device for use later. We use a getter
        (@property) and setter (@set) explicitly because we want all clients
        to efficiently save an address object for use when sending messages to their
        target. That address object will include this information if it is available"""

        traceback_and_raise(
            Exception("This client points to a domain, you don't need a Device ID.")
        )

    @property
    def vm(self) -> Optional[Location]:
        """This client points to a node, if that node lives within a vm
        or is a vm itself, this property will return the Location of that vm
        if it is known by the client."""

        return super().vm

    @vm.setter
    def vm(self, new_vm: Location) -> Optional[Location]:
        """This client points to a node, if that node lives within a vm
        or is a vm itself and we learn the Location of that vm, this setter
        allows us to save the Location of that vm for use later. We use a getter
        (@property) and setter (@set) explicitly because we want all clients
        to efficiently save an address object for use when sending messages to their
        target. That address object will include this information if it is available"""

        traceback_and_raise(
            Exception("This client points to a device, you don't need a VM Location.")
        )

    def __repr__(self) -> str:
        no_dash = str(self.id).replace("-", "")
        return f"<{type(self).__name__}: {no_dash}>"

    def update_vars(self, state: dict) -> pd.DataFrame:
        for ptr in self.store.store:
            tags = getattr(ptr, "tags", None)
            if tags is not None:
                for tag in tags:
                    state[tag] = ptr
        return self.store.pandas

<<<<<<< HEAD
    def load_dataset(self, assets: Any, **metadata: str) -> None:
        # relative
        from ....lib.python.util import downcast

=======
    def load_dataset(
        self,
        assets: Any,
        name: str,
        description: str,
        **metadata: TypeDict,
    ) -> None:
        # relative
        from ....lib.python.util import downcast

        metadata["name"] = bytes(name, "utf-8")  # type: ignore
        metadata["description"] = bytes(description, "utf-8")  # type: ignore

        for k, v in metadata.items():
            if isinstance(v, str):  # type: ignore
                metadata[k] = bytes(v, "utf-8")  # type: ignore

>>>>>>> d6688c7d
        assets = downcast(assets)
        metadata = downcast(metadata)

        binary_dataset = serialize(assets, to_bytes=True)

        self.datasets.create_syft(
            dataset=binary_dataset, metadata=metadata, platform="syft"
        )<|MERGE_RESOLUTION|>--- conflicted
+++ resolved
@@ -436,12 +436,6 @@
                     state[tag] = ptr
         return self.store.pandas
 
-<<<<<<< HEAD
-    def load_dataset(self, assets: Any, **metadata: str) -> None:
-        # relative
-        from ....lib.python.util import downcast
-
-=======
     def load_dataset(
         self,
         assets: Any,
@@ -459,7 +453,6 @@
             if isinstance(v, str):  # type: ignore
                 metadata[k] = bytes(v, "utf-8")  # type: ignore
 
->>>>>>> d6688c7d
         assets = downcast(assets)
         metadata = downcast(metadata)
 
