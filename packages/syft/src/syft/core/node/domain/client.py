--- conflicted
+++ resolved
@@ -462,13 +462,9 @@
                 source=domain_vpn_ip, target=network_vpn_ip, metadata=metadata
             )
 
-<<<<<<< HEAD
-        print("Application submitted.")
-=======
             print("Application submitted.")
         except Exception as e:
             print(f"Failed to apply to network with {client}. {e}")
->>>>>>> ecc25cb9
 
     @property
     def id(self) -> UID:
@@ -528,12 +524,6 @@
                     state[tag] = ptr
         return self.store.pandas
 
-<<<<<<< HEAD
-    def join_network(self, client: AbstractNodeClient) -> None:
-        return self.vpn.join_network(host_or_ip=client.routes[0].connection.host)  # type: ignore
-
-=======
->>>>>>> ecc25cb9
     def vpn_status(self) -> Dict[str, Any]:
         return self.vpn.get_status()
 
