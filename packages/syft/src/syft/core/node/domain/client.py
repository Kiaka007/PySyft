--- conflicted
+++ resolved
@@ -17,15 +17,12 @@
 import pandas as pd
 from pandas import DataFrame
 
-<<<<<<< HEAD
 # syft absolute
 from syft import deserialize
 from syft.core.node.common.node_service.node_setup.node_setup_messages import (
     UpdateSetupMessage,
 )
 
-=======
->>>>>>> a7d5ac43
 # relative
 from .... import deserialize
 from ....logger import traceback_and_raise
