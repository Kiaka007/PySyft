# stdlib
import asyncio
import os
import time
from typing import Any
from typing import Dict
from typing import List
from typing import Optional
from typing import Tuple
from typing import Union

# third party
import ascii_magic
from nacl.signing import SigningKey
from nacl.signing import VerifyKey

# relative
from ....lib.python import String
from ....logger import critical
from ....logger import debug
from ....logger import info
from ....logger import traceback
from ...common.message import SignedMessage
from ...common.message import SyftMessage
from ...common.uid import UID
from ...io.location import Location
from ...io.location import SpecificLocation
from ..common.action.get_object_action import GetObjectAction
from ..common.client import Client
from ..common.node import Node
from ..common.node_manager.association_request_manager import AssociationRequestManager
from ..common.node_manager.dataset_manager import DatasetManager
from ..common.node_manager.environment_manager import EnvironmentManager
from ..common.node_manager.group_manager import GroupManager
from ..common.node_manager.request_manager import RequestManager
from ..common.node_manager.role_manager import RoleManager
from ..common.node_manager.user_manager import UserManager
from ..common.node_service.association_request.association_request_service import (
    AssociationRequestService,
)
from ..common.node_service.dataset_manager.dataset_manager_service import (
    DatasetManagerService,
)
from ..common.node_service.group_manager.group_manager_service import (
    GroupManagerService,
)
from ..common.node_service.node_setup.node_setup_service import NodeSetupService
from ..common.node_service.object_request.object_request_service import (
    ObjectRequestServiceWithoutReply,
)
from ..common.node_service.object_request.object_request_service import RequestService
from ..common.node_service.request_answer.request_answer_messages import RequestStatus
from ..common.node_service.request_answer.request_answer_service import (
    RequestAnswerService,
)
from ..common.node_service.request_receiver.request_receiver_messages import (
    RequestMessage,
)
from ..common.node_service.role_manager.role_manager_service import RoleManagerService
from ..common.node_service.tensor_manager.tensor_manager_service import (
    TensorManagerService,
)
from ..common.node_service.user_manager.user_manager_service import UserManagerService
from ..device import Device
from ..device import DeviceClient
from .client import DomainClient


class Domain(Node):
    domain: SpecificLocation
    root_key: Optional[VerifyKey]

    child_type = Device
    client_type = DomainClient
    child_type_client_type = DeviceClient

    def __init__(
        self,
        name: Optional[str],
        network: Optional[Location] = None,
        domain: SpecificLocation = SpecificLocation(),
        device: Optional[Location] = None,
        vm: Optional[Location] = None,
        signing_key: Optional[SigningKey] = None,
        verify_key: Optional[VerifyKey] = None,
        root_key: Optional[VerifyKey] = None,
<<<<<<< HEAD
        db_path: Optional[str] = None,
=======
>>>>>>> 97d372ed
        db_engine: Any = None,
    ):
        super().__init__(
            name=name,
            network=network,
            domain=domain,
            device=device,
            vm=vm,
            signing_key=signing_key,
            verify_key=verify_key,
            db_engine=db_engine,
        )
        # specific location with name
        self.domain = SpecificLocation(name=self.name)
        self.root_key = root_key

        # Database Management Instances
        self.users = UserManager(db_engine)
        self.roles = RoleManager(db_engine)
        self.groups = GroupManager(db_engine)
        self.environments = EnvironmentManager(db_engine)
        self.association_requests = AssociationRequestManager(db_engine)
        self.data_requests = RequestManager(db_engine)
        self.datasets = DatasetManager(db_engine)
<<<<<<< HEAD
        # self.accountant =

=======
>>>>>>> 97d372ed
        # self.immediate_services_without_reply.append(RequestReceiverService)
        # self.immediate_services_without_reply.append(AcceptOrDenyRequestService)
        # self.immediate_services_without_reply.append(UpdateRequestHandlerService)

        self.immediate_services_with_reply.append(RequestAnswerService)
        # self.immediate_services_with_reply.append(GetAllRequestHandlersService)

        # Grid Domain Services
        self.immediate_services_with_reply.append(AssociationRequestService)
        # self.immediate_services_with_reply.append(DomainInfrastructureService)
        self.immediate_services_with_reply.append(NodeSetupService)
        self.immediate_services_with_reply.append(TensorManagerService)
        self.immediate_services_with_reply.append(RoleManagerService)
        self.immediate_services_with_reply.append(UserManagerService)
        self.immediate_services_with_reply.append(DatasetManagerService)
        self.immediate_services_with_reply.append(GroupManagerService)
        # self.immediate_services_with_reply.append(TransferObjectService)
        self.immediate_services_with_reply.append(RequestService)

        self.immediate_services_without_reply.append(ObjectRequestServiceWithoutReply)

        # TODO: @Madhava change to a map of accountants that are created on first
        # use of the DS key

        self.requests: List[RequestMessage] = list()
        # available_device_types = set()
        # TODO: add available compute types

        # default_device = None
        # TODO: add default compute type

        self._register_services()
        self.request_handlers: List[Dict[Union[str, String], Any]] = []
        self.handled_requests: Dict[Any, float] = {}

        self.post_init()

        # run the handlers in an asyncio future
        asyncio.ensure_future(self.run_handlers())

    def post_init(self) -> None:
        super().post_init()
        self.set_node_uid()

    def loud_print(self) -> None:
        install_path = os.path.abspath(
            os.path.join(os.path.realpath(__file__), "../../../../img/")
        )
        ascii_magic.to_terminal(
            ascii_magic.from_image_file(
                img_path=install_path + "/pygrid.png", columns=83
            )
        )

        print(
            r"""
                                                     __
                                                    |  \  _   _   _  .  _
                                                    |__/ (_) ||| (_| | | )
"""
        )

    @property
    def icon(self) -> str:
        return "🏰"

    @property
    def id(self) -> UID:
        return self.domain.id

    def message_is_for_me(self, msg: Union[SyftMessage, SignedMessage]) -> bool:

        # this needs to be defensive by checking domain_id NOT domain.id or it breaks
        try:
            return msg.address.domain_id == self.id and msg.address.device is None
        except Exception as excp3:
            critical(
                f"Error checking if {msg.pprint} is for me on {self.pprint}. {excp3}"
            )
            return False

    def set_request_status(
        self, message_request_id: UID, status: RequestStatus, client: Client
    ) -> bool:
        for req in self.requests:
            if req.request_id == message_request_id:
                req.owner_client_if_available = client
                if status == RequestStatus.Accepted:
                    req.accept()
                    return True
                elif status == RequestStatus.Rejected:
                    req.deny()
                    return True

        return False

    def get_request_status(self, message_request_id: UID) -> RequestStatus:
        # is it still pending
        for req in self.requests:
            if req.request_id == message_request_id:
                return RequestStatus.Pending

        # check if it was accepted
        # TODO remove brute search of all store objects
        # Currently theres no way to find which object to check the permissions
        # to find the stored request_id
        for obj_id in self.store.keys():
            for _, request_id in self.store[obj_id].read_permissions.items():
                if request_id == message_request_id:
                    return RequestStatus.Accepted

            for _, request_id in self.store[obj_id].search_permissions.items():
                if request_id == message_request_id:
                    return RequestStatus.Accepted

        # must have been rejected
        return RequestStatus.Rejected

    def _get_object(self, request: RequestMessage) -> Optional[Any]:
        try:
            obj_msg = GetObjectAction(
                id_at_location=request.object_id,
                address=request.owner_address,
                reply_to=self.address,
                delete_obj=False,
            )

            service = self.immediate_msg_with_reply_router[type(obj_msg)]
            response = service.process(
                node=self, msg=obj_msg, verify_key=self.root_verify_key
            )
            if response:
                obj = getattr(response, "obj", None)
                if obj is not None:
                    return obj
        except Exception as excp1:
            critical(f"Exception getting object for {request}. {excp1}")
        return None

    def _count_elements(self, obj: object) -> Tuple[bool, int]:
        allowed = False
        elements = 0

        nelement = getattr(obj, "nelement", None)
        if nelement is not None:
            elements = max(elements, int(nelement()))
            allowed = True

        return (allowed, elements)

    def _accept(self, request: RequestMessage) -> None:
        debug(f"Calling accept on request: {request.id}")
        request.destination_node_if_available = self
        request.accept()

    def _deny(self, request: RequestMessage) -> None:
        debug(f"Calling deny on request: {request.id}")
        request.destination_node_if_available = self
        request.deny()

    def _try_deduct_quota(
        self, handler: Dict[Union[str, String], Any], obj: Any
    ) -> bool:
        action = handler.get("action", None)
        if action == "accept":
            allowed, element_count = self._count_elements(obj=obj)
            if allowed:
                result = handler["element_quota"] - element_count
                if result >= 0:
                    # the request will be accepted so lets decrement the quota
                    handler["element_quota"] = max(0, result)
                    return True

        return False

    def check_handler(
        self, handler: Dict[Union[str, String], Any], request: RequestMessage
    ) -> bool:
        debug(f"HANDLER Check handler {handler} against {request.request_id}")

        tags = handler.get("tags", [])

        action = handler.get("action", None)
        print_local = handler.get("print_local", None)
        log_local = handler.get("log_local", None)
        element_quota = handler.get("element_quota", None)

        # We match a handler and a request when they have a same set of tags,
        # or if handler["tags"]=[], it matches with any request.
        if len(tags) > 0 and not set(request.object_tags) == set(tags):
            debug(f"HANDLER Ignoring request handler {handler} against {request}")
            return False

        # if we have any of these three rules we will need to get the object to
        # print it, log it, or check its quota
        obj = None
        if print_local or log_local or element_quota:
            obj = self._get_object(request=request)
            debug(f"> HANDLER Got object {obj} for checking")

        # we only want to accept or deny once
        handled = False

        # check quota and reject first
        if element_quota is not None:
            if not self._try_deduct_quota(handler=handler, obj=obj):
                debug(
                    f"> HANDLER Rejecting {request} element_quota={handler['element_quota']}"
                )
                self._deny(request=request)
                handled = True

        # if not rejected based on quota keep checking
        if not handled:
            if action == "accept":
                debug(f"Check accept {handler} against {request}")
                self._accept(request=request)
                handled = True
            elif action == "deny":
                self._deny(request=request)
                handled = True

        # print or log rules can execute multiple times so no complex logic here
        if print_local or log_local:
            log = f"> HANDLER Request {request.request_id}:"
            if len(request.request_description) > 0:
                log += f" {request.request_description}"
            log += f"\nValue: {obj}"

            # if these are enabled output them
            if print_local:
                critical(log)

            if log_local:
                info(log)

        # block the loop from handling this again, until the cleanup removes it
        # after a period of timeout
        if handled:
            self.handled_requests[request.id] = time.time()
        return handled

    def clean_up_handlers(self) -> None:
        # this makes sure handlers with timeout expire
        now = time.time()
        alive_handlers = []
        if len(self.request_handlers) > 0:
            for handler in self.request_handlers:
                timeout_secs = handler.get("timeout_secs", -1)
                if timeout_secs != -1:
                    created_time = handler.get("created_time", 0)
                    if now - created_time > timeout_secs:
                        continue
                alive_handlers.append(handler)
        self.request_handlers = alive_handlers

    def clean_up_requests(self) -> None:
        # this allows a request to be re-handled if the handler somehow failed
        now = time.time()
        processing_wait_secs = 5
        reqs_to_remove = []
        for req in self.handled_requests.keys():
            handle_time = self.handled_requests[req]
            if now - handle_time > processing_wait_secs:
                reqs_to_remove.append(req)

        for req in reqs_to_remove:
            self.handled_requests.__delitem__(req)

        alive_requests: List[RequestMessage] = []
        for request in self.requests:
            if request.timeout_secs is not None and request.timeout_secs > -1:
                if request.arrival_time is None:
                    critical(f"HANDLER Request has no arrival time. {request.id}")
                    request.set_arrival_time(arrival_time=time.time())
                arrival_time = getattr(request, "arrival_time", float(now))
                if now - arrival_time > request.timeout_secs:
                    # this request has expired
                    continue
            alive_requests.append(request)

        self.requests = alive_requests

    async def run_handlers(self) -> None:
        while True:
            await asyncio.sleep(0.01)
            try:
                self.clean_up_handlers()
                self.clean_up_requests()
                if len(self.request_handlers) > 0:
                    for request in self.requests:
                        # check if we have previously already handled this in an earlier iter
                        if request.id not in self.handled_requests:
                            for handler in self.request_handlers:
                                handled = self.check_handler(
                                    handler=handler, request=request
                                )
                                if handled:
                                    # we handled the request so we can exit the loop
                                    break
            except Exception as excp2:
                traceback(excp2)<|MERGE_RESOLUTION|>--- conflicted
+++ resolved
@@ -84,10 +84,6 @@
         signing_key: Optional[SigningKey] = None,
         verify_key: Optional[VerifyKey] = None,
         root_key: Optional[VerifyKey] = None,
-<<<<<<< HEAD
-        db_path: Optional[str] = None,
-=======
->>>>>>> 97d372ed
         db_engine: Any = None,
     ):
         super().__init__(
@@ -112,11 +108,6 @@
         self.association_requests = AssociationRequestManager(db_engine)
         self.data_requests = RequestManager(db_engine)
         self.datasets = DatasetManager(db_engine)
-<<<<<<< HEAD
-        # self.accountant =
-
-=======
->>>>>>> 97d372ed
         # self.immediate_services_without_reply.append(RequestReceiverService)
         # self.immediate_services_without_reply.append(AcceptOrDenyRequestService)
         # self.immediate_services_without_reply.append(UpdateRequestHandlerService)
