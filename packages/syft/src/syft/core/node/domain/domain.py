--- conflicted
+++ resolved
@@ -113,11 +113,7 @@
         self.association_requests = AssociationRequestManager(db_engine)
         self.data_requests = RequestManager(db_engine)
         self.datasets = DatasetManager(db_engine)
-<<<<<<< HEAD
-        self.acc = AdversarialAccountant(db_engine=db_engine, max_budget=10)
-=======
-        self.acc = AdversarialAccountant(max_budget=10000)
->>>>>>> 6ae3aaf3
+        self.acc = AdversarialAccountant(db_engine=db_engine, max_budget=10000)
 
         # self.immediate_services_without_reply.append(RequestReceiverService)
         # self.immediate_services_without_reply.append(AcceptOrDenyRequestService)
