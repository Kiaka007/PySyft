# stdlib
from io import BytesIO
from typing import Any
from typing import Generator
from typing import List

<<<<<<< HEAD
=======
# third party
from pydantic import BaseSettings

>>>>>>> ac82d799
# relative
from ...common.serde.serialize import _serialize as serialize
from ...common.uid import UID
from ...store.proxy_dataset import ProxyDataClass
from ...store.util import get_s3_client


def read_chunks(
<<<<<<< HEAD
    fp: BytesIO, chunk_size: int = 1024**3
=======
    fp: BytesIO, chunk_size: int = 1024 ** 3
>>>>>>> ac82d799
) -> Generator[bytes, None, None]:
    """Read data in chunks from the file."""
    while True:
        data = fp.read(chunk_size)
        if not data:
            break
        yield data


def listify(x: Any) -> List[Any]:
    """turns x into a list.
    If x is a list or tuple, return as list.
    if x is not a list: return [x]
    if x is None: return []

    Args:
        x (Any): some object

    Returns:
        List[Any]: x, as a list
    """
    return list(x) if isinstance(x, (list, tuple)) else ([] if x is None else [x])


def upload_result_to_s3(
<<<<<<< HEAD
    asset_name: str, dataset_name: str, domain_id: UID, data: Any
) -> ProxyDataClass:

    s3_client = get_s3_client(docker_host=True)
=======
    asset_name: str,
    dataset_name: str,
    domain_id: UID,
    data: Any,
    settings: BaseSettings,
) -> ProxyDataClass:

    s3_client = get_s3_client(settings=settings)
>>>>>>> ac82d799

    binary_dataset: bytes = serialize(data, to_bytes=True)  # type: ignore

    # 1 - Starts to upload binary data into Seaweed.
    # TODO: Make this a resumable upload and ADD progress bar.
    binary_buffer = BytesIO(binary_dataset)

    filename = f"{dataset_name}/{asset_name}"

    # 3 - Send a message to PyGrid warning about dataset upload complete!
    upload_response = s3_client.put_object(
        Bucket=domain_id.no_dash,
        Body=binary_buffer,
        Key=filename,
        ContentType="application/octet-stream",
    )

    # TODO: Throw an exception if the response is not valid
    print("Upload Result")
    print(upload_response)

    data_dtype = str(type(data))
    proxy_obj = ProxyDataClass(
        asset_name=asset_name,
        dataset_name=dataset_name,
        node_id=domain_id,
        dtype=data_dtype,
        shape=data.shape,
    )
    return proxy_obj<|MERGE_RESOLUTION|>--- conflicted
+++ resolved
@@ -4,12 +4,9 @@
 from typing import Generator
 from typing import List
 
-<<<<<<< HEAD
-=======
 # third party
 from pydantic import BaseSettings
 
->>>>>>> ac82d799
 # relative
 from ...common.serde.serialize import _serialize as serialize
 from ...common.uid import UID
@@ -18,11 +15,7 @@
 
 
 def read_chunks(
-<<<<<<< HEAD
-    fp: BytesIO, chunk_size: int = 1024**3
-=======
     fp: BytesIO, chunk_size: int = 1024 ** 3
->>>>>>> ac82d799
 ) -> Generator[bytes, None, None]:
     """Read data in chunks from the file."""
     while True:
@@ -48,12 +41,6 @@
 
 
 def upload_result_to_s3(
-<<<<<<< HEAD
-    asset_name: str, dataset_name: str, domain_id: UID, data: Any
-) -> ProxyDataClass:
-
-    s3_client = get_s3_client(docker_host=True)
-=======
     asset_name: str,
     dataset_name: str,
     domain_id: UID,
@@ -62,7 +49,6 @@
 ) -> ProxyDataClass:
 
     s3_client = get_s3_client(settings=settings)
->>>>>>> ac82d799
 
     binary_dataset: bytes = serialize(data, to_bytes=True)  # type: ignore
 
