--- conflicted
+++ resolved
@@ -76,36 +76,16 @@
         return values
 
     def __contains__(self, key: UID) -> bool:
-<<<<<<< HEAD
         local_session = sessionmaker(bind=self.db)()
-        result =  (
-            local_session.query(BinObject)
-            .filter_by(id=str(key.value))
-            .first()
-            is not None
-        )
+        result = local_session.query(BinObject).filter_by(id=str(key.value)).first() is not None
         local_session.close()
         return result
 
     def __getitem__(self, key: UID) -> StorableObject:
         local_session = sessionmaker(bind=self.db)()
-        bin_obj = (
-            local_session.query(BinObject)
-            .filter_by(id=str(key.value))
-            .first()
-        )
+        bin_obj = local_session.query(BinObject).filter_by(id=str(key.value)).first()
         obj_metadata = (
-            local_session.query(ObjectMetadata)
-            .filter_by(obj=str(key.value))
-            .first()
-=======
-        return self.db.query(BinObject).filter_by(id=str(key.value)).first() is not None
-
-    def __getitem__(self, key: UID) -> StorableObject:
-        bin_obj = self.db.query(BinObject).filter_by(id=str(key.value)).first()
-        obj_metadata = (
-            self.db.query(ObjectMetadata).filter_by(obj=str(key.value)).first()
->>>>>>> ea9633be
+            local_session.query(ObjectMetadata).filter_by(obj=str(key.value)).first()
         )
 
         if not bin_obj or not obj_metadata:
@@ -159,26 +139,15 @@
 
     def delete(self, key: UID) -> None:
         try:
-<<<<<<< HEAD
             local_session = sessionmaker(bind=self.db)()
-            metadata_to_delete = (
-                local_session.query(ObjectMetadata)
-                .filter_by(obj=str(key.value))
-                .first()
-=======
+            
             object_to_delete = (
-                self.db.query(BinObject).filter_by(id=str(key.value)).first()
+                local_session.query(BinObject).filter_by(id=str(key.value)).first()
             )
             metadata_to_delete = (
-                self.db.query(BinObject).filter_by(obj=str(key.value)).first()
->>>>>>> ea9633be
+                local_session.query(ObjectMetadata).filter_by(obj=str(key.value)).first()
             )
 
-            object_to_delete = (
-                local_session.query(BinObject)
-                .filter_by(id=str(key.value))
-                .first()
-            )
             local_session.delete(metadata_to_delete)
             local_session.delete(object_to_delete)
             local_session.commit()
