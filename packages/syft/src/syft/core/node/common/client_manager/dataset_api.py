# stdlib
import logging
import sys
from typing import Any
from typing import Dict
from typing import Iterable
from typing import List
from typing import Optional
from typing import Union

# third party
import pandas as pd

# relative
from ..... import deserialize
from .....core.tensor.autodp.adp_tensor import ADPTensor
from .....core.tensor.tensor import Tensor
from ....common import UID
from ....common.serde.serialize import _serialize as serialize  # noqa: F401
from ...abstract.node import AbstractNodeClient
from ...domain.enums import RequestAPIFields
from ...domain.enums import ResponseObjectEnum
from ..node_service.dataset_manager.dataset_manager_messages import CreateDatasetMessage
from ..node_service.dataset_manager.dataset_manager_messages import DeleteDatasetMessage
from ..node_service.dataset_manager.dataset_manager_messages import GetDatasetMessage
from ..node_service.dataset_manager.dataset_manager_messages import GetDatasetsMessage
from ..node_service.dataset_manager.dataset_manager_messages import UpdateDatasetMessage
from .request_api import RequestAPI

initial_boilerplate = """<style>
        #myInput {
          background-position: 10px 12px; /* Position the search icon */
          background-repeat: no-repeat; /* Do not repeat the icon image */
          background-color: #bbb;
          width: 98%; /* Full-width */
          font-size: 14px; /* Increase font-size */
          padding: 12px 20px 12px 40px; /* Add some padding */
          border: 1px solid #ddd; /* Add a grey border */
          margin-bottom: 12px; /* Add some space below the input */
        }

        #myTable {
          border-collapse: collapse; /* Collapse borders */
          width: 50%; /* Full-width */
          border: 1px solid #ddd; /* Add a grey border */
          font-size: 14px; /* Increase font-size */
        }

        #myTable th, #myTable td {
          text-align: left; /* Left-align text */
          padding: 10px; /* Add padding */
        }

        #myTable tr {
          /* Add a bottom border to all table rows */
          border-bottom: 1px solid #ddd;
        }

        #myTable tr.header, #myTable tr:hover {
          /* Add a grey background color to the table header and on hover */
          background-color: #777;
        }
        </style>

        <table id="myTable">
          <tr class="header">
            <th style="width:15%;">Asset Key</th>
            <th style="width:20%;">Type</th>
            <th style="width:10%;">Shape</th>
          </tr>
        """

end_boilerplate = """
        </table>

        <script>
        function myFunction() {
          // Declare variables
          var input, filter, table, tr, td, i, txtValue;
          input = document.getElementById("myInput");
          filter = input.value.toUpperCase();
          table = document.getElementById("myTable");
          tr = table.getElementsByTagName("tr");

          // Loop through all table rows, and hide those who don't match the search query
          for (i = 0; i < tr.length; i++) {
            name_td = tr[i].getElementsByTagName("td")[1];
            desc_td = tr[i].getElementsByTagName("td")[2];
            asset_td = tr[i].getElementsByTagName("td")[3];
            id_td = tr[i].getElementsByTagName("td")[4];
            if (name_td || desc_td || asset_td || id_td) {
              name_txtValue = name_td.textContent || name_td.innerText;
              desc_txtValue = desc_td.textContent || name_td.innerText;
              asset_txtValue = asset_td.textContent || name_td.innerText;
              id_txtValue = id_td.textContent || name_td.innerText;
              name_bool = name_txtValue.toUpperCase().indexOf(filter) > -1;
              desc_bool = desc_txtValue.toUpperCase().indexOf(filter) > -1;
              asset_bool = asset_txtValue.toUpperCase().indexOf(filter) > -1;
              id_bool = id_txtValue.toUpperCase().indexOf(filter) > -1;
              if (name_bool || desc_bool || asset_bool || id_bool) {
                tr[i].style.display = "";
              } else {
                tr[i].style.display = "none";
              }
            }
          }
        }
        </script>"""


class DatasetRequestAPI(RequestAPI):
    def __init__(self, client: AbstractNodeClient):
        super().__init__(
            client=client,
            create_msg=CreateDatasetMessage,
            get_msg=GetDatasetMessage,
            get_all_msg=GetDatasetsMessage,
            update_msg=UpdateDatasetMessage,
            delete_msg=DeleteDatasetMessage,
            response_key=ResponseObjectEnum.DATASET,
        )

    def create_syft(self, **kwargs: Any) -> None:
        super().create(**kwargs)

    def create_grid_ui(self, path: str, **kwargs) -> Dict[str, str]:  # type: ignore
        response = self.node.conn.send_files(  # type: ignore
            "/datasets", path, form_name="metadata", form_values=kwargs
        )  # type: ignore
        logging.info(response[RequestAPIFields.MESSAGE])

    def all(self) -> List[Any]:
        result = [
            content
            for content in self.perform_api_request(
                syft_msg=self._get_all_message
            ).metadatas
        ]

        new_all = list()
        for dataset in result:
            new_dataset = {}
            for k, v_blob in dataset.items():
                if k not in ["str_metadata", "blob_metadata", "manifest"]:
                    new_dataset[k] = deserialize(v_blob, from_bytes=True)
            new_all.append(new_dataset)

        return new_all

    def __getitem__(self, key: Union[str, int, slice]) -> Any:
        # optionally we should be able to pass in the index of the dataset we want
        # according to the order displayed when displayed as a pandas table

        if isinstance(key, int):
            a = self.all()
            d = a[key : key + 1]  # noqa: E203
            return Dataset(d, self.client, key=key, **a[key])

        elif isinstance(key, slice):

            class NewObject:
                def _repr_html_(self2: Any) -> str:
                    return self.dataset_list_to_html(
                        self.all_as_datasets().__getitem__(key)  # type: ignore
                    )

            return NewObject()

    def all_as_datasets(self) -> List[Any]:
        a = self.all()
        out = list()
        for key, d in enumerate(a):
            raw = a[key : key + 1]  # noqa: E203
            out.append(Dataset(raw, self.client, key=key, **a[key]))
        return out

    def __len__(self) -> int:
        return len(self.all())

    def __delitem__(self, key: int) -> Any:

        try:
            dataset = self.all()[key]
        except IndexError as err:
            raise err

        dataset_id = dataset.get("id")
        dataset_name = dataset.get("name", "")

        pref = input(
            f"You are about to delete the `{dataset_name}` ? 🚨 \n"
            "All information related to this dataset will be permanantely deleted.\n"
            "Please enter y/n to proceed: "
        )
        while pref != "y" and pref != "n":
            pref = input("Invalid input '" + pref + "', please specify 'y' or 'n'.")
        if pref == "n":
            raise Exception("Dataset deletion is cancelled.")

        self.delete(dataset_id=dataset_id)
        sys.stdout.write(f"Dataset: `{dataset_name}` is successfully deleted.")

        return True

    def _repr_html_(self) -> str:
        if len(self) > 0:
            return self.dataset_list_to_html(self.all_as_datasets())
        return "(no datasets found)"

    @staticmethod
    def dataset_list_to_html(dataset_iterable: List[Any]) -> str:

        initial_boilerplate = """<style>
                #myInput {
                  background-position: 10px 12px; /* Position the search icon */
                  background-repeat: no-repeat; /* Do not repeat the icon image */
                  background-color: #bbb;
                  width: 98%; /* Full-width */
                  font-size: 14px; /* Increase font-size */
                  padding: 12px 20px 12px 40px; /* Add some padding */
                  border: 1px solid #ddd; /* Add a grey border */
                  margin-bottom: 12px; /* Add some space below the input */
                }

                #myTable {
                  border-collapse: collapse; /* Collapse borders */
                  width: 100%; /* Full-width */
                  border: 1px solid #ddd; /* Add a grey border */
                  font-size: 14px; /* Increase font-size */
                }

                #myTable th, #myTable td {
                  text-align: left; /* Left-align text */
                  padding: 10px; /* Add padding */
                }

                #myTable tr {
                  /* Add a bottom border to all table rows */
                  border-bottom: 1px solid #ddd;
                }

                #myTable tr.header, #myTable tr:hover {
                  /* Add a grey background color to the table header and on hover */
                  background-color: #777;
                }
                </style>

<<<<<<< HEAD
                <table id="myTable">
=======
                <table id="myTable" style="width:1000px">
>>>>>>> 6c89814e
                  <tr class="header">
                    <th style="width:30px">Idx</th>
                    <th style="width:20%;">Name</th>
                    <th style="width:35%;">Description</th>
                    <th style="width:20%;">Assets</th>
                    <th style="width:300px;">Id</th>
                  </tr>
                """

        rows = ""
        for row_i, d in enumerate(dataset_iterable):

            data = d.data
            truncated_assets = False
            if len(data) > 3:
                truncated_assets = True
                data = data[:3]

            assets = ""
            for i, a in enumerate(data):
                assets += '["' + a["name"] + '"] -> ' + a["dtype"] + "<br /><br />"

            if truncated_assets:
                assets += "...<br /><br />"

            rows += (
                """

          <tr>
            <td>["""
                + str(d.key)
                + """]</td>
            <td>"""
                + d.name
                + """</td>
            <td>"""
                + d.description[0:500]
                + """</td>
            <td>"""
                + assets
                + """</td>
            <td>"""
                + d.id
                + """</td>
          </tr>"""
            )

        return initial_boilerplate + rows + end_boilerplate


class Dataset:
    def __init__(
        self,
        raw: Any,
        client: AbstractNodeClient,
        description: str,
        name: str,
        id: UID,
        key: int,
        data: Any,
        tags: List[str] = [],
    ) -> None:
        self.raw = raw
        self.description = description
        self.name = name
        self.id = id
        self.tags = tags
        self.data = data
        self.client = client
        self.key = key

    @property
    def pandas(self) -> pd.DataFrame:
        return pd.DataFrame(self.raw)

    @property
    def assets(self) -> Any:
        return self.data

    def __getitem__(self, key: str) -> Any:
        keys = list()
        for d in self.data:
            if d["name"] == key:
                return self.client.store[d["id"]]  # type: ignore
            keys.append(d["name"])

        raise KeyError(
            "Asset '" + key + "' doesn't exist! Try one of these: " + str(keys)
        )

    def _repr_html_(self) -> str:

        print("Dataset: " + self.name)
        print("Description: " + self.description)
        print()

        rows = ""

        data = self.data

        if len(data) > 15:
            print(
                "WARNING: Too many assets to print... truncating... You "
                "may run \n\n assets = my_dataset.assets \n\nto view receive a "
                "dictionary you can parse through using Python\n(as opposed to blowing up your notebook"
                " with a massive printed table).\n"
            )
            data = data[0:15]

        assets = ""
        for i, a in enumerate(data):
            assets += '["' + a["name"] + '"] -> ' + a["dtype"] + "<br /><br />"

            rows += (
                """

              <tr>
            <td>[\""""
                + a["name"]
                + """\"]</td>
            <td>"""
                + a["dtype"]
                + """</td>
            <td>"""
                + a["shape"]
                + """</td>
          </tr>"""
            )
        end_boilerplate = """
        </table>

        """

        return initial_boilerplate + rows + end_boilerplate

    def add(self, name: str, value: Any, skip_checks: bool = False) -> None:
        """Add a new asset to the dataset.

        Args:
            name (str): Name of the asset
            value (dict): Value of the asset
        """

        # relative
        from .....lib.python.util import downcast

        if not skip_checks:
            if not isinstance(value, Tensor) or not isinstance(
                getattr(value, "child", None), ADPTensor
            ):
                raise Exception(
                    "ERROR: all private assets must be NumPy ndarray.int32 assets "
                    + "with proper Differential Privacy metadata applied.\n"
                    + "\n"
                    + "Example: syft.Tensor(np.ndarray([1,2,3,4]).astype(np.int32)).private()\n\n"
                    + "and then follow the wizard. 🧙"
                )
                # print(
                #     "\n\nWARNING - Non-DP Asset: You just passed in a asset '"
                #     + name
                #     + "' which cannot be tracked with differential privacy because it is a "
                #     + str(type(value))
                #     + " object.\n\n"
                #     + "This means you'll need to manually approve any requests which "
                #     + "leverage this data. If this is ok with you, proceed. If you'd like to use "
                #     + "automatic differential privacy budgeting, please pass in a DP-compatible tensor type "
                #     + "such as by calling .private() on a sy.Tensor with a np.int32 or np.float32 inside."
                # )
                #
                # pref = input("Are you sure you want to proceed? (y/n)")
                #
                # while pref != "y" and pref != "n":
                #     pref = input(
                #         "Invalid input '" + pref + "', please specify 'y' or 'n'."
                #     )
                # if pref == "n":
                #     raise Exception("Dataset loading cancelled.")

            existing_asset_names = [d.get("name") for d in self.data]
            if name in existing_asset_names:
                raise KeyError(
                    f"Asset with name: `{name}` already exists. "
                    "Please use a different name."
                )

            asset = {name: value}
            asset = downcast(asset)
            binary_dataset = serialize(asset, to_bytes=True)

            metadata = {"dataset_id": bytes(str(self.id), "utf-8")}
            metadata = downcast(metadata)

            sys.stdout.write("\rLoading dataset... uploading...")
            # Add a new asset to the dataset pointer
            DatasetRequestAPI(self.client).create_syft(
                dataset=binary_dataset, metadata=metadata, platform="syft"
            )
            sys.stdout.write("\rLoading dataset... uploading... \nSUCCESS!")
            self.refresh()

    def delete(self, name: str) -> bool:
        """Delete the asset with the given name."""

        asset_id = None

        for d in self.data:
            if d["name"] == name:
                asset_id = d["id"]  # Id of the first matching name
                break

        if asset_id is None:
            raise KeyError(f"The asset with name `{name}` does not exists.")

        pref = input(
            f"You are about to permanantely delete the asset `{name}` ? 🚨 \n"
            "Please enter y/n to proceed: "
        )
        while pref != "y" and pref != "n":
            pref = input("Invalid input '" + pref + "', please specify 'y' or 'n'.")
        if pref == "n":
            sys.stdout.write("Asset deletion cancelled.")
            return False

        DatasetRequestAPI(self.client).delete(
            dataset_id=self.id, bin_object_id=asset_id
        )
        self.refresh()

        return True

    def refresh(self) -> None:
        """Update data to its latest state."""

        datasets = DatasetRequestAPI(self.client).all()
        self.data = datasets[self.key].get("data", [])

    def iter(self, exclude: Optional[List[str]] = None) -> Iterable:
        """Generate an asset iterable."""

        exclude = [] if exclude is None else exclude

        for asset in self.data:
            asset_name = asset["name"]
            if asset_name not in exclude:
                asset_id = asset["id"].replace("-", "")
                yield self.client.store[asset_id]  # type: ignore<|MERGE_RESOLUTION|>--- conflicted
+++ resolved
@@ -245,11 +245,7 @@
                 }
                 </style>
 
-<<<<<<< HEAD
-                <table id="myTable">
-=======
                 <table id="myTable" style="width:1000px">
->>>>>>> 6c89814e
                   <tr class="header">
                     <th style="width:30px">Idx</th>
                     <th style="width:20%;">Name</th>
