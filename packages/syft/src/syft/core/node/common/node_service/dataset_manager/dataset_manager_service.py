# stdlib
import csv
import io
import tarfile
from typing import Callable
from typing import Dict as TypeDict
from typing import List
from typing import Type
from typing import Union

# third party
from nacl.signing import VerifyKey
import numpy as np
import torch as th

# relative
from ...... import deserialize
from ......util import get_tracer
from .....common.group import VERIFYALL
from .....common.message import ImmediateSyftMessageWithReply
from .....common.uid import UID
from .....store.storeable_object import StorableObject
from ....domain.domain_interface import DomainInterface
from ...exceptions import AuthorizationError
from ...exceptions import DatasetNotFoundError
from ...node_table.utils import model_to_json
from ..auth import service_auth
from ..node_service import ImmediateNodeServiceWithReply
from ..success_resp_message import SuccessResponseMessage
from .dataset_manager_messages import CreateDatasetMessage
from .dataset_manager_messages import DeleteDatasetMessage
from .dataset_manager_messages import GetDatasetMessage
from .dataset_manager_messages import GetDatasetResponse
from .dataset_manager_messages import GetDatasetsMessage
from .dataset_manager_messages import GetDatasetsResponse
from .dataset_manager_messages import UpdateDatasetMessage

ENCODING = "UTF-8"

tracer = get_tracer()


def _handle_dataset_creation_grid_ui(
    msg: CreateDatasetMessage, node: DomainInterface, verify_key: VerifyKey
) -> None:

    file_obj = io.BytesIO(msg.dataset)
    tar_obj = tarfile.open(fileobj=file_obj)
    tar_obj.extractall()
    dataset_id = node.datasets.register(**msg.metadata)
    for item in tar_obj.getmembers():
        if not item.isdir():
            extracted_file = tar_obj.extractfile(item.name)
            if not extracted_file:
                # TODO: raise CustomError
                raise ValueError("Dataset Tar corrupted")

            reader = csv.reader(
                extracted_file.read().decode().split("\n"),
                delimiter=",",
            )
            dataset = []

            for row in reader:
                if len(row) != 0:
                    dataset.append(row)
            dataset = np.array(dataset, dtype=np.float)
            df = th.tensor(dataset, dtype=th.float32)
            id_at_location = UID()

            # Step 2: create message which contains object to send
            storable = StorableObject(
                id=id_at_location,
                data=df,
                tags=["#" + item.name.split("/")[-1]],
                search_permissions={VERIFYALL: None},
                read_permissions={node.verify_key: node.id, verify_key: None},
                write_permissions={node.verify_key: node.id, verify_key: None},
            )
            node.store[storable.id] = storable

            node.datasets.add(
                name=item.name,
                dataset_id=str(dataset_id),
                obj_id=str(id_at_location.value),
                dtype=df.__class__.__name__,
                shape=str(tuple(df.shape)),
            )


def _handle_dataset_creation_syft(
    msg: CreateDatasetMessage, node: DomainInterface, verify_key: VerifyKey
) -> None:
<<<<<<< HEAD
    with tracer.start_as_current_span("_handle_dataset_creation_syft"):
        with tracer.start_as_current_span("deserialization"):
            result = deserialize(msg.dataset, from_bytes=True)
        dataset_id = msg.metadata.get("dataset_id")
        if not dataset_id:
            dataset_id = node.datasets.register(**msg.metadata)

        for table_name, table in result.items():
            id_at_location = UID()
            storable = StorableObject(
                id=id_at_location,
                data=table,
                tags=[f"#{table_name}"],
                search_permissions={VERIFYALL: None},
                read_permissions={node.verify_key: node.id, verify_key: None},
            )
            with tracer.start_as_current_span("save to DB"):
                node.store[storable.id] = storable
            node.datasets.add(
                name=table_name,
                dataset_id=str(dataset_id),
                obj_id=str(id_at_location.value),
                dtype=str(table.__class__.__name__),
                shape=str(table.shape),
            )
=======
    result = deserialize(msg.dataset, from_bytes=True)
    dataset_id = msg.metadata.get("dataset_id")
    if not dataset_id:
        dataset_id = node.datasets.register(**msg.metadata)

    for table_name, table in result.items():
        id_at_location = UID()
        storable = StorableObject(
            id=id_at_location,
            data=table,
            tags=[f"#{table_name}"],
            search_permissions={VERIFYALL: None},
            read_permissions={node.verify_key: node.id, verify_key: None},
            write_permissions={node.verify_key: node.id, verify_key: None},
        )
        node.store[storable.id] = storable
        node.datasets.add(
            name=table_name,
            dataset_id=str(dataset_id),
            obj_id=str(id_at_location.value),
            dtype=str(table.__class__.__name__),
            shape=str(table.shape),
        )
>>>>>>> 67172d6c


def create_dataset_msg(
    msg: CreateDatasetMessage,
    node: DomainInterface,
    verify_key: VerifyKey,
) -> SuccessResponseMessage:
    # Check key permissions
    _allowed = node.users.can_upload_data(verify_key=verify_key)

    if not _allowed:
        raise AuthorizationError("You're not allowed to upload data!")

    if msg.platform == "syft":
        _handle_dataset_creation_syft(msg, node, verify_key)
    elif msg.platform == "grid-ui":
        _handle_dataset_creation_grid_ui(msg, node, verify_key)

    return SuccessResponseMessage(
        address=msg.reply_to,
        resp_msg="Dataset Created Successfully!",
    )


def get_dataset_metadata_msg(
    msg: GetDatasetMessage,
    node: DomainInterface,
    verify_key: VerifyKey,
) -> GetDatasetResponse:
    ds, objs = node.datasets.get(msg.dataset_id)
    if not ds:
        raise DatasetNotFoundError
    dataset_json = model_to_json(ds)
    # these types seem broken
    dataset_json["data"] = [
        {"name": obj.name, "id": obj.obj, "dtype": obj.dtype, "shape": obj.shape}  # type: ignore
        for obj in objs
    ]
    return GetDatasetResponse(
        address=msg.reply_to,
        metadata=dataset_json,
    )


def get_all_datasets_metadata_msg(
    msg: GetDatasetsMessage,
    node: DomainInterface,
    verify_key: VerifyKey,
) -> GetDatasetsResponse:
    datasets = []
    for dataset in node.datasets.all():
        ds = model_to_json(dataset)
        _, objs = node.datasets.get(dataset.id)
        # these types seem broken
        ds["data"] = [
            {
                "name": obj.name,  # type: ignore
                "id": obj.obj,  # type: ignore
                "dtype": obj.dtype,  # type: ignore
                "shape": obj.shape,  # type: ignore
            }
            for obj in objs
        ]
        datasets.append(ds)
    return GetDatasetsResponse(
        address=msg.reply_to,
        metadatas=datasets,
    )


def update_dataset_msg(
    msg: UpdateDatasetMessage,
    node: DomainInterface,
    verify_key: VerifyKey,
) -> SuccessResponseMessage:
    # Get Payload Content
    _allowed = node.users.can_upload_data(verify_key=verify_key)
    if _allowed:
        metadata = {
            key: msg.metadata[key].upcast()
            for (key, value) in msg.metadata.items()
            if msg.metadata[key] is not None
        }

        node.datasets.set(dataset_id=msg.dataset_id, metadata=metadata)
    else:
        raise AuthorizationError("You're not allowed to upload data!")

    return SuccessResponseMessage(
        address=msg.reply_to,
        resp_msg="Dataset updated successfully!",
    )


def delete_dataset_msg(
    msg: DeleteDatasetMessage,
    node: DomainInterface,
    verify_key: VerifyKey,
) -> SuccessResponseMessage:
    _allowed = node.users.can_upload_data(verify_key=verify_key)

    if _allowed:
        # If bin object id exists, then only delete the bin object in the dataset.
        # Otherwise, delete the whole dataset.
        if msg.bin_object_id:
            key = UID(msg.bin_object_id)  # type: ignore
            node.store.delete(key)
        else:
            ds, objs = node.datasets.get(msg.dataset_id)

            if not ds:
                raise DatasetNotFoundError
            # Delete all the bin objects related to the dataset
            for obj in objs:
                node.store.delete(UID(obj.obj))  # type: ignore

            node.datasets.delete(id=msg.dataset_id)
    else:
        raise AuthorizationError("You're not allowed to delete data!")

    return SuccessResponseMessage(
        address=msg.reply_to,
        resp_msg="Dataset deleted successfully!",
    )


class DatasetManagerService(ImmediateNodeServiceWithReply):
    INPUT_TYPE = Union[
        Type[CreateDatasetMessage],
        Type[GetDatasetMessage],
        Type[GetDatasetsMessage],
        Type[UpdateDatasetMessage],
        Type[DeleteDatasetMessage],
    ]

    INPUT_MESSAGES = Union[
        CreateDatasetMessage,
        GetDatasetMessage,
        GetDatasetsMessage,
        UpdateDatasetMessage,
        DeleteDatasetMessage,
    ]

    OUTPUT_MESSAGES = Union[
        SuccessResponseMessage, GetDatasetResponse, GetDatasetsResponse
    ]

    msg_handler_map: TypeDict[INPUT_TYPE, Callable[..., OUTPUT_MESSAGES]] = {
        CreateDatasetMessage: create_dataset_msg,
        GetDatasetMessage: get_dataset_metadata_msg,
        GetDatasetsMessage: get_all_datasets_metadata_msg,
        UpdateDatasetMessage: update_dataset_msg,
        DeleteDatasetMessage: delete_dataset_msg,
    }

    @staticmethod
    @service_auth(guests_welcome=True)
    def process(
        node: DomainInterface,
        msg: INPUT_MESSAGES,
        verify_key: VerifyKey,
    ) -> OUTPUT_MESSAGES:
        return DatasetManagerService.msg_handler_map[type(msg)](
            msg=msg, node=node, verify_key=verify_key
        )

    @staticmethod
    def message_handler_types() -> List[Type[ImmediateSyftMessageWithReply]]:
        return [
            CreateDatasetMessage,
            GetDatasetMessage,
            GetDatasetsMessage,
            UpdateDatasetMessage,
            DeleteDatasetMessage,
        ]<|MERGE_RESOLUTION|>--- conflicted
+++ resolved
@@ -91,7 +91,6 @@
 def _handle_dataset_creation_syft(
     msg: CreateDatasetMessage, node: DomainInterface, verify_key: VerifyKey
 ) -> None:
-<<<<<<< HEAD
     with tracer.start_as_current_span("_handle_dataset_creation_syft"):
         with tracer.start_as_current_span("deserialization"):
             result = deserialize(msg.dataset, from_bytes=True)
@@ -107,6 +106,7 @@
                 tags=[f"#{table_name}"],
                 search_permissions={VERIFYALL: None},
                 read_permissions={node.verify_key: node.id, verify_key: None},
+                write_permissions={node.verify_key: node.id, verify_key: None},
             )
             with tracer.start_as_current_span("save to DB"):
                 node.store[storable.id] = storable
@@ -117,31 +117,6 @@
                 dtype=str(table.__class__.__name__),
                 shape=str(table.shape),
             )
-=======
-    result = deserialize(msg.dataset, from_bytes=True)
-    dataset_id = msg.metadata.get("dataset_id")
-    if not dataset_id:
-        dataset_id = node.datasets.register(**msg.metadata)
-
-    for table_name, table in result.items():
-        id_at_location = UID()
-        storable = StorableObject(
-            id=id_at_location,
-            data=table,
-            tags=[f"#{table_name}"],
-            search_permissions={VERIFYALL: None},
-            read_permissions={node.verify_key: node.id, verify_key: None},
-            write_permissions={node.verify_key: node.id, verify_key: None},
-        )
-        node.store[storable.id] = storable
-        node.datasets.add(
-            name=table_name,
-            dataset_id=str(dataset_id),
-            obj_id=str(id_at_location.value),
-            dtype=str(table.__class__.__name__),
-            shape=str(table.shape),
-        )
->>>>>>> 67172d6c
 
 
 def create_dataset_msg(
