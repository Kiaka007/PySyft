--- conflicted
+++ resolved
@@ -1,17 +1,6 @@
 # stdlib
 from typing import List
-<<<<<<< HEAD
-
-<<<<<<< HEAD
-=======
-# stdlib
 from typing import Optional
-
->>>>>>> d6688c7d1a2dea7ca122cde60e0a14b3690aa678
-# stdlib
-=======
-from typing import Optional
->>>>>>> 091507c6
 from typing import Type
 
 # third party
