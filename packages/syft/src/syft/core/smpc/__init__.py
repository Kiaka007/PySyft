"""SMPC AST Creation.

__init__ file for SMPC. This defines various modules, classes and methods which we currently support.
We create an AST for all these modules, classes and methods so that they can be called remotely.
"""
# stdlib
from typing import Optional

# relative
from ...ast import add_classes
from ...ast import add_methods
from ...ast import add_modules
from ...ast.globals import Globals
from ..node.abstract.node import AbstractNodeClient
from .store import CryptoStore

from .protocol import beaver  # noqa: 401 isort: skip


def create_smpc_ast(client: Optional[AbstractNodeClient] = None) -> Globals:
    ast = Globals(client)

    modules = [
        "syft",
        "syft.core",
        "syft.core.smpc",
        "syft.core.smpc.store",
        "syft.core.smpc.protocol",
        "syft.core.smpc.protocol.spdz",
        "syft.core.smpc.protocol.spdz.spdz",
    ]

    classes = [
        (
            "syft.core.smpc.store.CryptoStore",
            "syft.core.smpc.store.CryptoStore",
            CryptoStore,
        ),
    ]

    methods = [
        (
            "syft.core.smpc.store.CryptoStore.get_primitives_from_store",
            "syft.lib.python.List",
        ),
        ("syft.core.smpc.store.CryptoStore.store", "syft.lib.python.Dict"),
        (
            "syft.core.smpc.store.CryptoStore.populate_store",
            "syft.lib.python._SyNone",
        ),
        (
<<<<<<< HEAD
            "syft.core.smpc.protocol.spdz.spdz.mul_parties",
            "syft.core.tensor.smpc.share_tensor.ShareTensor",
        ),
        (
=======
>>>>>>> 32c703a4
            "syft.core.smpc.protocol.spdz.spdz.beaver_populate",
            "syft.lib.python._SyNone",
        ),
    ]

    add_modules(ast, modules)
    add_classes(ast, classes)
    add_methods(ast, methods)

    for klass in ast.classes:
        klass.create_pointer_class()
        klass.create_send_method()
        klass.create_storable_object_attr_convenience_methods()

    return ast<|MERGE_RESOLUTION|>--- conflicted
+++ resolved
@@ -49,13 +49,6 @@
             "syft.lib.python._SyNone",
         ),
         (
-<<<<<<< HEAD
-            "syft.core.smpc.protocol.spdz.spdz.mul_parties",
-            "syft.core.tensor.smpc.share_tensor.ShareTensor",
-        ),
-        (
-=======
->>>>>>> 32c703a4
             "syft.core.smpc.protocol.spdz.spdz.beaver_populate",
             "syft.lib.python._SyNone",
         ),
