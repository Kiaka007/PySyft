# stdlib
from enum import Enum
from typing import Any

<<<<<<< HEAD
# syft absolute
from syft.core.common.serde.serializable import serializable
=======
# relative
from ..common.serde.recursive import RecursiveSerde
>>>>>>> b41bd7a6

global_value: int = 5


def global_function() -> int:
    return global_value


@serializable(recursive_serde=True)
class A:
    """This is a test class to be used in functionality test."""

    __slots__ = ["_private_attr", "n"]
    __attr_allowlist__ = ["_private_attr", "n"]

    static_attr: int = 4

    def __init__(self) -> None:
        self._private_attr: float = 5.5

    def __len__(self) -> int:
        return 3

    def __iter__(self) -> "A":
        self.n = 1
        return self

    def __next__(self) -> int:
        if self.n < A.static_attr:
            result = self.n
            self.n += 1
            return result
        else:
            raise StopIteration

    def test_method(self) -> int:
        return 0

    @property
    def test_property(self) -> float:
        return self._private_attr

    @test_property.setter
    def test_property(self, value: Any) -> None:
        self._private_attr = value

    @staticmethod
    def static_method() -> bool:
        return True


class B(Enum):
    """This is a test enum to be used in functionality test."""

    Car = 1
    Cat = 2
    Dog = 3


@serializable(recursive_serde=True)
class IterWithoutLen:
    """This is a test class for testing iterator method in Klass."""

    __slots__ = ["n"]
    __attr_allowlist__ = ["n"]

    static_attr: int = 1

    def __iter__(self) -> "IterWithoutLen":
        self.n = 0
        return self

    def __next__(self) -> int:
        if self.n < A.static_attr:
            result = self.n
            self.n += 1
            return result
        else:
            raise StopIteration


@serializable(recursive_serde=True)
class C:

    __attr_allowlist__ = ["dynamic_object"]

    def __init__(self) -> None:
        self.dynamic_object = 123

    def dummy_reloadable_func(self) -> int:
        return 0

    @staticmethod
    def type_reload_func() -> None:
        C.dummy_reloadable_func = C.func_1  # type: ignore

    def obj_reload_func(self) -> None:
        print("RELOADING OBJ FUNCTION")
        self.dummy_reloadable_func = self.func_2  # type: ignore

    def func_1(self) -> int:
        return 1

    def func_2(self) -> int:
        return 2<|MERGE_RESOLUTION|>--- conflicted
+++ resolved
@@ -2,13 +2,8 @@
 from enum import Enum
 from typing import Any
 
-<<<<<<< HEAD
-# syft absolute
-from syft.core.common.serde.serializable import serializable
-=======
 # relative
-from ..common.serde.recursive import RecursiveSerde
->>>>>>> b41bd7a6
+from ..common.serde.serializable import serializable
 
 global_value: int = 5
 
