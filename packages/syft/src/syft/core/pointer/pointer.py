--- conflicted
+++ resolved
@@ -165,24 +165,13 @@
             time.sleep(0.2)
         return self
 
-<<<<<<< HEAD
-    def block_with_timeout(
-        self, secs: int, seconds_per_poll: int = 1
-    ) -> AbstractPointer:
-=======
     def block_with_timeout(self, secs: int, secs_per_poll: int = 1) -> AbstractPointer:
->>>>>>> a79549b1
 
         total_secs = secs
 
         while not self.exists and secs > 0:
-<<<<<<< HEAD
-            time.sleep(seconds_per_poll)
-            secs -= seconds_per_poll
-=======
             time.sleep(secs_per_poll)
             secs -= secs_per_poll
->>>>>>> a79549b1
 
         if not self.exists:
             raise Exception(
