# stdlib
from getpass import getpass
import json
import logging
import sys
import time
from typing import Dict
from typing import Optional
from typing import Type
from typing import Union

# third party
from nacl.encoding import HexEncoder
from nacl.signing import SigningKey
import requests

# syft absolute
import syft as sy

# relative
from .. import GridURL
from ...core.io.connection import ClientConnection
from ...core.io.route import SoloRoute
from ...core.node.common.client import Client
from ...core.node.domain.client import DomainClient
from ...core.node.network.client import NetworkClient
from ...util import verify_tls
from .grid_connection import GridHTTPConnection

DEFAULT_PYGRID_PORT = 80
DEFAULT_PYGRID_ADDRESS = f"http://127.0.0.1:{DEFAULT_PYGRID_PORT}"


def connect(
    url: Union[str, GridURL] = DEFAULT_PYGRID_ADDRESS,
    conn_type: Type[ClientConnection] = GridHTTPConnection,
    credentials: Dict = {},
    user_key: Optional[SigningKey] = None,
    timeout: Optional[float] = None,
) -> Client:
    # Use Server metadata
    # to build client route
    conn = conn_type(url=GridURL.from_url(url))  # type: ignore

    # get metadata and check for https redirect so that login is sent over TLS
    metadata = conn._get_metadata()  # type: ignore

    if credentials:
        metadata, _user_key = conn.login(credentials=credentials)  # type: ignore
        _user_key = SigningKey(_user_key.encode(), encoder=HexEncoder)
    else:
<<<<<<< HEAD
        metadata = conn._get_metadata(timeout=timeout)  # type: ignore
=======
>>>>>>> cadeae91
        if not user_key:
            _user_key = SigningKey.generate()
        else:
            _user_key = user_key

    # Check node client type based on metadata response
    client_type: Union[Type[DomainClient], Type[NetworkClient]]
    if metadata.node_type == "Domain":
        client_type = DomainClient
    else:
        client_type = NetworkClient

    (
        spec_location,
        name,
        client_id,
    ) = client_type.deserialize_client_metadata_from_node(metadata=metadata)

    # Create a new Solo Route using the selected connection type
    route = SoloRoute(destination=spec_location, connection=conn)

    kwargs = {
        "name": name,
        "routes": [route],
        "signing_key": _user_key,
        "version": metadata.version,
    }

    if client_type is NetworkClient:
        kwargs["network"] = spec_location
    elif client_type is DomainClient:
        kwargs["domain"] = spec_location
    else:
        raise NotImplementedError

    # Create a new client using the selected client type
    node = client_type(**kwargs)

    return node


def login(
    url: Optional[Union[str, GridURL]] = None,
    port: Optional[int] = None,
    email: Optional[str] = None,
    password: Optional[str] = None,
    conn_type: Type[ClientConnection] = GridHTTPConnection,
    verbose: Optional[bool] = True,
) -> Client:

    if password == "changethis":  # nosec

        if email == "info@openmined.org":
            print(
                "WARNING: CHANGE YOUR USERNAME AND PASSWORD!!! \n\nAnyone can login as an admin to your node"
                + " right now because your password is still the default PySyft username and password!!!\n"
            )
        else:
            print(
                "WARNING: CHANGE YOUR PASSWORD!!! \n\nAnyone can login as an admin to your node"
                + " right now because your password is still the default PySyft password!!!\n"
            )

    # TRASK: please keep this so that people will stop putting their passwords in notebooks.
    if password == "secret":  # nosec
        print("Welcome " + str(email) + "!")
        password = getpass(prompt="Please enter you password:")

    if port is None and not url:  # if url is used, we can ignore port
        port = int(input("Please specify the port of the domain you're logging into:"))

    # TODO: build multiple route objects and let the Client decide which one to use
    if isinstance(url, GridURL):
        grid_url = url
    elif url is None:
        grid_url = GridURL(host_or_ip="docker-host", port=port, path="/api/v1/status")
        try:
            requests.get(str(grid_url), verify=verify_tls())
        except Exception:
            grid_url.host_or_ip = "localhost"
    else:
        grid_url = GridURL(host_or_ip=url, port=port)

    grid_url = grid_url.with_path("/api/v1")

    if verbose:
        sys.stdout.write("\rConnecting to " + str(url) + "...")

    if email is None or password is None:
        credentials = {}
        logging.info(
            "\n\nNo email and password defined in login() - connecting as anonymous user!!!\n"
        )
    else:
        credentials = {"email": email, "password": password}

    # connecting to domain
    node = connect(url=grid_url, credentials=credentials, conn_type=conn_type)

    if verbose:
        # bit of fanciness
        sys.stdout.write(" done! \t Logging into")
        sys.stdout.write(" " + str(node.name) + "... ")
        if email is None or password is None:
            sys.stdout.write("as GUEST...")
        time.sleep(1)  # ok maybe too fancy... but c'mon don't you want to be fancy?
        print("done!")
    else:
        print("Logging into: ...", str(node.name), " Done...")

    if sy.__version__ != node.version:
        print(
            "\n**Warning**: The syft version on your system and the node are different."
        )
        print(
            f"Version on your system: {sy.__version__}\nVersion on the node: {node.version}"
        )
        print()

    return node


def register(
    name: Optional[str] = None,
    email: Optional[str] = None,
    password: Optional[str] = None,
    url: Optional[str] = None,
    port: Optional[int] = None,
    verbose: Optional[bool] = True,
) -> Client:
    if name is None:
        name = input("Please enter your name:")

    if email is None:
        email = input("Please enter your email:")

    if password is None:
        password = getpass("Please enter your password")

    if url is None:
        url = input("Please enter URL of domain (ex: 'http://localhost'):")

    if port is None:
        port = int(input("Please enter the port your domain is running on:"))

    register_url = url + ":" + str(port) + "/api/v1/register"
    myobj = {"name": name, "email": email, "password": password}

    x = requests.post(register_url, data=json.dumps(myobj))

    if "error" not in json.loads(x.text):
        if verbose:
            print("Successfully registered! Logging in...")
        return login(
            url=url, port=port, email=email, password=password, verbose=verbose
        )

    raise Exception(x.text)<|MERGE_RESOLUTION|>--- conflicted
+++ resolved
@@ -43,16 +43,13 @@
     conn = conn_type(url=GridURL.from_url(url))  # type: ignore
 
     # get metadata and check for https redirect so that login is sent over TLS
-    metadata = conn._get_metadata()  # type: ignore
+    metadata = conn._get_metadata(timeout=timeout)  # type: ignore
 
     if credentials:
         metadata, _user_key = conn.login(credentials=credentials)  # type: ignore
         _user_key = SigningKey(_user_key.encode(), encoder=HexEncoder)
     else:
-<<<<<<< HEAD
-        metadata = conn._get_metadata(timeout=timeout)  # type: ignore
-=======
->>>>>>> cadeae91
+
         if not user_key:
             _user_key = SigningKey.generate()
         else:
