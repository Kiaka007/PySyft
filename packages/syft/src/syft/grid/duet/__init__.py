--- conflicted
+++ resolved
@@ -213,9 +213,6 @@
 
     info("♫♫♫ > " + bcolors.OKGREEN + "DONE!" + bcolors.ENDC, print=True)
 
-<<<<<<< HEAD
-    my_domain = Domain(name="Launcher")
-=======
     db_engine = create_engine("sqlite://", echo=False)
     Base.metadata.create_all(db_engine)  # type: ignore
     SessionLocal = sessionmaker(autocommit=False, autoflush=False, bind=db_engine)
@@ -226,7 +223,6 @@
 
     if not len(my_domain.roles):  # Check if roles were registered previously
         seed_db(SessionLocal())
->>>>>>> d6688c7d
 
     if loopback:
         credential_exchanger = OpenGridTokenFileExchanger()
