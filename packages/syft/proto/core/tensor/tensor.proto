--- conflicted
+++ resolved
@@ -3,28 +3,18 @@
 package syft.core.tensor;
 // import "proto/core/common/common_object.proto";
 import "proto/core/adp/entity.proto";
-<<<<<<< HEAD
 // import "proto/core/common/common_object.proto";
 // import "proto/core/adp/entity.proto";
 import "proto/lib/numpy/array.proto";
-=======
-// import "proto/lib/numpy/array.proto";
->>>>>>> ed216c3d
 
 message Tensor {
   // syft.core.common.UID id = 1;
   string obj_type = 2;
   optional syft.core.adp.Entity entity = 3;
   bool use_tensors = 4;
-<<<<<<< HEAD
-  repeated syft.lib.numpy.NumpyProto arrays = 5;
-  repeated Tensor tensors = 6;
-  bool requires_grad = 7;
-=======
   //  repeated syft.lib.numpy.NumpyProtoArrow arrays = 5;
   //  repeated Tensor tensors = 6;
   //  bool requires_grad = 7;
->>>>>>> ed216c3d
 }
 
 // DataTensor<GenericTensor>
