--- conflicted
+++ resolved
@@ -3,10 +3,6 @@
 package syft.lib.numpy;
 import "proto/lib/torch/tensor.proto";
 
-<<<<<<< HEAD
-message NumpyProtoArrow { bytes data = 1; }
-=======
->>>>>>> be534ad8
 
 message NumpyProto {
   oneof data {
