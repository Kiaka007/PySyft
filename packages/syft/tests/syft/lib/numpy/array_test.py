<<<<<<< HEAD
# TODO: fix @Madhava
# # stdlib
# from typing import List

# # third party
# import pytest

# # syft absolute
# import syft as sy
# from syft.experimental_flags import flags


# @pytest.mark.vendor(lib="numpy")
# @pytest.mark.parametrize("arrow_backend", [False, True])
# def test_remote_numpy_array(
#     arrow_backend: str, root_client: sy.VirtualMachineClient
# ) -> None:
#     # third party
#     import numpy as np

#     # syft absolute
#     from syft.lib.numpy.array import SUPPORTED_BOOL_TYPES
#     from syft.lib.numpy.array import SUPPORTED_DTYPES
#     from syft.lib.numpy.array import SUPPORTED_FLOAT_TYPES
#     from syft.lib.numpy.array import SUPPORTED_INT_TYPES

#     sy.load("numpy")
#     flags.APACHE_ARROW_TENSOR_SERDE = arrow_backend

#     test_arrays: List[np.ndarray] = []
#     for dtype in SUPPORTED_DTYPES:

#         # test their bounds
#         if dtype in SUPPORTED_BOOL_TYPES:
#             if arrow_backend:
#                 continue
#             lower = False
#             upper = True
#             mid = False
#         elif dtype in SUPPORTED_INT_TYPES:
#             bounds = np.iinfo(dtype)
#             lower = bounds.min
#             upper = bounds.max
#             mid = upper + lower  # type: ignore
#             if lower == 0:
#                 mid = round(mid / 2)  # type: ignore
#         elif dtype in SUPPORTED_FLOAT_TYPES:
#             bounds = np.finfo(dtype)
#             lower = bounds.min
#             upper = bounds.max
#             mid = upper + lower  # type: ignore

#         test_arrays.append(np.array([lower, mid, upper], dtype=dtype))

#     for test_array in test_arrays:
#         remote_array = test_array.send(root_client)
#         received_array = remote_array.get()

#         assert all(test_array == received_array)
#         assert test_array.dtype == received_array.dtype


# # Attributes test
# @pytest.mark.vendor(lib="numpy")
# @pytest.mark.parametrize("arrow_backend", [False, True])
# def test_shape(arrow_backend: bool, root_client: sy.VirtualMachineClient) -> None:
#     # third party
#     import numpy as np

#     sy.load("numpy")
#     flags.APACHE_ARROW_TENSOR_SERDE = arrow_backend

#     x = np.array([1, 2, 3, 4])
#     x_ptr = x.send(root_client)
#     shape_ptr = x_ptr.shape
#     local_shape_val = x.shape
#     shape_val = shape_ptr.get()
#     assert shape_val == (4,)
#     assert local_shape_val == shape_val


# @pytest.mark.vendor(lib="numpy")
# @pytest.mark.parametrize("arrow_backend", [False, True])
# def test_strides(arrow_backend: bool, root_client: sy.VirtualMachineClient) -> None:
#     # third party
#     import numpy as np

#     sy.load("numpy")
#     flags.APACHE_ARROW_TENSOR_SERDE = arrow_backend

#     x = np.array([[0, 1, 2, 3, 4], [5, 6, 7, 8, 9]], dtype=np.int32)
#     x_ptr = x.send(root_client)
#     strides_ptr = x_ptr.strides
#     local_strides_val = x.strides
#     strides_val = strides_ptr.get()
#     assert strides_val == (20, 4)
#     assert local_strides_val == strides_val


# @pytest.mark.vendor(lib="numpy")
# @pytest.mark.parametrize("arrow_backend", [False, True])
# def test_ndim(arrow_backend: bool, root_client: sy.VirtualMachineClient) -> None:
#     # third party
#     import numpy as np

#     sy.load("numpy")
#     flags.APACHE_ARROW_TENSOR_SERDE = arrow_backend

#     x = np.zeros((2, 3, 4))
#     x_ptr = x.send(root_client)
#     ndim_ptr = x_ptr.ndim
#     local_ndim_val = x.ndim
#     ndim_val = ndim_ptr.get()
#     assert ndim_val == 3
#     assert local_ndim_val == ndim_val


# @pytest.mark.vendor(lib="numpy")
# @pytest.mark.parametrize("arrow_backend", [False, True])
# def test_size(arrow_backend: bool, root_client: sy.VirtualMachineClient) -> None:
#     # third party
#     import numpy as np

#     sy.load("numpy")
#     flags.APACHE_ARROW_TENSOR_SERDE = arrow_backend

#     x = np.zeros((3, 5, 2))
#     x_ptr = x.send(root_client)
#     size_ptr = x_ptr.size
#     local_size_val = x.size
#     size_val = size_ptr.get()
#     assert size_val == 30
#     assert local_size_val == size_val


# @pytest.mark.vendor(lib="numpy")
# @pytest.mark.parametrize("arrow_backend", [False, True])
# def test_itemsize(arrow_backend: bool, root_client: sy.VirtualMachineClient) -> None:
#     # third party
#     import numpy as np

#     sy.load("numpy")
#     flags.APACHE_ARROW_TENSOR_SERDE = arrow_backend

#     x = np.array([1, 2, 3], dtype=np.float64)
#     x_ptr = x.send(root_client)
#     itemsize_ptr = x_ptr.itemsize
#     local_itemsize_val = x.itemsize
#     itemsize_val = itemsize_ptr.get()
#     assert itemsize_val == 8
#     assert local_itemsize_val == itemsize_val


# @pytest.mark.vendor(lib="numpy")
# @pytest.mark.parametrize("arrow_backend", [False, True])
# def test_nbytes(arrow_backend: bool, root_client: sy.VirtualMachineClient) -> None:
#     # third party
#     import numpy as np

#     sy.load("numpy")
#     flags.APACHE_ARROW_TENSOR_SERDE = arrow_backend

#     x = np.zeros((3, 5, 2))
#     x_ptr = x.send(root_client)
#     nbytes_ptr = x_ptr.nbytes
#     local_nbytes_val = x.nbytes
#     nbytes_val = nbytes_ptr.get()
#     assert nbytes_val == 240
#     assert local_nbytes_val == nbytes_val


# @pytest.mark.vendor(lib="numpy")
# @pytest.mark.parametrize("arrow_backend", [False, True])
# def test_transpose(arrow_backend: bool, root_client: sy.VirtualMachineClient) -> None:
#     # third party
#     import numpy as np

#     sy.load("numpy")
#     flags.APACHE_ARROW_TENSOR_SERDE = arrow_backend

#     x = np.array([1, 2, 3])
#     x_ptr = x.send(root_client)
#     T_ptr = x_ptr.T
#     local_T_val = x.T
#     T_val = T_ptr.get()
#     assert (T_val == np.array([1, 2, 3])).all()
#     assert (local_T_val == T_val).all()


# @pytest.mark.vendor(lib="numpy")
# @pytest.mark.parametrize("arrow_backend", [False, True])
# def test_item(arrow_backend: bool, root_client: sy.VirtualMachineClient) -> None:
#     # third party
#     import numpy as np

#     sy.load("numpy")
#     flags.APACHE_ARROW_TENSOR_SERDE = arrow_backend

#     x = np.array([6, 8, 4, 7])
#     x_ptr = x.send(root_client)
#     item_ptr = x_ptr.item(3)
#     local_item_val = x.item(3)
#     item_val = item_ptr.get()
#     assert item_val == 7
#     assert local_item_val == item_val


# @pytest.mark.vendor(lib="numpy")
# @pytest.mark.parametrize("arrow_backend", [False, True])
# def test_byteswap(arrow_backend: bool, root_client: sy.VirtualMachineClient) -> None:
#     # third party
#     import numpy as np

#     sy.load("numpy")
#     flags.APACHE_ARROW_TENSOR_SERDE = arrow_backend

#     x = np.array([1, 256, 8755], dtype=np.int16)
#     x_ptr = x.send(root_client)
#     byteswap_ptr = x_ptr.byteswap(inplace=True)
#     local_byteswap_val = x.byteswap(inplace=True)
#     byteswap_val = byteswap_ptr.get()
#     y = np.array([256, 1, 13090], dtype=np.int16)
#     assert (byteswap_val == y).all()
#     assert (local_byteswap_val == byteswap_val).all()


# @pytest.mark.vendor(lib="numpy")
# @pytest.mark.parametrize("arrow_backend", [False, True])
# def test_copy(arrow_backend: bool, root_client: sy.VirtualMachineClient) -> None:
#     # third party
#     import numpy as np

#     sy.load("numpy")
#     flags.APACHE_ARROW_TENSOR_SERDE = arrow_backend

#     x = np.array([1, 2, 3])
#     x_ptr = x.send(root_client)
#     copy_ptr = x_ptr.copy()
#     local_copy = x.copy()
#     copy_val = copy_ptr.get()
#     y = np.array([1, 2, 3])
#     assert (copy_val == y).all()
#     assert (local_copy == copy_val).all()


# @pytest.mark.vendor(lib="numpy")
# @pytest.mark.parametrize("arrow_backend", [False, True])
# def test_view(arrow_backend: bool, root_client: sy.VirtualMachineClient) -> None:
#     # third party
#     import numpy as np

#     sy.load("numpy")
#     flags.APACHE_ARROW_TENSOR_SERDE = arrow_backend

#     x = np.array([(1, 2, 3)])
#     x_ptr = x.send(root_client)
#     view_ptr = x_ptr.view()
#     local_view = x.view()
#     view_val = view_ptr.get()
#     y = np.array(
#         [[1, 2, 3]],
#     )
#     assert (view_val == y).all()
#     assert (local_view == view_val).all()
=======
# stdlib
from typing import List

# third party
import pytest

# syft absolute
import syft as sy
from syft.experimental_flags import flags

np = pytest.importorskip("numpy")


@pytest.mark.vendor(lib="numpy")
@pytest.mark.parametrize("arrow_backend", [False, True])
def test_remote_numpy_array(
    arrow_backend: str, root_client: sy.VirtualMachineClient
) -> None:
    flags.APACHE_ARROW_TENSOR_SERDE = arrow_backend
    # syft absolute
    from syft.lib.numpy.array import SUPPORTED_BOOL_TYPES
    from syft.lib.numpy.array import SUPPORTED_DTYPES
    from syft.lib.numpy.array import SUPPORTED_FLOAT_TYPES
    from syft.lib.numpy.array import SUPPORTED_INT_TYPES

    test_arrays: List[np.ndarray] = []  # type: ignore
    for dtype in SUPPORTED_DTYPES:

        # test their bounds
        if dtype in SUPPORTED_BOOL_TYPES:
            if arrow_backend:
                continue
            lower = False
            upper = True
            mid = False
        elif dtype in SUPPORTED_INT_TYPES:
            bounds = np.iinfo(dtype)
            lower = bounds.min
            upper = bounds.max
            mid = upper + lower  # type: ignore
            if lower == 0:
                mid = round(mid / 2)  # type: ignore
        elif dtype in SUPPORTED_FLOAT_TYPES:
            bounds = np.finfo(dtype)
            lower = bounds.min
            upper = bounds.max
            mid = upper + lower  # type: ignore

        test_arrays.append(np.array([lower, mid, upper], dtype=dtype))

    for test_array in test_arrays:
        remote_array = test_array.send(root_client)
        received_array = remote_array.get()

        assert all(test_array == received_array)
        assert test_array.dtype == received_array.dtype


# Attributes test
@pytest.mark.vendor(lib="numpy")
@pytest.mark.parametrize("arrow_backend", [False, True])
def test_shape(arrow_backend: bool, root_client: sy.VirtualMachineClient) -> None:
    flags.APACHE_ARROW_TENSOR_SERDE = arrow_backend

    x = np.array([1, 2, 3, 4])
    x_ptr = x.send(root_client)
    shape_ptr = x_ptr.shape
    local_shape_val = x.shape
    shape_val = shape_ptr.get()
    assert shape_val == (4,)
    assert local_shape_val == shape_val


@pytest.mark.vendor(lib="numpy")
@pytest.mark.parametrize("arrow_backend", [False, True])
def test_strides(arrow_backend: bool, root_client: sy.VirtualMachineClient) -> None:
    flags.APACHE_ARROW_TENSOR_SERDE = arrow_backend

    x = np.array([[0, 1, 2, 3, 4], [5, 6, 7, 8, 9]], dtype=np.int32)
    x_ptr = x.send(root_client)
    strides_ptr = x_ptr.strides
    local_strides_val = x.strides
    strides_val = strides_ptr.get()
    assert strides_val == (20, 4)
    assert local_strides_val == strides_val


@pytest.mark.vendor(lib="numpy")
@pytest.mark.parametrize("arrow_backend", [False, True])
def test_ndim(arrow_backend: bool, root_client: sy.VirtualMachineClient) -> None:
    flags.APACHE_ARROW_TENSOR_SERDE = arrow_backend

    x = np.zeros((2, 3, 4))
    x_ptr = x.send(root_client)
    ndim_ptr = x_ptr.ndim
    local_ndim_val = x.ndim
    ndim_val = ndim_ptr.get()
    assert ndim_val == 3
    assert local_ndim_val == ndim_val


@pytest.mark.vendor(lib="numpy")
@pytest.mark.parametrize("arrow_backend", [False, True])
def test_size(arrow_backend: bool, root_client: sy.VirtualMachineClient) -> None:
    flags.APACHE_ARROW_TENSOR_SERDE = arrow_backend

    x = np.zeros((3, 5, 2))
    x_ptr = x.send(root_client)
    size_ptr = x_ptr.size
    local_size_val = x.size
    size_val = size_ptr.get()
    assert size_val == 30
    assert local_size_val == size_val


@pytest.mark.vendor(lib="numpy")
@pytest.mark.parametrize("arrow_backend", [False, True])
def test_itemsize(arrow_backend: bool, root_client: sy.VirtualMachineClient) -> None:
    flags.APACHE_ARROW_TENSOR_SERDE = arrow_backend

    x = np.array([1, 2, 3], dtype=np.float64)
    x_ptr = x.send(root_client)
    itemsize_ptr = x_ptr.itemsize
    local_itemsize_val = x.itemsize
    itemsize_val = itemsize_ptr.get()
    assert itemsize_val == 8
    assert local_itemsize_val == itemsize_val


@pytest.mark.vendor(lib="numpy")
@pytest.mark.parametrize("arrow_backend", [False, True])
def test_nbytes(arrow_backend: bool, root_client: sy.VirtualMachineClient) -> None:
    flags.APACHE_ARROW_TENSOR_SERDE = arrow_backend

    x = np.zeros((3, 5, 2))
    x_ptr = x.send(root_client)
    nbytes_ptr = x_ptr.nbytes
    local_nbytes_val = x.nbytes
    nbytes_val = nbytes_ptr.get()
    assert nbytes_val == 240
    assert local_nbytes_val == nbytes_val


@pytest.mark.vendor(lib="numpy")
@pytest.mark.parametrize("arrow_backend", [False, True])
def test_transpose(arrow_backend: bool, root_client: sy.VirtualMachineClient) -> None:
    flags.APACHE_ARROW_TENSOR_SERDE = arrow_backend

    x = np.array([1, 2, 3])
    x_ptr = x.send(root_client)
    T_ptr = x_ptr.T
    local_T_val = x.T
    T_val = T_ptr.get()
    assert (T_val == np.array([1, 2, 3])).all()
    assert (local_T_val == T_val).all()


@pytest.mark.vendor(lib="numpy")
@pytest.mark.parametrize("arrow_backend", [False, True])
def test_item(arrow_backend: bool, root_client: sy.VirtualMachineClient) -> None:
    flags.APACHE_ARROW_TENSOR_SERDE = arrow_backend

    x = np.array([6, 8, 4, 7])
    x_ptr = x.send(root_client)
    item_ptr = x_ptr.item(3)
    local_item_val = x.item(3)
    item_val = item_ptr.get()
    assert item_val == 7
    assert local_item_val == item_val


@pytest.mark.vendor(lib="numpy")
@pytest.mark.parametrize("arrow_backend", [False, True])
def test_byteswap(arrow_backend: bool, root_client: sy.VirtualMachineClient) -> None:
    flags.APACHE_ARROW_TENSOR_SERDE = arrow_backend

    x = np.array([1, 256, 8755], dtype=np.int16)
    x_ptr = x.send(root_client)
    byteswap_ptr = x_ptr.byteswap(inplace=True)
    local_byteswap_val = x.byteswap(inplace=True)
    byteswap_val = byteswap_ptr.get()
    y = np.array([256, 1, 13090], dtype=np.int16)
    assert (byteswap_val == y).all()
    assert (local_byteswap_val == byteswap_val).all()


@pytest.mark.vendor(lib="numpy")
@pytest.mark.parametrize("arrow_backend", [False, True])
def test_copy(arrow_backend: bool, root_client: sy.VirtualMachineClient) -> None:
    flags.APACHE_ARROW_TENSOR_SERDE = arrow_backend

    x = np.array([1, 2, 3])
    x_ptr = x.send(root_client)
    copy_ptr = x_ptr.copy()
    local_copy = x.copy()
    copy_val = copy_ptr.get()
    y = np.array([1, 2, 3])
    assert (copy_val == y).all()
    assert (local_copy == copy_val).all()


@pytest.mark.vendor(lib="numpy")
@pytest.mark.parametrize("arrow_backend", [False, True])
def test_view(arrow_backend: bool, root_client: sy.VirtualMachineClient) -> None:
    flags.APACHE_ARROW_TENSOR_SERDE = arrow_backend

    x = np.array([(1, 2, 3)])
    x_ptr = x.send(root_client)
    view_ptr = x_ptr.view()
    local_view = x.view()
    view_val = view_ptr.get()
    y = np.array(
        [[1, 2, 3]],
    )
    assert (view_val == y).all()
    assert (local_view == view_val).all()
>>>>>>> be534ad8
<|MERGE_RESOLUTION|>--- conflicted
+++ resolved
@@ -1,269 +1,3 @@
-<<<<<<< HEAD
-# TODO: fix @Madhava
-# # stdlib
-# from typing import List
-
-# # third party
-# import pytest
-
-# # syft absolute
-# import syft as sy
-# from syft.experimental_flags import flags
-
-
-# @pytest.mark.vendor(lib="numpy")
-# @pytest.mark.parametrize("arrow_backend", [False, True])
-# def test_remote_numpy_array(
-#     arrow_backend: str, root_client: sy.VirtualMachineClient
-# ) -> None:
-#     # third party
-#     import numpy as np
-
-#     # syft absolute
-#     from syft.lib.numpy.array import SUPPORTED_BOOL_TYPES
-#     from syft.lib.numpy.array import SUPPORTED_DTYPES
-#     from syft.lib.numpy.array import SUPPORTED_FLOAT_TYPES
-#     from syft.lib.numpy.array import SUPPORTED_INT_TYPES
-
-#     sy.load("numpy")
-#     flags.APACHE_ARROW_TENSOR_SERDE = arrow_backend
-
-#     test_arrays: List[np.ndarray] = []
-#     for dtype in SUPPORTED_DTYPES:
-
-#         # test their bounds
-#         if dtype in SUPPORTED_BOOL_TYPES:
-#             if arrow_backend:
-#                 continue
-#             lower = False
-#             upper = True
-#             mid = False
-#         elif dtype in SUPPORTED_INT_TYPES:
-#             bounds = np.iinfo(dtype)
-#             lower = bounds.min
-#             upper = bounds.max
-#             mid = upper + lower  # type: ignore
-#             if lower == 0:
-#                 mid = round(mid / 2)  # type: ignore
-#         elif dtype in SUPPORTED_FLOAT_TYPES:
-#             bounds = np.finfo(dtype)
-#             lower = bounds.min
-#             upper = bounds.max
-#             mid = upper + lower  # type: ignore
-
-#         test_arrays.append(np.array([lower, mid, upper], dtype=dtype))
-
-#     for test_array in test_arrays:
-#         remote_array = test_array.send(root_client)
-#         received_array = remote_array.get()
-
-#         assert all(test_array == received_array)
-#         assert test_array.dtype == received_array.dtype
-
-
-# # Attributes test
-# @pytest.mark.vendor(lib="numpy")
-# @pytest.mark.parametrize("arrow_backend", [False, True])
-# def test_shape(arrow_backend: bool, root_client: sy.VirtualMachineClient) -> None:
-#     # third party
-#     import numpy as np
-
-#     sy.load("numpy")
-#     flags.APACHE_ARROW_TENSOR_SERDE = arrow_backend
-
-#     x = np.array([1, 2, 3, 4])
-#     x_ptr = x.send(root_client)
-#     shape_ptr = x_ptr.shape
-#     local_shape_val = x.shape
-#     shape_val = shape_ptr.get()
-#     assert shape_val == (4,)
-#     assert local_shape_val == shape_val
-
-
-# @pytest.mark.vendor(lib="numpy")
-# @pytest.mark.parametrize("arrow_backend", [False, True])
-# def test_strides(arrow_backend: bool, root_client: sy.VirtualMachineClient) -> None:
-#     # third party
-#     import numpy as np
-
-#     sy.load("numpy")
-#     flags.APACHE_ARROW_TENSOR_SERDE = arrow_backend
-
-#     x = np.array([[0, 1, 2, 3, 4], [5, 6, 7, 8, 9]], dtype=np.int32)
-#     x_ptr = x.send(root_client)
-#     strides_ptr = x_ptr.strides
-#     local_strides_val = x.strides
-#     strides_val = strides_ptr.get()
-#     assert strides_val == (20, 4)
-#     assert local_strides_val == strides_val
-
-
-# @pytest.mark.vendor(lib="numpy")
-# @pytest.mark.parametrize("arrow_backend", [False, True])
-# def test_ndim(arrow_backend: bool, root_client: sy.VirtualMachineClient) -> None:
-#     # third party
-#     import numpy as np
-
-#     sy.load("numpy")
-#     flags.APACHE_ARROW_TENSOR_SERDE = arrow_backend
-
-#     x = np.zeros((2, 3, 4))
-#     x_ptr = x.send(root_client)
-#     ndim_ptr = x_ptr.ndim
-#     local_ndim_val = x.ndim
-#     ndim_val = ndim_ptr.get()
-#     assert ndim_val == 3
-#     assert local_ndim_val == ndim_val
-
-
-# @pytest.mark.vendor(lib="numpy")
-# @pytest.mark.parametrize("arrow_backend", [False, True])
-# def test_size(arrow_backend: bool, root_client: sy.VirtualMachineClient) -> None:
-#     # third party
-#     import numpy as np
-
-#     sy.load("numpy")
-#     flags.APACHE_ARROW_TENSOR_SERDE = arrow_backend
-
-#     x = np.zeros((3, 5, 2))
-#     x_ptr = x.send(root_client)
-#     size_ptr = x_ptr.size
-#     local_size_val = x.size
-#     size_val = size_ptr.get()
-#     assert size_val == 30
-#     assert local_size_val == size_val
-
-
-# @pytest.mark.vendor(lib="numpy")
-# @pytest.mark.parametrize("arrow_backend", [False, True])
-# def test_itemsize(arrow_backend: bool, root_client: sy.VirtualMachineClient) -> None:
-#     # third party
-#     import numpy as np
-
-#     sy.load("numpy")
-#     flags.APACHE_ARROW_TENSOR_SERDE = arrow_backend
-
-#     x = np.array([1, 2, 3], dtype=np.float64)
-#     x_ptr = x.send(root_client)
-#     itemsize_ptr = x_ptr.itemsize
-#     local_itemsize_val = x.itemsize
-#     itemsize_val = itemsize_ptr.get()
-#     assert itemsize_val == 8
-#     assert local_itemsize_val == itemsize_val
-
-
-# @pytest.mark.vendor(lib="numpy")
-# @pytest.mark.parametrize("arrow_backend", [False, True])
-# def test_nbytes(arrow_backend: bool, root_client: sy.VirtualMachineClient) -> None:
-#     # third party
-#     import numpy as np
-
-#     sy.load("numpy")
-#     flags.APACHE_ARROW_TENSOR_SERDE = arrow_backend
-
-#     x = np.zeros((3, 5, 2))
-#     x_ptr = x.send(root_client)
-#     nbytes_ptr = x_ptr.nbytes
-#     local_nbytes_val = x.nbytes
-#     nbytes_val = nbytes_ptr.get()
-#     assert nbytes_val == 240
-#     assert local_nbytes_val == nbytes_val
-
-
-# @pytest.mark.vendor(lib="numpy")
-# @pytest.mark.parametrize("arrow_backend", [False, True])
-# def test_transpose(arrow_backend: bool, root_client: sy.VirtualMachineClient) -> None:
-#     # third party
-#     import numpy as np
-
-#     sy.load("numpy")
-#     flags.APACHE_ARROW_TENSOR_SERDE = arrow_backend
-
-#     x = np.array([1, 2, 3])
-#     x_ptr = x.send(root_client)
-#     T_ptr = x_ptr.T
-#     local_T_val = x.T
-#     T_val = T_ptr.get()
-#     assert (T_val == np.array([1, 2, 3])).all()
-#     assert (local_T_val == T_val).all()
-
-
-# @pytest.mark.vendor(lib="numpy")
-# @pytest.mark.parametrize("arrow_backend", [False, True])
-# def test_item(arrow_backend: bool, root_client: sy.VirtualMachineClient) -> None:
-#     # third party
-#     import numpy as np
-
-#     sy.load("numpy")
-#     flags.APACHE_ARROW_TENSOR_SERDE = arrow_backend
-
-#     x = np.array([6, 8, 4, 7])
-#     x_ptr = x.send(root_client)
-#     item_ptr = x_ptr.item(3)
-#     local_item_val = x.item(3)
-#     item_val = item_ptr.get()
-#     assert item_val == 7
-#     assert local_item_val == item_val
-
-
-# @pytest.mark.vendor(lib="numpy")
-# @pytest.mark.parametrize("arrow_backend", [False, True])
-# def test_byteswap(arrow_backend: bool, root_client: sy.VirtualMachineClient) -> None:
-#     # third party
-#     import numpy as np
-
-#     sy.load("numpy")
-#     flags.APACHE_ARROW_TENSOR_SERDE = arrow_backend
-
-#     x = np.array([1, 256, 8755], dtype=np.int16)
-#     x_ptr = x.send(root_client)
-#     byteswap_ptr = x_ptr.byteswap(inplace=True)
-#     local_byteswap_val = x.byteswap(inplace=True)
-#     byteswap_val = byteswap_ptr.get()
-#     y = np.array([256, 1, 13090], dtype=np.int16)
-#     assert (byteswap_val == y).all()
-#     assert (local_byteswap_val == byteswap_val).all()
-
-
-# @pytest.mark.vendor(lib="numpy")
-# @pytest.mark.parametrize("arrow_backend", [False, True])
-# def test_copy(arrow_backend: bool, root_client: sy.VirtualMachineClient) -> None:
-#     # third party
-#     import numpy as np
-
-#     sy.load("numpy")
-#     flags.APACHE_ARROW_TENSOR_SERDE = arrow_backend
-
-#     x = np.array([1, 2, 3])
-#     x_ptr = x.send(root_client)
-#     copy_ptr = x_ptr.copy()
-#     local_copy = x.copy()
-#     copy_val = copy_ptr.get()
-#     y = np.array([1, 2, 3])
-#     assert (copy_val == y).all()
-#     assert (local_copy == copy_val).all()
-
-
-# @pytest.mark.vendor(lib="numpy")
-# @pytest.mark.parametrize("arrow_backend", [False, True])
-# def test_view(arrow_backend: bool, root_client: sy.VirtualMachineClient) -> None:
-#     # third party
-#     import numpy as np
-
-#     sy.load("numpy")
-#     flags.APACHE_ARROW_TENSOR_SERDE = arrow_backend
-
-#     x = np.array([(1, 2, 3)])
-#     x_ptr = x.send(root_client)
-#     view_ptr = x_ptr.view()
-#     local_view = x.view()
-#     view_val = view_ptr.get()
-#     y = np.array(
-#         [[1, 2, 3]],
-#     )
-#     assert (view_val == y).all()
-#     assert (local_view == view_val).all()
-=======
 # stdlib
 from typing import List
 
@@ -480,4 +214,3 @@
     )
     assert (view_val == y).all()
     assert (local_view == view_val).all()
->>>>>>> be534ad8
