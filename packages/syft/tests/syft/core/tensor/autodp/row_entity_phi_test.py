--- conflicted
+++ resolved
@@ -694,7 +694,7 @@
         assert (tensor | False) == output[index]
 
 
-<<<<<<< HEAD
+
 def test_cumsum(row_data_ishan: list) -> None:
     reference_tensor = REPT(rows=row_data_ishan)
     output = reference_tensor.cumsum()
@@ -707,7 +707,7 @@
     output = reference_tensor.cumprod()
     for index, row in enumerate(row_data_ishan):
         assert (output.child[index] == row.cumprod()).child.all()
-=======
+
 def test_entities(row_data_ishan: list, ishan: Entity, traskmaster: Entity) -> None:
     """Test that n_entities works as intended"""
     rept_tensor1 = REPT(rows=row_data_ishan)
@@ -754,7 +754,7 @@
         ]
     )
     assert rept_tensor3.n_entities == 2
->>>>>>> 0d1da219
+
 
 
 @pytest.fixture
