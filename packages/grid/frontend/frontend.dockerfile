--- conflicted
+++ resolved
@@ -14,13 +14,8 @@
 ENV NEXT_PUBLIC_API_URL=/api/v1
 
 WORKDIR /app
-<<<<<<< HEAD
 COPY package.json yarn.lock /app/
-RUN yarn --frozen-lockfile
-=======
-COPY package.json yarn.lock .
 RUN --mount=type=cache,target=/root/.yarn YARN_CACHE_FOLDER=/root/.yarn yarn --frozen-lockfile
->>>>>>> c3edc5dd
 COPY . .
 
 FROM node:16-alpine as grid-ui-development
