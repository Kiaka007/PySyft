--- conflicted
+++ resolved
@@ -8,12 +8,9 @@
 import { login } from '@/lib/auth'
 import { useSettings } from '@/lib/data'
 import { t } from '@/i18n'
-<<<<<<< HEAD
-import { BetaBadge } from '@/components/BetaBadge'
-=======
 import { EyeOpen, EyeShut } from '@/components/EyeIcon'
 import { useState } from 'react'
->>>>>>> 06e26c3a
+import { BetaBadge } from '@/components/BetaBadge'
 
 export default function Login() {
   const router = useRouter()
@@ -61,7 +58,6 @@
       </div>
       <div className="col-span-4 col-start-5 mt-8">
         <section className="flex flex-col items-center space-y-4">
-<<<<<<< HEAD
           <Text size="2xl text-center">Login to {settings?.domain_name}</Text>
           <Text className="text-gray-600 text-center">
             {t('running-version')}{' '}
@@ -69,11 +65,6 @@
               {settings?.version ?? '0.7.0-beta.21'}
             </span>{' '}
             <BetaBadge />
-=======
-          <Text size="2xl">{settings?.domain_name}</Text>
-          <Text className="text-gray-600">
-            {t('running-version')} {settings?.version ?? '0.7.0-beta.24'}
->>>>>>> 06e26c3a
           </Text>
         </section>
         <section className="mt-10 space-y-4">
