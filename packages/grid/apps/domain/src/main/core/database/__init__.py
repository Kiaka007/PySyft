--- conflicted
+++ resolved
@@ -15,7 +15,6 @@
 
 
 # grid relative
-<<<<<<< HEAD
 from .tables.bin_obj import BinObject
 from .tables.bin_obj import ObjectMetadata
 from .tables.json_obj import JsonObject
@@ -30,21 +29,7 @@
 from .tables.setup import create_setup
 from .tables.user import User
 from .tables.user import create_user
-=======
-from .bin_storage.bin_obj import BinObject
-from .bin_storage.bin_obj import ObjectMetadata
-from .bin_storage.json_obj import JsonObject
-from .bin_storage.metadata import StorageMetadata
-from .groups.groups import Group
-from .groups.usergroup import UserGroup
-from .requests.request import Request
-from .roles.roles import Role
-from .roles.roles import create_role
-from .setup.setup import SetupConfig
-from .setup.setup import create_setup
-from .users.user import User
-from .users.user import create_user
->>>>>>> e845350c
+
 from .utils import expand_user_object
 from .utils import model_to_json
 
