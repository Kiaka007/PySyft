--- conflicted
+++ resolved
@@ -61,8 +61,11 @@
         database.session.rollback()
 
 
-<<<<<<< HEAD
 # def test_get_all_tensors(client, database, cleanup):
+#     # Deleting previous objects
+#     database.session.query(BinObject).delete()
+#     database.session.query(ObjectMetadata).delete()
+#
 #     new_role = create_role(*admin_role)
 #     database.session.add(new_role)
 #     new_user = create_user(*user1)
@@ -112,62 +115,6 @@
 #
 #     assert result.status_code == 200
 #     assert len(result.get_json()["tensors"]) == 2
-=======
-def test_get_all_tensors(client, database, cleanup):
-    # Deleting previous objects
-    database.session.query(BinObject).delete()
-    database.session.query(ObjectMetadata).delete()
-
-    new_role = create_role(*admin_role)
-    database.session.add(new_role)
-    new_user = create_user(*user1)
-    database.session.add(new_user)
-
-    database.session.commit()
-
-    token = jwt.encode({"id": 1}, app.config["SECRET_KEY"])
-    headers = {
-        "token": token.decode("UTF-8"),
-    }
-
-    # Register the first tensor
-    tags = ["#first-tensor"]
-    description = "First tensor description"
-
-    result = client.post(
-        "/data-centric/tensors",
-        json={
-            "tensor": [1, 2, 3, 4, 5, 6],
-            "description": description,
-            "tags": tags,
-            "searchable": True,
-        },
-        headers=headers,
-    )
-    tensor_id = result.get_json()["tensor_id"]
-
-    # Register the second tensor
-    tags = ["#second-tensor"]
-    description = "Second tensor description"
-
-    result = client.post(
-        "/data-centric/tensors",
-        json={
-            "tensor": [1, 2, 3, 4, 5, 6],
-            "description": description,
-            "tags": tags,
-            "searchable": True,
-        },
-        headers=headers,
-    )
-    tensor_id = result.get_json()["tensor_id"]
-
-    # Test Get tensors request
-    result = client.get("/data-centric/tensors", headers=headers)
-
-    assert result.status_code == 200
-    assert len(result.get_json()["tensors"]) == 2
->>>>>>> e845350c
 
 
 def test_create_tensor(client, database, cleanup):
