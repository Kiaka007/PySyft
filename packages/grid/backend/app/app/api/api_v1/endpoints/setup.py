from typing import Any

# third party
from fastapi import APIRouter
from fastapi import Request
from fastapi import Response
from fastapi import Depends
import json
from nacl.encoding import HexEncoder
from nacl.signing import SigningKey

# syft
from syft.grid.messages.setup_messages import CreateInitialSetUpMessage
from syft.grid.messages.setup_messages import GetSetUpMessage


from app.core.node import domain
<<<<<<< HEAD
from app.api import deps
=======
>>>>>>> 8c400c0a

router = APIRouter()


@router.post("", response_model=str)
async def create_setup( 
    request: Request,
) -> Any:
    data = json.loads( await request.body())

    msg = CreateInitialSetUpMessage(
        address=domain.address,
        content=data,
        reply_to=domain.address
    ).sign(signing_key=domain.signing_key)

    reply = domain.recv_immediate_msg_with_reply(msg=msg)

    return Response(
            json.dumps({"message": reply.message.content}),
            media_type="application/json",
    )


@router.get("", response_model=str)
<<<<<<< HEAD
def get_setup( 
    request: Request,
    current_user: Any = Depends(deps.get_current_user)
) -> Any:
    user_key =  SigningKey(
        current_user.private_key.encode(),
        encoder=HexEncoder
        )
    
    msg = GetSetUpMessage(
        address=domain.address,
        reply_to=domain.address
    ).sign(signing_key=user_key)

    reply = domain.recv_immediate_msg_with_reply(msg=msg)

    return Response(
            json.dumps({"message": reply.message.content}),
            media_type="application/json",
=======
async def syft_metadata(request: Request) -> Any:
    data = await request.body()
    return Response(
        json.dumps({}),
        media_type="application/json",
>>>>>>> 8c400c0a
    )<|MERGE_RESOLUTION|>--- conflicted
+++ resolved
@@ -15,10 +15,7 @@
 
 
 from app.core.node import domain
-<<<<<<< HEAD
 from app.api import deps
-=======
->>>>>>> 8c400c0a
 
 router = APIRouter()
 
@@ -44,7 +41,6 @@
 
 
 @router.get("", response_model=str)
-<<<<<<< HEAD
 def get_setup( 
     request: Request,
     current_user: Any = Depends(deps.get_current_user)
@@ -64,11 +60,4 @@
     return Response(
             json.dumps({"message": reply.message.content}),
             media_type="application/json",
-=======
-async def syft_metadata(request: Request) -> Any:
-    data = await request.body()
-    return Response(
-        json.dumps({}),
-        media_type="application/json",
->>>>>>> 8c400c0a
     )