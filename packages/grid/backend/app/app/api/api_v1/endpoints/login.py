# stdlib
from datetime import timedelta
import json
from typing import Any

# third party
from fastapi import APIRouter
from fastapi import Body
from fastapi import Depends
from fastapi import HTTPException
from fastapi import Response
from fastapi.security import OAuth2PasswordRequestForm
from sqlalchemy.orm import Session

# syft absolute
from syft import Domain
<<<<<<< HEAD
from syft import serialize
=======
from syft.core.node.common.exceptions import InvalidCredentialsError
>>>>>>> 73f2be6d

# grid absolute
from app import crud
from app import schemas
from app.api import deps
from app.core import security
from app.core.config import settings
from app.core.security import get_password_hash
from app.utils import generate_password_reset_token
from app.utils import send_reset_password_email
from app.utils import verify_password_reset_token
from app.core.node import domain

router = APIRouter()


@router.post("/login/access-token", response_model=str)
def login_access_token(
    form_data: OAuth2PasswordRequestForm = Depends(),
) -> Any:
    """
    OAuth2 compatible token login, get an access token for future requests
    """
    try:
        domain.users.login(email=form_data.username, password=form_data.password)
    except InvalidCredentialsError:
        raise HTTPException(status_code=401, detail="Incorrect email or password")

    user = domain.users.first(email=form_data.username)

    access_token_expires = timedelta(minutes=settings.ACCESS_TOKEN_EXPIRE_MINUTES)
    return Response(
        json.dumps(
            {
                "access_token": security.create_access_token(user.id, expires_delta=access_token_expires),
                "token_type": "bearer",
                "metadata": serialize(domain.get_metadata_for_client()).SerializeToString().decode("ISO-8859-1"),
                "key": user.private_key
            }
        ),
        media_type="application/json"
    )


@router.post("/login/test-token", response_model=schemas.User)
def test_token(current_user: Any = Depends(deps.get_current_user)) -> Any:
    """
    Test access token
    """
    return current_user


@router.post("/password-recovery/{email}", response_model=schemas.Msg)
def recover_password(email: str, domain: Domain = Depends(deps.get_db)) -> Any:
    """
    Password Recovery
    """
    db = domain.db
    user = crud.user.get_by_email(db, email=email)

    if not user:
        raise HTTPException(
            status_code=404,
            detail="The user with this username does not exist in the system.",
        )
    password_reset_token = generate_password_reset_token(email=email)
    send_reset_password_email(
        email_to=user.email, email=email, token=password_reset_token
    )
    return {"msg": "Password recovery email sent"}


@router.post("/reset-password/", response_model=schemas.Msg)
def reset_password(
    token: str = Body(...),
    new_password: str = Body(...),
    domain: Domain = Depends(deps.get_db),
) -> Any:
    """
    Reset password
    """
    db = domain.db
    email = verify_password_reset_token(token)
    if not email:
        raise HTTPException(status_code=400, detail="Invalid token")
    user = crud.user.get_by_email(db, email=email)
    if not user:
        raise HTTPException(
            status_code=404,
            detail="The user with this username does not exist in the system.",
        )
    elif not crud.user.is_active(user):
        raise HTTPException(status_code=400, detail="Inactive user")
    hashed_password = get_password_hash(new_password)
    user.hashed_password = hashed_password
    db.add(user)
    db.commit()
    return {"msg": "Password updated successfully"}<|MERGE_RESOLUTION|>--- conflicted
+++ resolved
@@ -14,11 +14,8 @@
 
 # syft absolute
 from syft import Domain
-<<<<<<< HEAD
 from syft import serialize
-=======
 from syft.core.node.common.exceptions import InvalidCredentialsError
->>>>>>> 73f2be6d
 
 # grid absolute
 from app import crud
