[tool.poetry]
name = "app"
version = "0.1.0"
description = ""
authors = ["Admin <admin@example.com>"]

[tool.poetry.dependencies]
python = "^3.7"
<<<<<<< HEAD
uvicorn = "^0.14.0"
fastapi = "^0.54.1"
=======
uvicorn = "^0.11.3"
fastapi = "^0.68.0"
>>>>>>> cdbd9a13
python-multipart = "^0.0.5"
email-validator = "^1.0.5"
requests = "^2.23.0"
celery = "^4.4.2"
passlib = {extras = ["bcrypt"], version = "^1.7.2"}
tenacity = "^6.1.0"
pydantic = "^1.4"
emails = "^0.5.15"
raven = "^6.10.0"
gunicorn = "^20.0.4"
jinja2 = "^2.11.2"
psycopg2-binary = "^2.8.5"
alembic = "^1.4.2"
sqlalchemy = "^1.3.16"
pytest = "^5.4.1"
python-jose = {extras = ["cryptography"], version = "^3.1.0"}
torch = "1.8.1"
checksumdir = "^1.2.0"

[tool.poetry.dev-dependencies]
mypy = "^0.770"
black = "^19.10b0"
isort = "^4.3.21"
autoflake = "^1.3.1"
flake8 = "^3.7.9"
pytest = "^5.4.1"
sqlalchemy-stubs = "^0.3"
pytest-cov = "^2.8.1"
pytest-asyncio = "^0.15.1"
asgi-lifespan = "^1.0.1"
httpx = "^0.18.2"

[tool.isort]
multi_line_output = 3
include_trailing_comma = true
force_grid_wrap = 0
line_length = 88
[build-system]
requires = ["poetry>=0.12"]
build-backend = "poetry.masonry.api"
<|MERGE_RESOLUTION|>--- conflicted
+++ resolved
@@ -6,13 +6,8 @@
 
 [tool.poetry.dependencies]
 python = "^3.7"
-<<<<<<< HEAD
 uvicorn = "^0.14.0"
-fastapi = "^0.54.1"
-=======
-uvicorn = "^0.11.3"
 fastapi = "^0.68.0"
->>>>>>> cdbd9a13
 python-multipart = "^0.0.5"
 email-validator = "^1.0.5"
 requests = "^2.23.0"
