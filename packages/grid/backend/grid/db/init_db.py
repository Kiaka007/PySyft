--- conflicted
+++ resolved
@@ -9,16 +9,6 @@
 
 
 def init_db(db: Session) -> None:
-<<<<<<< HEAD
-
-    node.initial_setup(
-        first_superuser_name="Jane Doe",
-        first_superuser_email=settings.FIRST_SUPERUSER,
-        first_superuser_password=settings.FIRST_SUPERUSER_PASSWORD,
-        first_superuser_budget=5.55,
-        domain_name=settings.DOMAIN_NAME,
-    )
-=======
     if not len(node.setup):  # Check if setup was defined previously
         node.initial_setup(
             first_superuser_name="Jane Doe",
@@ -32,5 +22,4 @@
         root_key = SigningKey(owner.private_key.encode("utf-8"), encoder=HexEncoder)
         node.signing_key = root_key
         node.verify_key = root_key.verify_key
-        node.root_verify_key = root_key.verify_key
->>>>>>> 4ff4854f
+        node.root_verify_key = root_key.verify_key