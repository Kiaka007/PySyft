--- conflicted
+++ resolved
@@ -17,13 +17,9 @@
 
 # apple m1 build PyNaCl for aarch64
 RUN if [ $(uname -m) != "x86_64" ]; then \
-<<<<<<< HEAD
   pip install --user pytest-xdist[psutil]; \
-  pip install --user numpy==1.22.2; \
-=======
   pip install --user pycapnp==1.1.0; \
   pip install --user numpy==1.22.3; \
->>>>>>> 175ef3e1
   pip install --user primesieve==2.3.0 --force-reinstall --no-cache-dir; \
   python -c "from primesieve.numpy._numpy import primes"; \
   pip install --user torch==1.10.0 -f https://download.pytorch.org/whl/torch_stable.html; \
