FROM tiangolo/uvicorn-gunicorn-fastapi:python3.7

WORKDIR /app/

# Install Poetry
RUN curl -sSL https://raw.githubusercontent.com/python-poetry/poetry/master/get-poetry.py | POETRY_HOME=/opt/poetry python && \
    cd /usr/local/bin && \
    ln -s /opt/poetry/bin/poetry && \
    poetry config virtualenvs.create false

# Copy poetry.lock* in case it doesn't exist in the repo
COPY ./app/pyproject.toml ./app/poetry.lock* ./app/requirements.txt /app/

# Allow installing dev dependencies to run tests
ARG INSTALL_DEV=false
<<<<<<< HEAD
RUN poetry export -f requirements.txt --output requirements.txt --without-hashes
=======
# RUN poetry export -f requirements.txt --output requirements.txt --without-hashes --dev
>>>>>>> 97d372ed
RUN pip install -r requirements.txt
# RUN bash -c "if [ $INSTALL_DEV == 'true' ] ; then poetry install --no-root ; else poetry install --no-root --no-dev ; fi"

# For development, Jupyter remote kernel, Hydrogen
# Using inside the container:
# jupyter lab --ip=0.0.0.0 --allow-root --NotebookApp.custom_display_url=http://127.0.0.1:8888
ARG INSTALL_JUPYTER=false
RUN bash -c "if [ $INSTALL_JUPYTER == 'true' ] ; then pip install jupyterlab ; fi"

# allow container to wait for other services
ENV WAITFORIT_VERSION="v2.4.1"
RUN curl -o /usr/local/bin/waitforit -sSL https://github.com/maxcnunes/waitforit/releases/download/$WAITFORIT_VERSION/waitforit-linux_amd64 && \
    chmod +x /usr/local/bin/waitforit

COPY ./app /app
ENV PYTHONPATH=/app<|MERGE_RESOLUTION|>--- conflicted
+++ resolved
@@ -13,11 +13,7 @@
 
 # Allow installing dev dependencies to run tests
 ARG INSTALL_DEV=false
-<<<<<<< HEAD
-RUN poetry export -f requirements.txt --output requirements.txt --without-hashes
-=======
 # RUN poetry export -f requirements.txt --output requirements.txt --without-hashes --dev
->>>>>>> 97d372ed
 RUN pip install -r requirements.txt
 # RUN bash -c "if [ $INSTALL_DEV == 'true' ] ; then poetry install --no-root ; else poetry install --no-root --no-dev ; fi"
 
