--- conflicted
+++ resolved
@@ -8,11 +8,7 @@
 
 import click
 import requests
-<<<<<<< HEAD
-from PyInquirer import Separator, prompt
-
-=======
->>>>>>> cbd9d266
+
 from apps.infrastructure.cli.providers import aws, azure, gcp
 from apps.infrastructure.utils import COLORS, Config, colored
 
