import json
import os
import subprocess
import time
from pathlib import Path
from types import SimpleNamespace

import terrascript
import terrascript.data as data
import terrascript.provider as provider
import terrascript.resource as resource
from terrascript import Module

<<<<<<< HEAD
from apps.infrastructure.tf import ROOT_DIR, Terraform
from apps.infrastructure.utils import Config


class Provider:
    def __init__(self, config):
        folder_name = f"{config.provider}-{config.app.name}-{config.app.id}"
        dir = os.path.join(ROOT_DIR, folder_name)
        os.makedirs(dir, exist_ok=True)

        self.TF = Terraform(dir)
=======
from ..tf import Terraform
from ..utils import Config


class Provider:
    def __init__(self, config: SimpleNamespace):
        folder_name = f"{config.provider}-{config.app.name}-{config.app.id}"
        self.app_dir = os.path.join(str(Path.home()), ".pygrid", "api", folder_name)
        os.makedirs(self.app_dir, exist_ok=True)

        self.TF = Terraform(dir=self.app_dir)
>>>>>>> cbd9d266
        self.tfscript = terrascript.Terrascript()
        self.validated = False

    def validate(self):
<<<<<<< HEAD
=======
        ## Writing the terraform file
>>>>>>> cbd9d266
        self.TF.write(self.tfscript)
        try:
            self.TF.init()
            self.TF.validate()
            self.validated = True
            return True
        except subprocess.CalledProcessError as err:
            return False

    def deploy(self):
        if not self.validated:
            return (False, {})

        try:
            self.TF.apply()
            output = self.TF.output()
            return (True, output)
        except subprocess.CalledProcessError as err:
            return (False, {"ERROR": err})

    def destroy(self):
        try:
            self.TF.destroy()
            return True
        except subprocess.CalledProcessError as err:
            return False<|MERGE_RESOLUTION|>--- conflicted
+++ resolved
@@ -11,7 +11,6 @@
 import terrascript.resource as resource
 from terrascript import Module
 
-<<<<<<< HEAD
 from apps.infrastructure.tf import ROOT_DIR, Terraform
 from apps.infrastructure.utils import Config
 
@@ -19,31 +18,14 @@
 class Provider:
     def __init__(self, config):
         folder_name = f"{config.provider}-{config.app.name}-{config.app.id}"
-        dir = os.path.join(ROOT_DIR, folder_name)
-        os.makedirs(dir, exist_ok=True)
+        _dir = os.path.join(ROOT_DIR, folder_name)
+        os.makedirs(_dir, exist_ok=True)
 
-        self.TF = Terraform(dir)
-=======
-from ..tf import Terraform
-from ..utils import Config
-
-
-class Provider:
-    def __init__(self, config: SimpleNamespace):
-        folder_name = f"{config.provider}-{config.app.name}-{config.app.id}"
-        self.app_dir = os.path.join(str(Path.home()), ".pygrid", "api", folder_name)
-        os.makedirs(self.app_dir, exist_ok=True)
-
-        self.TF = Terraform(dir=self.app_dir)
->>>>>>> cbd9d266
+        self.TF = Terraform(dir=_dir)
         self.tfscript = terrascript.Terrascript()
         self.validated = False
 
     def validate(self):
-<<<<<<< HEAD
-=======
-        ## Writing the terraform file
->>>>>>> cbd9d266
         self.TF.write(self.tfscript)
         try:
             self.TF.init()
