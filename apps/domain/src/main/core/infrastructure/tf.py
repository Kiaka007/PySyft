--- conflicted
+++ resolved
@@ -8,11 +8,6 @@
 generate_cidr_block = lambda base_cidr_block, netnum: var(
     f'cidrsubnet("{base_cidr_block}", 8, {netnum})'
 )
-<<<<<<< HEAD
-=======
-ROOT_DIR = os.path.join(str(Path.home()), ".pygrid", "api")
-# ROOT_DIR = os.path.join("/home/ubuntu/", ".pygrid", "api")
->>>>>>> 43e823ce
 
 
 class Terraform:
@@ -27,7 +22,6 @@
             json.dump(tfscript, tfjson, indent=2, sort_keys=False)
 
     def init(self):
-<<<<<<< HEAD
         plugin_dir = os.path.dirname(self.dir)
         if self.install_plugins(plugin_dir):
             return subprocess.run(
@@ -38,15 +32,7 @@
             )
         else:
             return False
-=======
-        return subprocess.run(
-            # f"terraform init -input=false -plugin-dir={ROOT_DIR}",
-            f"terraform init",
-            shell=True,
-            cwd=self.dir,
-            check=True,
-        )
->>>>>>> 43e823ce
+
 
     def validate(self):
         return subprocess.run(
